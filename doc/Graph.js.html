--- conflicted
+++ resolved
@@ -42,928 +42,928 @@
     
     <section>
         <article>
-            <pre class="prettyprint source linenums"><code>//@ts-check
-const MathHelper = require('./MathHelper')
-const Vector2 = require('./Vector2')
-const Vertex = require('./Vertex')
-const Edge = require('./Edge')
-const Ring = require('./Ring')
-const Atom = require('./Atom')
-
-/** 
- * A class representing the molecular graph. 
- * 
- * @property {Vertex[]} vertices The vertices of the graph.
- * @property {Edge[]} edges The edges of this graph.
- * @property {Object} vertexIdsToEdgeId A map mapping vertex ids to the edge between the two vertices. The key is defined as vertexAId + '_' + vertexBId.
- * @property {Boolean} isometric A boolean indicating whether or not the SMILES associated with this graph is isometric.
- */
-class Graph {
-  /**
-   * The constructor of the class Graph.
-   * 
-   * @param {Object} parseTree A SMILES parse tree.
-   * @param {Boolean} [isomeric=false] A boolean specifying whether or not the SMILES is isomeric.
-   */
-  constructor(parseTree, isomeric = false) {
-    this.vertices = Array();
-    this.edges = Array();
-    this.vertexIdsToEdgeId = {};
-    this.isomeric = isomeric;
-
-    // Used for the bridge detection algorithm
-    this._time = 0;
-    this._init(parseTree);
-  }
-
-  /**
-   * PRIVATE FUNCTION. Initializing the graph from the parse tree.
-   *
-   * @param {Object} node The current node in the parse tree.
-   * @param {Number} parentVertexId=null The id of the previous vertex.
-   * @param {Boolean} isBranch=false Whether or not the bond leading to this vertex is a branch bond. Branches are represented by parentheses in smiles (e.g. CC(O)C).
-   */
-  _init(node, order = 0, parentVertexId = null, isBranch = false) {
-    // Create a new vertex object
-    let atom = new Atom(node.atom.element ? node.atom.element : node.atom, node.bond);
-
-    atom.branchBond = node.branchBond;
-    atom.ringbonds = node.ringbonds;
-    atom.bracket = node.atom.element ? node.atom : null;
-
-    let vertex = new Vertex(atom);
-    let parentVertex = this.vertices[parentVertexId];
-
-    this.addVertex(vertex);
-
-    // Add the id of this node to the parent as child
-    if (parentVertexId !== null) {
-      vertex.setParentVertexId(parentVertexId);
-      vertex.value.addNeighbouringElement(parentVertex.value.element);
-      parentVertex.addChild(vertex.id);
-      parentVertex.value.addNeighbouringElement(atom.element);
-
-      // In addition create a spanningTreeChildren property, which later will
-      // not contain the children added through ringbonds
-      parentVertex.spanningTreeChildren.push(vertex.id);
-
-      // Add edge between this node and its parent
-      let edge = new Edge(parentVertexId, vertex.id, 1);
-      let vertexId = null;
-
-      if (isBranch) {
-        edge.setBondType(vertex.value.branchBond || '-');
-        vertexId = vertex.id;
-        edge.setBondType(vertex.value.branchBond || '-');
-        vertexId = vertex.id;
-      } else {
-        edge.setBondType(parentVertex.value.bondType || '-');
-        vertexId = parentVertex.id;
-      }
-
-      let edgeId = this.addEdge(edge);
-    }
-
-    let offset = node.ringbondCount + 1;
-
-    if (atom.bracket) {
-      offset += atom.bracket.hcount;
-    }
-
-    let stereoHydrogens = 0;
-    if (atom.bracket &amp;&amp; atom.bracket.chirality) {
-      atom.isStereoCenter = true;
-      stereoHydrogens = atom.bracket.hcount;
-      for (var i = 0; i &lt; stereoHydrogens; i++) {
-        this._init({
-          atom: 'H',
-          isBracket: 'false',
-          branches: Array(),
-          branchCount: 0,
-          ringbonds: Array(),
-          ringbondCount: false,
-          next: null,
-          hasNext: false,
-          bond: '-'
-        }, i, vertex.id, true);
-      }
-    }
-
-    for (var i = 0; i &lt; node.branchCount; i++) {
-      this._init(node.branches[i], i + offset, vertex.id, true);
-    }
-
-    if (node.hasNext) {
-      this._init(node.next, node.branchCount + offset, vertex.id);
-    }
-  }
-
-  /**
-   * Clears all the elements in this graph (edges and vertices).
-   */
-  clear() {
-    this.vertices = Array();
-    this.edges = Array();
-    this.vertexIdsToEdgeId = {};
-  }
-
-  /**
-   * Add a vertex to the graph.
-   *
-   * @param {Vertex} vertex A new vertex.
-   * @returns {Number} The vertex id of the new vertex.
-   */
-  addVertex(vertex) {
-    vertex.id = this.vertices.length;
-    this.vertices.push(vertex);
-
-    return vertex.id;
-  }
-
-  /**
-   * Add an edge to the graph.
-   *
-   * @param {Edge} edge A new edge.
-   * @returns {Number} The edge id of the new edge.
-   */
-  addEdge(edge) {
-    let source = this.vertices[edge.sourceId];
-    let target = this.vertices[edge.targetId];
-
-    edge.id = this.edges.length;
-    this.edges.push(edge);
-
-    this.vertexIdsToEdgeId[edge.sourceId + '_' + edge.targetId] = edge.id;
-    this.vertexIdsToEdgeId[edge.targetId + '_' + edge.sourceId] = edge.id;
-    edge.isPartOfAromaticRing = source.value.isPartOfAromaticRing &amp;&amp; target.value.isPartOfAromaticRing;
-
-    source.value.bondCount += edge.weight;
-    target.value.bondCount += edge.weight;
-
-    source.edges.push(edge.id);
-    target.edges.push(edge.id);
-
-    return edge.id;
-  }
-
-  /**
-   * Returns the edge between two given vertices.
-   *
-   * @param {Number} vertexIdA A vertex id.
-   * @param {Number} vertexIdB A vertex id.
-   * @returns {(Edge|null)} The edge or, if no edge can be found, null.
-   */
-  getEdge(vertexIdA, vertexIdB) {
-    let edgeId = this.vertexIdsToEdgeId[vertexIdA + '_' + vertexIdB];
-
-    return edgeId === undefined ? null : this.edges[edgeId];
-  }
-
-  /**
-   * Returns the ids of edges connected to a vertex.
-   *
-   * @param {Number} vertexId A vertex id.
-   * @returns {Number[]} An array containing the ids of edges connected to the vertex.
-   */
-  getEdges(vertexId) {
-    let edgeIds = Array();
-    let vertex = this.vertices[vertexId];
-
-    for (var i = 0; i &lt; vertex.neighbours.length; i++) {
-      edgeIds.push(this.vertexIdsToEdgeId[vertexId + '_' + vertex.neighbours[i]]);
-    }
-
-    return edgeIds;
-  }
-
-
-  /**
-   * Check whether or not two vertices are connected by an edge.
-   *
-   * @param {Number} vertexIdA A vertex id.
-   * @param {Number} vertexIdB A vertex id.
-   * @returns {Boolean} A boolean indicating whether or not two vertices are connected by an edge.
-   */
-  hasEdge(vertexIdA, vertexIdB) {
-    return this.vertexIdsToEdgeId[vertexIdA + '_' + vertexIdB] !== undefined
-  }
-
-  /**
-   * Returns an array containing the vertex ids of this graph.
-   * 
-   * @returns {Number[]} An array containing all vertex ids of this graph.
-   */
-  getVertexList() {
-    let arr = [this.vertices.length];
-
-    for (var i = 0; i &lt; this.vertices.length; i++) {
-      arr[i] = this.vertices[i].id;
-    }
-
-    return arr;
-  }
-
-  /**
-   * Returns an array containing source, target arrays of this graphs edges.
-   * 
-   * @returns {Array[]} An array containing source, target arrays of this graphs edges. Example: [ [ 2, 5 ], [ 6, 9 ] ].
-   */
-  getEdgeList() {
-    let arr = Array(this.edges.length);
-
-    for (var i = 0; i &lt; this.edges.length; i++) {
-      arr[i] = [this.edges[i].sourceId, this.edges[i].targetId];
-    }
-
-    return arr;
-  }
-
-  /**
-   * Get the adjacency matrix of the graph.
-   * 
-   * @returns {Array[]} The adjancency matrix of the molecular graph.
-   */
-  getAdjacencyMatrix() {
-    let length = this.vertices.length;
-    let adjacencyMatrix = Array(length);
-
-    for (var i = 0; i &lt; length; i++) {
-      adjacencyMatrix[i] = new Array(length);
-      adjacencyMatrix[i].fill(0);
-    }
-
-    for (var i = 0; i &lt; this.edges.length; i++) {
-      let edge = this.edges[i];
-
-      adjacencyMatrix[edge.sourceId][edge.targetId] = 1;
-      adjacencyMatrix[edge.targetId][edge.sourceId] = 1;
-    }
-
-    return adjacencyMatrix;
-  }
-
-  /**
-   * Get the adjacency matrix of the graph with all bridges removed (thus the components). Thus the remaining vertices are all part of ring systems.
-   * 
-   * @returns {Array[]} The adjancency matrix of the molecular graph with all bridges removed.
-   */
-  getComponentsAdjacencyMatrix() {
-    let length = this.vertices.length;
-    let adjacencyMatrix = Array(length);
-    let bridges = this.getBridges();
-
-    for (var i = 0; i &lt; length; i++) {
-      adjacencyMatrix[i] = new Array(length);
-      adjacencyMatrix[i].fill(0);
-    }
-
-    for (var i = 0; i &lt; this.edges.length; i++) {
-      let edge = this.edges[i];
-
-      adjacencyMatrix[edge.sourceId][edge.targetId] = 1;
-      adjacencyMatrix[edge.targetId][edge.sourceId] = 1;
-    }
-
-    for (var i = 0; i &lt; bridges.length; i++) {
-      adjacencyMatrix[bridges[i][0]][bridges[i][1]] = 0;
-      adjacencyMatrix[bridges[i][1]][bridges[i][0]] = 0;
-    }
-
-    return adjacencyMatrix;
-  }
-
-  /**
-   * Get the adjacency matrix of a subgraph.
-   * 
-   * @param {Number[]} vertexIds An array containing the vertex ids contained within the subgraph.
-   * @returns {Array[]} The adjancency matrix of the subgraph.
-   */
-  getSubgraphAdjacencyMatrix(vertexIds) {
-    let length = vertexIds.length;
-    let adjacencyMatrix = Array(length);
-
-    for (var i = 0; i &lt; length; i++) {
-      adjacencyMatrix[i] = new Array(length);
-      adjacencyMatrix[i].fill(0);
-
-      for (var j = 0; j &lt; length; j++) {
-        if (i === j) {
-          continue;
-        }
-
-        if (this.hasEdge(vertexIds[i], vertexIds[j])) {
-          adjacencyMatrix[i][j] = 1;
-        }
-      }
-    }
-
-    return adjacencyMatrix;
-  }
-
-  /**
-   * Get the distance matrix of the graph.
-   * 
-   * @returns {Array[]} The distance matrix of the graph.
-   */
-  getDistanceMatrix() {
-    let length = this.vertices.length;
-    let adja = this.getAdjacencyMatrix();
-    let dist = Array(length);
-
-    for (var i = 0; i &lt; length; i++) {
-      dist[i] = Array(length);
-      dist[i].fill(Infinity);
-    }
-
-    for (var i = 0; i &lt; length; i++) {
-      for (var j = 0; j &lt; length; j++) {
-        if (adja[i][j] === 1) {
-          dist[i][j] = 1;
-        }
-      }
-    }
-
-    for (var k = 0; k &lt; length; k++) {
-      for (var i = 0; i &lt; length; i++) {
-        for (var j = 0; j &lt; length; j++) {
-          if (dist[i][j] > dist[i][k] + dist[k][j]) {
-            dist[i][j] = dist[i][k] + dist[k][j]
-          }
-        }
-      }
-    }
-
-    return dist;
-  }
-
-  /**
-   * Get the distance matrix of a subgraph.
-   * 
-   * @param {Number[]} vertexIds An array containing the vertex ids contained within the subgraph.
-   * @returns {Array[]} The distance matrix of the subgraph.
-   */
-  getSubgraphDistanceMatrix(vertexIds) {
-    let length = vertexIds.length;
-    let adja = this.getSubgraphAdjacencyMatrix(vertexIds);
-    let dist = Array(length);
-
-    for (var i = 0; i &lt; length; i++) {
-      dist[i] = Array(length);
-      dist[i].fill(Infinity);
-    }
-
-    for (var i = 0; i &lt; length; i++) {
-      for (var j = 0; j &lt; length; j++) {
-        if (adja[i][j] === 1) {
-          dist[i][j] = 1;
-        }
-      }
-    }
-
-    for (var k = 0; k &lt; length; k++) {
-      for (var i = 0; i &lt; length; i++) {
-        for (var j = 0; j &lt; length; j++) {
-          if (dist[i][j] > dist[i][k] + dist[k][j]) {
-            dist[i][j] = dist[i][k] + dist[k][j]
-          }
-        }
-      }
-    }
-
-    return dist;
-  }
-
-  /**
-   * Get the adjacency list of the graph.
-   * 
-   * @returns {Array[]} The adjancency list of the graph.
-   */
-  getAdjacencyList() {
-    let length = this.vertices.length;
-    let adjacencyList = Array(length);
-
-    for (var i = 0; i &lt; length; i++) {
-      adjacencyList[i] = [];
-
-      for (var j = 0; j &lt; length; j++) {
-        if (i === j) {
-          continue;
-        }
-
-        if (this.hasEdge(this.vertices[i].id, this.vertices[j].id)) {
-          adjacencyList[i].push(j);
-        }
-      }
-    }
-
-    return adjacencyList;
-  }
-
-  /**
-   * Get the adjacency list of a subgraph.
-   * 
-   * @param {Number[]} vertexIds An array containing the vertex ids contained within the subgraph.
-   * @returns {Array[]} The adjancency list of the subgraph.
-   */
-  getSubgraphAdjacencyList(vertexIds) {
-    let length = vertexIds.length;
-    let adjacencyList = Array(length);
-
-    for (var i = 0; i &lt; length; i++) {
-      adjacencyList[i] = Array();
-
-      for (var j = 0; j &lt; length; j++) {
-        if (i === j) {
-          continue;
-        }
-
-        if (this.hasEdge(vertexIds[i], vertexIds[j])) {
-          adjacencyList[i].push(j);
-        }
-      }
-    }
-
-    return adjacencyList;
-  }
-
-  /**
-   * Returns an array containing the edge ids of bridges. A bridge splits the graph into multiple components when removed.
-   * 
-   * @returns {Number[]} An array containing the edge ids of the bridges.
-   */
-  getBridges() {
-    let length = this.vertices.length;
-    let visited = new Array(length);
-    let disc = new Array(length);
-    let low = new Array(length);
-    let parent = new Array(length);
-    let adj = this.getAdjacencyList();
-    let outBridges = Array();
-
-    visited.fill(false);
-    parent.fill(null);
-    this._time = 0;
-
-    for (var i = 0; i &lt; length; i++) {
-      if (!visited[i]) {
-        this._bridgeDfs(i, visited, disc, low, parent, adj, outBridges);
-      }
-    }
-
-    return outBridges;
-  }
-
-  /**
-   * Traverses the graph in breadth-first order.
-   * 
-   * @param {Number} startVertexId The id of the starting vertex.
-   * @param {Function} callback The callback function to be called on every vertex.
-   */
-  traverseBF(startVertexId, callback) {
-    let length = this.vertices.length;
-    let visited = new Array(length);
-
-    visited.fill(false);
-
-    var queue = [startVertexId];
-
-    while (queue.length > 0) {
-      // JavaScripts shift() is O(n) ... bad JavaScript, bad!
-      let u = queue.shift();
-      let vertex = this.vertices[u];
-
-      callback(vertex);
-
-      for (var i = 0; i &lt; vertex.neighbours.length; i++) {
-        let v = vertex.neighbours[i]
-        if (!visited[v]) {
-          visited[v] = true;
-          queue.push(v);
-        }
-      }
-    }
-  }
-
-  /**
-   * Get the depth of a subtree in the direction opposite to the vertex specified as the parent vertex.
-   *
-   * @param {Number} vertexId A vertex id.
-   * @param {Number} parentVertexId The id of a neighbouring vertex.
-   * @returns {Number} The depth of the sub-tree.
-   */
-  getTreeDepth(vertexId, parentVertexId) {
-    if (vertexId === null || parentVertexId === null) {
-      return 0;
-    }
-
-    let neighbours = this.vertices[vertexId].getSpanningTreeNeighbours(parentVertexId);
-    let max = 0;
-
-    for (var i = 0; i &lt; neighbours.length; i++) {
-      let childId = neighbours[i];
-      let d = this.getTreeDepth(childId, vertexId);
-
-      if (d > max) {
-        max = d;
-      }
-    }
-
-    return max + 1;
-  }
-
-  /**
-   * Traverse a sub-tree in the graph.
-   *
-   * @param {Number} vertexId A vertex id.
-   * @param {Number} parentVertexId A neighbouring vertex.
-   * @param {Function} callback The callback function that is called with each visited as an argument.
-   * @param {Number} [maxDepth=999999] The maximum depth of the recursion.
-   * @param {Boolean} [ignoreFirst=false] Whether or not to ignore the starting vertex supplied as vertexId in the callback.
-   * @param {Number} [depth=1] The current depth in the tree.
-   * @param {Uint8Array} [visited=null] An array holding a flag on whether or not a node has been visited.
-   */
-  traverseTree(vertexId, parentVertexId, callback, maxDepth = 999999, ignoreFirst = false, depth = 1, visited = null) {
-    if (visited === null) {
-      visited = new Uint8Array(this.vertices.length);
-    }
-
-    if (depth > maxDepth + 1 || visited[vertexId] === 1) {
-      return;
-    }
-
-    visited[vertexId] = 1;
-
-    let vertex = this.vertices[vertexId];
-    let neighbours = vertex.getNeighbours(parentVertexId);
-
-    if (!ignoreFirst || depth > 1) {
-      callback(vertex);
-    }
-
-    for (var i = 0; i &lt; neighbours.length; i++) {
-      this.traverseTree(neighbours[i], vertexId, callback, maxDepth, ignoreFirst, depth + 1, visited);
-    }
-  }
-
-  /**
-   * Positiones the (sub)graph using Kamada and Kawais algorithm for drawing general undirected graphs. https://pdfs.semanticscholar.org/b8d3/bca50ccc573c5cb99f7d201e8acce6618f04.pdf
-   * There are undocumented layout parameters. They are undocumented for a reason, so be very careful.
-   * 
-   * @param {Number[]} vertexIds An array containing vertexIds to be placed using the force based layout.
-   * @param {Vector2} center The center of the layout.
-   * @param {Number} startVertexId A vertex id. Should be the starting vertex - e.g. the first to be positioned and connected to a previously place vertex.
-   * @param {Ring} ring The bridged ring associated with this force-based layout.
-   */
-  kkLayout(vertexIds, center, startVertexId, ring, bondLength,
-    threshold = 0.1, innerThreshold = 0.1, maxIteration = 2000,
-    maxInnerIteration = 50, maxEnergy = 1e9) {
-
-    let edgeStrength = bondLength;
-
-    // Add vertices that are directly connected to the ring
-    var i = vertexIds.length;
-    while (i--) {
-      let vertex = this.vertices[vertexIds[i]];
-      var j = vertex.neighbours.length;
-    }
-
-    let matDist = this.getSubgraphDistanceMatrix(vertexIds);
-    let length = vertexIds.length;
-
-    // Initialize the positions. Place all vertices on a ring around the center
-    let radius = MathHelper.polyCircumradius(500, length);
-    let angle = MathHelper.centralAngle(length);
-    let a = 0.0;
-    let arrPositionX = new Float32Array(length);
-    let arrPositionY = new Float32Array(length);
-    let arrPositioned = Array(length);
-
-    i = length;
-    while (i--) {
-      let vertex = this.vertices[vertexIds[i]];
-      if (!vertex.positioned) {
-        arrPositionX[i] = center.x + Math.cos(a) * radius;
-        arrPositionY[i] = center.y + Math.sin(a) * radius;
-      } else {
-        arrPositionX[i] = vertex.position.x;
-        arrPositionY[i] = vertex.position.y;
-      }
-      arrPositioned[i] = vertex.positioned;
-      a += angle;
-    }
-
-    // Create the matrix containing the lengths
-    let matLength = Array(length);
-    i = length;
-    while (i--) {
-      matLength[i] = new Array(length);
-      var j = length;
-      while (j--) {
-        matLength[i][j] = bondLength * matDist[i][j];
-      }
-    }
-
-    // Create the matrix containing the spring strenghts
-    let matStrength = Array(length);
-    i = length;
-    while (i--) {
-      matStrength[i] = Array(length);
-      var j = length;
-      while (j--) {
-        matStrength[i][j] = edgeStrength * Math.pow(matDist[i][j], -2.0);
-      }
-    }
-
-    // Create the matrix containing the energies
-    let matEnergy = Array(length);
-    let arrEnergySumX = new Float32Array(length);
-    let arrEnergySumY = new Float32Array(length);
-    i = length;
-    while (i--) {
-      matEnergy[i] = Array(length);
-    }
-
-    i = length;
-    let ux, uy, dEx, dEy, vx, vy, denom;
-
-    while (i--) {
-      ux = arrPositionX[i];
-      uy = arrPositionY[i];
-      dEx = 0.0;
-      dEy = 0.0;
-      let j = length;
-      while (j--) {
-        if (i === j) {
-          continue;
-        }
-        vx = arrPositionX[j];
-        vy = arrPositionY[j];
-        denom = 1.0 / Math.sqrt((ux - vx) * (ux - vx) + (uy - vy) * (uy - vy));
-        matEnergy[i][j] = [
-          matStrength[i][j] * ((ux - vx) - matLength[i][j] * (ux - vx) * denom),
-          matStrength[i][j] * ((uy - vy) - matLength[i][j] * (uy - vy) * denom)
-        ]
-        matEnergy[j][i] = matEnergy[i][j];
-        dEx += matEnergy[i][j][0];
-        dEy += matEnergy[i][j][1];
-      }
-      arrEnergySumX[i] = dEx;
-      arrEnergySumY[i] = dEy;
-    }
-
-    // Utility functions, maybe inline them later
-    let energy = function (index) {
-      return [arrEnergySumX[index] * arrEnergySumX[index] + arrEnergySumY[index] * arrEnergySumY[index], arrEnergySumX[index], arrEnergySumY[index]];
-    }
-
-    let highestEnergy = function () {
-      let maxEnergy = 0.0;
-      let maxEnergyId = 0;
-      let maxDEX = 0.0;
-      let maxDEY = 0.0
-
-      i = length;
-      while (i--) {
-        let [delta, dEX, dEY] = energy(i);
-
-        if (delta > maxEnergy &amp;&amp; arrPositioned[i] === false) {
-          maxEnergy = delta;
-          maxEnergyId = i;
-          maxDEX = dEX;
-          maxDEY = dEY;
-        }
-      }
-
-      return [maxEnergyId, maxEnergy, maxDEX, maxDEY];
-    }
-
-    let update = function (index, dEX, dEY) {
-      let dxx = 0.0;
-      let dyy = 0.0;
-      let dxy = 0.0;
-      let ux = arrPositionX[index];
-      let uy = arrPositionY[index];
-      let arrL = matLength[index];
-      let arrK = matStrength[index];
-
-      i = length;
-      while (i--) {
-        if (i === index) {
-          continue;
-        }
-
-        let vx = arrPositionX[i];
-        let vy = arrPositionY[i];
-        let l = arrL[i];
-        let k = arrK[i];
-        let m = (ux - vx) * (ux - vx);
-        let denom = 1.0 / Math.pow(m + (uy - vy) * (uy - vy), 1.5);
-
-        dxx += k * (1 - l * (uy - vy) * (uy - vy) * denom);
-        dyy += k * (1 - l * m * denom);
-        dxy += k * (l * (ux - vx) * (uy - vy) * denom);
-      }
-
-      // Prevent division by zero
-      if (dxx === 0) {
-        dxx = 0.1;
-      }
-
-      if (dyy === 0) {
-        dyy = 0.1;
-      }
-
-      if (dxy === 0) {
-        dxy = 0.1;
-      }
-
-      let dy = (dEX / dxx + dEY / dxy);
-      dy /= (dxy / dxx - dyy / dxy); // had to split this onto two lines because the syntax highlighter went crazy.
-      let dx = -(dxy * dy + dEX) / dxx;
-
-      arrPositionX[index] += dx;
-      arrPositionY[index] += dy;
-
-      // Update the energies
-      let arrE = matEnergy[index];
-      dEX = 0.0;
-      dEY = 0.0;
-
-      ux = arrPositionX[index];
-      uy = arrPositionY[index];
-
-      let vx, vy, prevEx, prevEy, denom;
-
-      i = length;
-      while (i--) {
-        if (index === i) {
-          continue;
-        }
-        vx = arrPositionX[i];
-        vy = arrPositionY[i];
-        // Store old energies
-        prevEx = arrE[i][0];
-        prevEy = arrE[i][1];
-        denom = 1.0 / Math.sqrt((ux - vx) * (ux - vx) + (uy - vy) * (uy - vy));
-        dx = arrK[i] * ((ux - vx) - arrL[i] * (ux - vx) * denom);
-        dy = arrK[i] * ((uy - vy) - arrL[i] * (uy - vy) * denom);
-
-        arrE[i] = [dx, dy];
-        dEX += dx;
-        dEY += dy;
-        arrEnergySumX[i] += dx - prevEx;
-        arrEnergySumY[i] += dy - prevEy;
-      }
-      arrEnergySumX[index] = dEX;
-      arrEnergySumY[index] = dEY;
-    }
-
-    // Setting up variables for the while loops
-    let maxEnergyId = 0;
-    let dEX = 0.0;
-    let dEY = 0.0;
-    let delta = 0.0;
-    let iteration = 0;
-    let innerIteration = 0;
-
-    while (maxEnergy > threshold &amp;&amp; maxIteration > iteration) {
-      iteration++;
-      [maxEnergyId, maxEnergy, dEX, dEY] = highestEnergy();
-      delta = maxEnergy;
-      innerIteration = 0;
-      while (delta > innerThreshold &amp;&amp; maxInnerIteration > innerIteration) {
-        innerIteration++;
-        update(maxEnergyId, dEX, dEY);
-        [delta, dEX, dEY] = energy(maxEnergyId);
-      }
-    }
-
-    i = length;
-    while (i--) {
-      let index = vertexIds[i];
-      let vertex = this.vertices[index];
-      vertex.position.x = arrPositionX[i];
-      vertex.position.y = arrPositionY[i];
-      vertex.positioned = true;
-      vertex.forcePositioned = true;
-    }
-  }
-
-  /**
-   * PRIVATE FUNCTION used by getBridges().
-   */
-  _bridgeDfs(u, visited, disc, low, parent, adj, outBridges) {
-    visited[u] = true;
-    disc[u] = low[u] = ++this._time;
-
-    for (var i = 0; i &lt; adj[u].length; i++) {
-      let v = adj[u][i];
-
-      if (!visited[v]) {
-        parent[v] = u;
-
-        this._bridgeDfs(v, visited, disc, low, parent, adj, outBridges);
-
-        low[u] = Math.min(low[u], low[v]);
-
-        // If low > disc, we have a bridge
-        if (low[v] > disc[u]) {
-          outBridges.push([u, v]);
-        }
-      } else if (v !== parent[u]) {
-        low[u] = Math.min(low[u], disc[v]);
-      }
-    }
-  }
-
-  /**
-   * Returns the connected components of the graph.
-   * 
-   * @param {Array[]} adjacencyMatrix An adjacency matrix.
-   * @returns {Set[]} Connected components as sets.
-   */
-  static getConnectedComponents(adjacencyMatrix) {
-    let length = adjacencyMatrix.length;
-    let visited = new Array(length);
-    let components = new Array();
-    let count = 0;
-
-    visited.fill(false);
-
-    for (var u = 0; u &lt; length; u++) {
-      if (!visited[u]) {
-        let component = Array();
-        visited[u] = true;
-        component.push(u);
-        count++;
-        Graph._ccGetDfs(u, visited, adjacencyMatrix, component);
-        if (component.length > 1) {
-          components.push(component);
-        }
-      }
-    }
-
-    return components;
-  }
-
-  /**
-   * Returns the number of connected components for the graph. 
-   * 
-   * @param {Array[]} adjacencyMatrix An adjacency matrix.
-   * @returns {Number} The number of connected components of the supplied graph.
-   */
-  static getConnectedComponentCount(adjacencyMatrix) {
-    let length = adjacencyMatrix.length;
-    let visited = new Array(length);
-    let count = 0;
-
-    visited.fill(false);
-
-    for (var u = 0; u &lt; length; u++) {
-      if (!visited[u]) {
-        visited[u] = true;
-        count++;
-        Graph._ccCountDfs(u, visited, adjacencyMatrix);
-      }
-    }
-
-    return count;
-  }
-
-  /**
-   * PRIVATE FUNCTION used by getConnectedComponentCount().
-   */
-  static _ccCountDfs(u, visited, adjacencyMatrix) {
-    for (var v = 0; v &lt; adjacencyMatrix[u].length; v++) {
-      let c = adjacencyMatrix[u][v];
-
-      if (!c || visited[v] || u === v) {
-        continue;
-      }
-
-      visited[v] = true;
-      Graph._ccCountDfs(v, visited, adjacencyMatrix);
-    }
-  }
-
-  /**
-   * PRIVATE FUNCTION used by getConnectedComponents().
-   */
-  static _ccGetDfs(u, visited, adjacencyMatrix, component) {
-    for (var v = 0; v &lt; adjacencyMatrix[u].length; v++) {
-      let c = adjacencyMatrix[u][v];
-
-      if (!c || visited[v] || u === v) {
-        continue;
-      }
-
-      visited[v] = true;
-      component.push(v);
-      Graph._ccGetDfs(v, visited, adjacencyMatrix, component);
-    }
-  }
-}
-
+            <pre class="prettyprint source linenums"><code>//@ts-check
+const MathHelper = require('./MathHelper')
+const Vector2 = require('./Vector2')
+const Vertex = require('./Vertex')
+const Edge = require('./Edge')
+const Ring = require('./Ring')
+const Atom = require('./Atom')
+
+/** 
+ * A class representing the molecular graph. 
+ * 
+ * @property {Vertex[]} vertices The vertices of the graph.
+ * @property {Edge[]} edges The edges of this graph.
+ * @property {Object} vertexIdsToEdgeId A map mapping vertex ids to the edge between the two vertices. The key is defined as vertexAId + '_' + vertexBId.
+ * @property {Boolean} isometric A boolean indicating whether or not the SMILES associated with this graph is isometric.
+ */
+class Graph {
+  /**
+   * The constructor of the class Graph.
+   * 
+   * @param {Object} parseTree A SMILES parse tree.
+   * @param {Boolean} [isomeric=false] A boolean specifying whether or not the SMILES is isomeric.
+   */
+  constructor(parseTree, isomeric = false) {
+    this.vertices = Array();
+    this.edges = Array();
+    this.vertexIdsToEdgeId = {};
+    this.isomeric = isomeric;
+
+    // Used for the bridge detection algorithm
+    this._time = 0;
+    this._init(parseTree);
+  }
+
+  /**
+   * PRIVATE FUNCTION. Initializing the graph from the parse tree.
+   *
+   * @param {Object} node The current node in the parse tree.
+   * @param {Number} parentVertexId=null The id of the previous vertex.
+   * @param {Boolean} isBranch=false Whether or not the bond leading to this vertex is a branch bond. Branches are represented by parentheses in smiles (e.g. CC(O)C).
+   */
+  _init(node, order = 0, parentVertexId = null, isBranch = false) {
+    // Create a new vertex object
+    let atom = new Atom(node.atom.element ? node.atom.element : node.atom, node.bond);
+
+    atom.branchBond = node.branchBond;
+    atom.ringbonds = node.ringbonds;
+    atom.bracket = node.atom.element ? node.atom : null;
+
+    let vertex = new Vertex(atom);
+    let parentVertex = this.vertices[parentVertexId];
+
+    this.addVertex(vertex);
+
+    // Add the id of this node to the parent as child
+    if (parentVertexId !== null) {
+      vertex.setParentVertexId(parentVertexId);
+      vertex.value.addNeighbouringElement(parentVertex.value.element);
+      parentVertex.addChild(vertex.id);
+      parentVertex.value.addNeighbouringElement(atom.element);
+
+      // In addition create a spanningTreeChildren property, which later will
+      // not contain the children added through ringbonds
+      parentVertex.spanningTreeChildren.push(vertex.id);
+
+      // Add edge between this node and its parent
+      let edge = new Edge(parentVertexId, vertex.id, 1);
+      let vertexId = null;
+
+      if (isBranch) {
+        edge.setBondType(vertex.value.branchBond || '-');
+        vertexId = vertex.id;
+        edge.setBondType(vertex.value.branchBond || '-');
+        vertexId = vertex.id;
+      } else {
+        edge.setBondType(parentVertex.value.bondType || '-');
+        vertexId = parentVertex.id;
+      }
+
+      let edgeId = this.addEdge(edge);
+    }
+
+    let offset = node.ringbondCount + 1;
+
+    if (atom.bracket) {
+      offset += atom.bracket.hcount;
+    }
+
+    let stereoHydrogens = 0;
+    if (atom.bracket &amp;&amp; atom.bracket.chirality) {
+      atom.isStereoCenter = true;
+      stereoHydrogens = atom.bracket.hcount;
+      for (var i = 0; i &lt; stereoHydrogens; i++) {
+        this._init({
+          atom: 'H',
+          isBracket: 'false',
+          branches: Array(),
+          branchCount: 0,
+          ringbonds: Array(),
+          ringbondCount: false,
+          next: null,
+          hasNext: false,
+          bond: '-'
+        }, i, vertex.id, true);
+      }
+    }
+
+    for (var i = 0; i &lt; node.branchCount; i++) {
+      this._init(node.branches[i], i + offset, vertex.id, true);
+    }
+
+    if (node.hasNext) {
+      this._init(node.next, node.branchCount + offset, vertex.id);
+    }
+  }
+
+  /**
+   * Clears all the elements in this graph (edges and vertices).
+   */
+  clear() {
+    this.vertices = Array();
+    this.edges = Array();
+    this.vertexIdsToEdgeId = {};
+  }
+
+  /**
+   * Add a vertex to the graph.
+   *
+   * @param {Vertex} vertex A new vertex.
+   * @returns {Number} The vertex id of the new vertex.
+   */
+  addVertex(vertex) {
+    vertex.id = this.vertices.length;
+    this.vertices.push(vertex);
+
+    return vertex.id;
+  }
+
+  /**
+   * Add an edge to the graph.
+   *
+   * @param {Edge} edge A new edge.
+   * @returns {Number} The edge id of the new edge.
+   */
+  addEdge(edge) {
+    let source = this.vertices[edge.sourceId];
+    let target = this.vertices[edge.targetId];
+
+    edge.id = this.edges.length;
+    this.edges.push(edge);
+
+    this.vertexIdsToEdgeId[edge.sourceId + '_' + edge.targetId] = edge.id;
+    this.vertexIdsToEdgeId[edge.targetId + '_' + edge.sourceId] = edge.id;
+    edge.isPartOfAromaticRing = source.value.isPartOfAromaticRing &amp;&amp; target.value.isPartOfAromaticRing;
+
+    source.value.bondCount += edge.weight;
+    target.value.bondCount += edge.weight;
+
+    source.edges.push(edge.id);
+    target.edges.push(edge.id);
+
+    return edge.id;
+  }
+
+  /**
+   * Returns the edge between two given vertices.
+   *
+   * @param {Number} vertexIdA A vertex id.
+   * @param {Number} vertexIdB A vertex id.
+   * @returns {(Edge|null)} The edge or, if no edge can be found, null.
+   */
+  getEdge(vertexIdA, vertexIdB) {
+    let edgeId = this.vertexIdsToEdgeId[vertexIdA + '_' + vertexIdB];
+
+    return edgeId === undefined ? null : this.edges[edgeId];
+  }
+
+  /**
+   * Returns the ids of edges connected to a vertex.
+   *
+   * @param {Number} vertexId A vertex id.
+   * @returns {Number[]} An array containing the ids of edges connected to the vertex.
+   */
+  getEdges(vertexId) {
+    let edgeIds = Array();
+    let vertex = this.vertices[vertexId];
+
+    for (var i = 0; i &lt; vertex.neighbours.length; i++) {
+      edgeIds.push(this.vertexIdsToEdgeId[vertexId + '_' + vertex.neighbours[i]]);
+    }
+
+    return edgeIds;
+  }
+
+
+  /**
+   * Check whether or not two vertices are connected by an edge.
+   *
+   * @param {Number} vertexIdA A vertex id.
+   * @param {Number} vertexIdB A vertex id.
+   * @returns {Boolean} A boolean indicating whether or not two vertices are connected by an edge.
+   */
+  hasEdge(vertexIdA, vertexIdB) {
+    return this.vertexIdsToEdgeId[vertexIdA + '_' + vertexIdB] !== undefined
+  }
+
+  /**
+   * Returns an array containing the vertex ids of this graph.
+   * 
+   * @returns {Number[]} An array containing all vertex ids of this graph.
+   */
+  getVertexList() {
+    let arr = [this.vertices.length];
+
+    for (var i = 0; i &lt; this.vertices.length; i++) {
+      arr[i] = this.vertices[i].id;
+    }
+
+    return arr;
+  }
+
+  /**
+   * Returns an array containing source, target arrays of this graphs edges.
+   * 
+   * @returns {Array[]} An array containing source, target arrays of this graphs edges. Example: [ [ 2, 5 ], [ 6, 9 ] ].
+   */
+  getEdgeList() {
+    let arr = Array(this.edges.length);
+
+    for (var i = 0; i &lt; this.edges.length; i++) {
+      arr[i] = [this.edges[i].sourceId, this.edges[i].targetId];
+    }
+
+    return arr;
+  }
+
+  /**
+   * Get the adjacency matrix of the graph.
+   * 
+   * @returns {Array[]} The adjancency matrix of the molecular graph.
+   */
+  getAdjacencyMatrix() {
+    let length = this.vertices.length;
+    let adjacencyMatrix = Array(length);
+
+    for (var i = 0; i &lt; length; i++) {
+      adjacencyMatrix[i] = new Array(length);
+      adjacencyMatrix[i].fill(0);
+    }
+
+    for (var i = 0; i &lt; this.edges.length; i++) {
+      let edge = this.edges[i];
+
+      adjacencyMatrix[edge.sourceId][edge.targetId] = 1;
+      adjacencyMatrix[edge.targetId][edge.sourceId] = 1;
+    }
+
+    return adjacencyMatrix;
+  }
+
+  /**
+   * Get the adjacency matrix of the graph with all bridges removed (thus the components). Thus the remaining vertices are all part of ring systems.
+   * 
+   * @returns {Array[]} The adjancency matrix of the molecular graph with all bridges removed.
+   */
+  getComponentsAdjacencyMatrix() {
+    let length = this.vertices.length;
+    let adjacencyMatrix = Array(length);
+    let bridges = this.getBridges();
+
+    for (var i = 0; i &lt; length; i++) {
+      adjacencyMatrix[i] = new Array(length);
+      adjacencyMatrix[i].fill(0);
+    }
+
+    for (var i = 0; i &lt; this.edges.length; i++) {
+      let edge = this.edges[i];
+
+      adjacencyMatrix[edge.sourceId][edge.targetId] = 1;
+      adjacencyMatrix[edge.targetId][edge.sourceId] = 1;
+    }
+
+    for (var i = 0; i &lt; bridges.length; i++) {
+      adjacencyMatrix[bridges[i][0]][bridges[i][1]] = 0;
+      adjacencyMatrix[bridges[i][1]][bridges[i][0]] = 0;
+    }
+
+    return adjacencyMatrix;
+  }
+
+  /**
+   * Get the adjacency matrix of a subgraph.
+   * 
+   * @param {Number[]} vertexIds An array containing the vertex ids contained within the subgraph.
+   * @returns {Array[]} The adjancency matrix of the subgraph.
+   */
+  getSubgraphAdjacencyMatrix(vertexIds) {
+    let length = vertexIds.length;
+    let adjacencyMatrix = Array(length);
+
+    for (var i = 0; i &lt; length; i++) {
+      adjacencyMatrix[i] = new Array(length);
+      adjacencyMatrix[i].fill(0);
+
+      for (var j = 0; j &lt; length; j++) {
+        if (i === j) {
+          continue;
+        }
+
+        if (this.hasEdge(vertexIds[i], vertexIds[j])) {
+          adjacencyMatrix[i][j] = 1;
+        }
+      }
+    }
+
+    return adjacencyMatrix;
+  }
+
+  /**
+   * Get the distance matrix of the graph.
+   * 
+   * @returns {Array[]} The distance matrix of the graph.
+   */
+  getDistanceMatrix() {
+    let length = this.vertices.length;
+    let adja = this.getAdjacencyMatrix();
+    let dist = Array(length);
+
+    for (var i = 0; i &lt; length; i++) {
+      dist[i] = Array(length);
+      dist[i].fill(Infinity);
+    }
+
+    for (var i = 0; i &lt; length; i++) {
+      for (var j = 0; j &lt; length; j++) {
+        if (adja[i][j] === 1) {
+          dist[i][j] = 1;
+        }
+      }
+    }
+
+    for (var k = 0; k &lt; length; k++) {
+      for (var i = 0; i &lt; length; i++) {
+        for (var j = 0; j &lt; length; j++) {
+          if (dist[i][j] > dist[i][k] + dist[k][j]) {
+            dist[i][j] = dist[i][k] + dist[k][j]
+          }
+        }
+      }
+    }
+
+    return dist;
+  }
+
+  /**
+   * Get the distance matrix of a subgraph.
+   * 
+   * @param {Number[]} vertexIds An array containing the vertex ids contained within the subgraph.
+   * @returns {Array[]} The distance matrix of the subgraph.
+   */
+  getSubgraphDistanceMatrix(vertexIds) {
+    let length = vertexIds.length;
+    let adja = this.getSubgraphAdjacencyMatrix(vertexIds);
+    let dist = Array(length);
+
+    for (var i = 0; i &lt; length; i++) {
+      dist[i] = Array(length);
+      dist[i].fill(Infinity);
+    }
+
+    for (var i = 0; i &lt; length; i++) {
+      for (var j = 0; j &lt; length; j++) {
+        if (adja[i][j] === 1) {
+          dist[i][j] = 1;
+        }
+      }
+    }
+
+    for (var k = 0; k &lt; length; k++) {
+      for (var i = 0; i &lt; length; i++) {
+        for (var j = 0; j &lt; length; j++) {
+          if (dist[i][j] > dist[i][k] + dist[k][j]) {
+            dist[i][j] = dist[i][k] + dist[k][j]
+          }
+        }
+      }
+    }
+
+    return dist;
+  }
+
+  /**
+   * Get the adjacency list of the graph.
+   * 
+   * @returns {Array[]} The adjancency list of the graph.
+   */
+  getAdjacencyList() {
+    let length = this.vertices.length;
+    let adjacencyList = Array(length);
+
+    for (var i = 0; i &lt; length; i++) {
+      adjacencyList[i] = [];
+
+      for (var j = 0; j &lt; length; j++) {
+        if (i === j) {
+          continue;
+        }
+
+        if (this.hasEdge(this.vertices[i].id, this.vertices[j].id)) {
+          adjacencyList[i].push(j);
+        }
+      }
+    }
+
+    return adjacencyList;
+  }
+
+  /**
+   * Get the adjacency list of a subgraph.
+   * 
+   * @param {Number[]} vertexIds An array containing the vertex ids contained within the subgraph.
+   * @returns {Array[]} The adjancency list of the subgraph.
+   */
+  getSubgraphAdjacencyList(vertexIds) {
+    let length = vertexIds.length;
+    let adjacencyList = Array(length);
+
+    for (var i = 0; i &lt; length; i++) {
+      adjacencyList[i] = Array();
+
+      for (var j = 0; j &lt; length; j++) {
+        if (i === j) {
+          continue;
+        }
+
+        if (this.hasEdge(vertexIds[i], vertexIds[j])) {
+          adjacencyList[i].push(j);
+        }
+      }
+    }
+
+    return adjacencyList;
+  }
+
+  /**
+   * Returns an array containing the edge ids of bridges. A bridge splits the graph into multiple components when removed.
+   * 
+   * @returns {Number[]} An array containing the edge ids of the bridges.
+   */
+  getBridges() {
+    let length = this.vertices.length;
+    let visited = new Array(length);
+    let disc = new Array(length);
+    let low = new Array(length);
+    let parent = new Array(length);
+    let adj = this.getAdjacencyList();
+    let outBridges = Array();
+
+    visited.fill(false);
+    parent.fill(null);
+    this._time = 0;
+
+    for (var i = 0; i &lt; length; i++) {
+      if (!visited[i]) {
+        this._bridgeDfs(i, visited, disc, low, parent, adj, outBridges);
+      }
+    }
+
+    return outBridges;
+  }
+
+  /**
+   * Traverses the graph in breadth-first order.
+   * 
+   * @param {Number} startVertexId The id of the starting vertex.
+   * @param {Function} callback The callback function to be called on every vertex.
+   */
+  traverseBF(startVertexId, callback) {
+    let length = this.vertices.length;
+    let visited = new Array(length);
+
+    visited.fill(false);
+
+    var queue = [startVertexId];
+
+    while (queue.length > 0) {
+      // JavaScripts shift() is O(n) ... bad JavaScript, bad!
+      let u = queue.shift();
+      let vertex = this.vertices[u];
+
+      callback(vertex);
+
+      for (var i = 0; i &lt; vertex.neighbours.length; i++) {
+        let v = vertex.neighbours[i]
+        if (!visited[v]) {
+          visited[v] = true;
+          queue.push(v);
+        }
+      }
+    }
+  }
+
+  /**
+   * Get the depth of a subtree in the direction opposite to the vertex specified as the parent vertex.
+   *
+   * @param {Number} vertexId A vertex id.
+   * @param {Number} parentVertexId The id of a neighbouring vertex.
+   * @returns {Number} The depth of the sub-tree.
+   */
+  getTreeDepth(vertexId, parentVertexId) {
+    if (vertexId === null || parentVertexId === null) {
+      return 0;
+    }
+
+    let neighbours = this.vertices[vertexId].getSpanningTreeNeighbours(parentVertexId);
+    let max = 0;
+
+    for (var i = 0; i &lt; neighbours.length; i++) {
+      let childId = neighbours[i];
+      let d = this.getTreeDepth(childId, vertexId);
+
+      if (d > max) {
+        max = d;
+      }
+    }
+
+    return max + 1;
+  }
+
+  /**
+   * Traverse a sub-tree in the graph.
+   *
+   * @param {Number} vertexId A vertex id.
+   * @param {Number} parentVertexId A neighbouring vertex.
+   * @param {Function} callback The callback function that is called with each visited as an argument.
+   * @param {Number} [maxDepth=999999] The maximum depth of the recursion.
+   * @param {Boolean} [ignoreFirst=false] Whether or not to ignore the starting vertex supplied as vertexId in the callback.
+   * @param {Number} [depth=1] The current depth in the tree.
+   * @param {Uint8Array} [visited=null] An array holding a flag on whether or not a node has been visited.
+   */
+  traverseTree(vertexId, parentVertexId, callback, maxDepth = 999999, ignoreFirst = false, depth = 1, visited = null) {
+    if (visited === null) {
+      visited = new Uint8Array(this.vertices.length);
+    }
+
+    if (depth > maxDepth + 1 || visited[vertexId] === 1) {
+      return;
+    }
+
+    visited[vertexId] = 1;
+
+    let vertex = this.vertices[vertexId];
+    let neighbours = vertex.getNeighbours(parentVertexId);
+
+    if (!ignoreFirst || depth > 1) {
+      callback(vertex);
+    }
+
+    for (var i = 0; i &lt; neighbours.length; i++) {
+      this.traverseTree(neighbours[i], vertexId, callback, maxDepth, ignoreFirst, depth + 1, visited);
+    }
+  }
+
+  /**
+   * Positiones the (sub)graph using Kamada and Kawais algorithm for drawing general undirected graphs. https://pdfs.semanticscholar.org/b8d3/bca50ccc573c5cb99f7d201e8acce6618f04.pdf
+   * There are undocumented layout parameters. They are undocumented for a reason, so be very careful.
+   * 
+   * @param {Number[]} vertexIds An array containing vertexIds to be placed using the force based layout.
+   * @param {Vector2} center The center of the layout.
+   * @param {Number} startVertexId A vertex id. Should be the starting vertex - e.g. the first to be positioned and connected to a previously place vertex.
+   * @param {Ring} ring The bridged ring associated with this force-based layout.
+   */
+  kkLayout(vertexIds, center, startVertexId, ring, bondLength,
+    threshold = 0.1, innerThreshold = 0.1, maxIteration = 2000,
+    maxInnerIteration = 50, maxEnergy = 1e9) {
+
+    let edgeStrength = bondLength;
+
+    // Add vertices that are directly connected to the ring
+    var i = vertexIds.length;
+    while (i--) {
+      let vertex = this.vertices[vertexIds[i]];
+      var j = vertex.neighbours.length;
+    }
+
+    let matDist = this.getSubgraphDistanceMatrix(vertexIds);
+    let length = vertexIds.length;
+
+    // Initialize the positions. Place all vertices on a ring around the center
+    let radius = MathHelper.polyCircumradius(500, length);
+    let angle = MathHelper.centralAngle(length);
+    let a = 0.0;
+    let arrPositionX = new Float32Array(length);
+    let arrPositionY = new Float32Array(length);
+    let arrPositioned = Array(length);
+
+    i = length;
+    while (i--) {
+      let vertex = this.vertices[vertexIds[i]];
+      if (!vertex.positioned) {
+        arrPositionX[i] = center.x + Math.cos(a) * radius;
+        arrPositionY[i] = center.y + Math.sin(a) * radius;
+      } else {
+        arrPositionX[i] = vertex.position.x;
+        arrPositionY[i] = vertex.position.y;
+      }
+      arrPositioned[i] = vertex.positioned;
+      a += angle;
+    }
+
+    // Create the matrix containing the lengths
+    let matLength = Array(length);
+    i = length;
+    while (i--) {
+      matLength[i] = new Array(length);
+      var j = length;
+      while (j--) {
+        matLength[i][j] = bondLength * matDist[i][j];
+      }
+    }
+
+    // Create the matrix containing the spring strenghts
+    let matStrength = Array(length);
+    i = length;
+    while (i--) {
+      matStrength[i] = Array(length);
+      var j = length;
+      while (j--) {
+        matStrength[i][j] = edgeStrength * Math.pow(matDist[i][j], -2.0);
+      }
+    }
+
+    // Create the matrix containing the energies
+    let matEnergy = Array(length);
+    let arrEnergySumX = new Float32Array(length);
+    let arrEnergySumY = new Float32Array(length);
+    i = length;
+    while (i--) {
+      matEnergy[i] = Array(length);
+    }
+
+    i = length;
+    let ux, uy, dEx, dEy, vx, vy, denom;
+
+    while (i--) {
+      ux = arrPositionX[i];
+      uy = arrPositionY[i];
+      dEx = 0.0;
+      dEy = 0.0;
+      let j = length;
+      while (j--) {
+        if (i === j) {
+          continue;
+        }
+        vx = arrPositionX[j];
+        vy = arrPositionY[j];
+        denom = 1.0 / Math.sqrt((ux - vx) * (ux - vx) + (uy - vy) * (uy - vy));
+        matEnergy[i][j] = [
+          matStrength[i][j] * ((ux - vx) - matLength[i][j] * (ux - vx) * denom),
+          matStrength[i][j] * ((uy - vy) - matLength[i][j] * (uy - vy) * denom)
+        ]
+        matEnergy[j][i] = matEnergy[i][j];
+        dEx += matEnergy[i][j][0];
+        dEy += matEnergy[i][j][1];
+      }
+      arrEnergySumX[i] = dEx;
+      arrEnergySumY[i] = dEy;
+    }
+
+    // Utility functions, maybe inline them later
+    let energy = function (index) {
+      return [arrEnergySumX[index] * arrEnergySumX[index] + arrEnergySumY[index] * arrEnergySumY[index], arrEnergySumX[index], arrEnergySumY[index]];
+    }
+
+    let highestEnergy = function () {
+      let maxEnergy = 0.0;
+      let maxEnergyId = 0;
+      let maxDEX = 0.0;
+      let maxDEY = 0.0
+
+      i = length;
+      while (i--) {
+        let [delta, dEX, dEY] = energy(i);
+
+        if (delta > maxEnergy &amp;&amp; arrPositioned[i] === false) {
+          maxEnergy = delta;
+          maxEnergyId = i;
+          maxDEX = dEX;
+          maxDEY = dEY;
+        }
+      }
+
+      return [maxEnergyId, maxEnergy, maxDEX, maxDEY];
+    }
+
+    let update = function (index, dEX, dEY) {
+      let dxx = 0.0;
+      let dyy = 0.0;
+      let dxy = 0.0;
+      let ux = arrPositionX[index];
+      let uy = arrPositionY[index];
+      let arrL = matLength[index];
+      let arrK = matStrength[index];
+
+      i = length;
+      while (i--) {
+        if (i === index) {
+          continue;
+        }
+
+        let vx = arrPositionX[i];
+        let vy = arrPositionY[i];
+        let l = arrL[i];
+        let k = arrK[i];
+        let m = (ux - vx) * (ux - vx);
+        let denom = 1.0 / Math.pow(m + (uy - vy) * (uy - vy), 1.5);
+
+        dxx += k * (1 - l * (uy - vy) * (uy - vy) * denom);
+        dyy += k * (1 - l * m * denom);
+        dxy += k * (l * (ux - vx) * (uy - vy) * denom);
+      }
+
+      // Prevent division by zero
+      if (dxx === 0) {
+        dxx = 0.1;
+      }
+
+      if (dyy === 0) {
+        dyy = 0.1;
+      }
+
+      if (dxy === 0) {
+        dxy = 0.1;
+      }
+
+      let dy = (dEX / dxx + dEY / dxy);
+      dy /= (dxy / dxx - dyy / dxy); // had to split this onto two lines because the syntax highlighter went crazy.
+      let dx = -(dxy * dy + dEX) / dxx;
+
+      arrPositionX[index] += dx;
+      arrPositionY[index] += dy;
+
+      // Update the energies
+      let arrE = matEnergy[index];
+      dEX = 0.0;
+      dEY = 0.0;
+
+      ux = arrPositionX[index];
+      uy = arrPositionY[index];
+
+      let vx, vy, prevEx, prevEy, denom;
+
+      i = length;
+      while (i--) {
+        if (index === i) {
+          continue;
+        }
+        vx = arrPositionX[i];
+        vy = arrPositionY[i];
+        // Store old energies
+        prevEx = arrE[i][0];
+        prevEy = arrE[i][1];
+        denom = 1.0 / Math.sqrt((ux - vx) * (ux - vx) + (uy - vy) * (uy - vy));
+        dx = arrK[i] * ((ux - vx) - arrL[i] * (ux - vx) * denom);
+        dy = arrK[i] * ((uy - vy) - arrL[i] * (uy - vy) * denom);
+
+        arrE[i] = [dx, dy];
+        dEX += dx;
+        dEY += dy;
+        arrEnergySumX[i] += dx - prevEx;
+        arrEnergySumY[i] += dy - prevEy;
+      }
+      arrEnergySumX[index] = dEX;
+      arrEnergySumY[index] = dEY;
+    }
+
+    // Setting up variables for the while loops
+    let maxEnergyId = 0;
+    let dEX = 0.0;
+    let dEY = 0.0;
+    let delta = 0.0;
+    let iteration = 0;
+    let innerIteration = 0;
+
+    while (maxEnergy > threshold &amp;&amp; maxIteration > iteration) {
+      iteration++;
+      [maxEnergyId, maxEnergy, dEX, dEY] = highestEnergy();
+      delta = maxEnergy;
+      innerIteration = 0;
+      while (delta > innerThreshold &amp;&amp; maxInnerIteration > innerIteration) {
+        innerIteration++;
+        update(maxEnergyId, dEX, dEY);
+        [delta, dEX, dEY] = energy(maxEnergyId);
+      }
+    }
+
+    i = length;
+    while (i--) {
+      let index = vertexIds[i];
+      let vertex = this.vertices[index];
+      vertex.position.x = arrPositionX[i];
+      vertex.position.y = arrPositionY[i];
+      vertex.positioned = true;
+      vertex.forcePositioned = true;
+    }
+  }
+
+  /**
+   * PRIVATE FUNCTION used by getBridges().
+   */
+  _bridgeDfs(u, visited, disc, low, parent, adj, outBridges) {
+    visited[u] = true;
+    disc[u] = low[u] = ++this._time;
+
+    for (var i = 0; i &lt; adj[u].length; i++) {
+      let v = adj[u][i];
+
+      if (!visited[v]) {
+        parent[v] = u;
+
+        this._bridgeDfs(v, visited, disc, low, parent, adj, outBridges);
+
+        low[u] = Math.min(low[u], low[v]);
+
+        // If low > disc, we have a bridge
+        if (low[v] > disc[u]) {
+          outBridges.push([u, v]);
+        }
+      } else if (v !== parent[u]) {
+        low[u] = Math.min(low[u], disc[v]);
+      }
+    }
+  }
+
+  /**
+   * Returns the connected components of the graph.
+   * 
+   * @param {Array[]} adjacencyMatrix An adjacency matrix.
+   * @returns {Set[]} Connected components as sets.
+   */
+  static getConnectedComponents(adjacencyMatrix) {
+    let length = adjacencyMatrix.length;
+    let visited = new Array(length);
+    let components = new Array();
+    let count = 0;
+
+    visited.fill(false);
+
+    for (var u = 0; u &lt; length; u++) {
+      if (!visited[u]) {
+        let component = Array();
+        visited[u] = true;
+        component.push(u);
+        count++;
+        Graph._ccGetDfs(u, visited, adjacencyMatrix, component);
+        if (component.length > 1) {
+          components.push(component);
+        }
+      }
+    }
+
+    return components;
+  }
+
+  /**
+   * Returns the number of connected components for the graph. 
+   * 
+   * @param {Array[]} adjacencyMatrix An adjacency matrix.
+   * @returns {Number} The number of connected components of the supplied graph.
+   */
+  static getConnectedComponentCount(adjacencyMatrix) {
+    let length = adjacencyMatrix.length;
+    let visited = new Array(length);
+    let count = 0;
+
+    visited.fill(false);
+
+    for (var u = 0; u &lt; length; u++) {
+      if (!visited[u]) {
+        visited[u] = true;
+        count++;
+        Graph._ccCountDfs(u, visited, adjacencyMatrix);
+      }
+    }
+
+    return count;
+  }
+
+  /**
+   * PRIVATE FUNCTION used by getConnectedComponentCount().
+   */
+  static _ccCountDfs(u, visited, adjacencyMatrix) {
+    for (var v = 0; v &lt; adjacencyMatrix[u].length; v++) {
+      let c = adjacencyMatrix[u][v];
+
+      if (!c || visited[v] || u === v) {
+        continue;
+      }
+
+      visited[v] = true;
+      Graph._ccCountDfs(v, visited, adjacencyMatrix);
+    }
+  }
+
+  /**
+   * PRIVATE FUNCTION used by getConnectedComponents().
+   */
+  static _ccGetDfs(u, visited, adjacencyMatrix, component) {
+    for (var v = 0; v &lt; adjacencyMatrix[u].length; v++) {
+      let c = adjacencyMatrix[u][v];
+
+      if (!c || visited[v] || u === v) {
+        continue;
+      }
+
+      visited[v] = true;
+      component.push(v);
+      Graph._ccGetDfs(v, visited, adjacencyMatrix, component);
+    }
+  }
+}
+
 module.exports = Graph</code></pre>
         </article>
     </section>
@@ -978,11 +978,7 @@
 <br class="clear">
 
 <footer>
-<<<<<<< HEAD
-    Documentation generated by <a href="https://github.com/jsdoc3/jsdoc">JSDoc 3.6.10</a> on Sun Apr 03 2022 11:15:25 GMT+0200 (Central European Summer Time) using the <a href="https://github.com/clenemt/docdash">docdash</a> theme.
-=======
     Documentation generated by <a href="https://github.com/jsdoc3/jsdoc">JSDoc 3.6.10</a> on Sun Apr 03 2022 22:07:19 GMT+0200 (Central European Summer Time) using the <a href="https://github.com/clenemt/docdash">docdash</a> theme.
->>>>>>> c8bc2f74
 </footer>
 
 <script>prettyPrint();</script>
