<!DOCTYPE html>
<html lang="en">
<head>
    
    <meta charset="utf-8">
    <title>Vector2.js - Documentation</title>
    
    
    <script src="scripts/prettify/prettify.js"></script>
    <script src="scripts/prettify/lang-css.js"></script>
    <!--[if lt IE 9]>
      <script src="//html5shiv.googlecode.com/svn/trunk/html5.js"></script>
    <![endif]-->
    <link type="text/css" rel="stylesheet" href="styles/prettify.css">
    <link type="text/css" rel="stylesheet" href="styles/jsdoc.css">
    <script src="scripts/nav.js" defer></script>
    <meta name="viewport" content="width=device-width, initial-scale=1.0">
</head>
<body>

<input type="checkbox" id="nav-trigger" class="nav-trigger" />
<label for="nav-trigger" class="navicon-button x">
  <div class="navicon"></div>
</label>

<label for="nav-trigger" class="overlay"></label>

<nav >
    
    <h2><a href="index.html">Home</a></h2><h3>Classes</h3><ul><li><a href="ArrayHelper.html">ArrayHelper</a><ul class='methods'><li data-type='method'><a href="ArrayHelper.html#.clone">clone</a></li><li data-type='method'><a href="ArrayHelper.html#.contains">contains</a></li><li data-type='method'><a href="ArrayHelper.html#.containsAll">containsAll</a></li><li data-type='method'><a href="ArrayHelper.html#.count">count</a></li><li data-type='method'><a href="ArrayHelper.html#.deepCopy">deepCopy</a></li><li data-type='method'><a href="ArrayHelper.html#.each">each</a></li><li data-type='method'><a href="ArrayHelper.html#.equals">equals</a></li><li data-type='method'><a href="ArrayHelper.html#.get">get</a></li><li data-type='method'><a href="ArrayHelper.html#.intersection">intersection</a></li><li data-type='method'><a href="ArrayHelper.html#.merge">merge</a></li><li data-type='method'><a href="ArrayHelper.html#.print">print</a></li><li data-type='method'><a href="ArrayHelper.html#.remove">remove</a></li><li data-type='method'><a href="ArrayHelper.html#.removeAll">removeAll</a></li><li data-type='method'><a href="ArrayHelper.html#.removeUnique">removeUnique</a></li><li data-type='method'><a href="ArrayHelper.html#.sortByAtomicNumberDesc">sortByAtomicNumberDesc</a></li><li data-type='method'><a href="ArrayHelper.html#.toggle">toggle</a></li><li data-type='method'><a href="ArrayHelper.html#.unique">unique</a></li></ul></li><li><a href="Atom.html">Atom</a><ul class='methods'><li data-type='method'><a href="Atom.html#addAnchoredRing">addAnchoredRing</a></li><li data-type='method'><a href="Atom.html#addNeighbouringElement">addNeighbouringElement</a></li><li data-type='method'><a href="Atom.html#attachPseudoElement">attachPseudoElement</a></li><li data-type='method'><a href="Atom.html#backupRings">backupRings</a></li><li data-type='method'><a href="Atom.html#getAtomicNumber">getAtomicNumber</a></li><li data-type='method'><a href="Atom.html#getAttachedPseudoElements">getAttachedPseudoElements</a></li><li data-type='method'><a href="Atom.html#getAttachedPseudoElementsCount">getAttachedPseudoElementsCount</a></li><li data-type='method'><a href="Atom.html#getMaxBonds">getMaxBonds</a></li><li data-type='method'><a href="Atom.html#getRingbondCount">getRingbondCount</a></li><li data-type='method'><a href="Atom.html#haveCommonRingbond">haveCommonRingbond</a></li><li data-type='method'><a href="Atom.html#isHeteroAtom">isHeteroAtom</a></li><li data-type='method'><a href="Atom.html#neighbouringElementsEqual">neighbouringElementsEqual</a></li><li data-type='method'><a href="Atom.html#restoreRings">restoreRings</a></li></ul></li><li><a href="CanvasWrapper.html">CanvasWrapper</a><ul class='methods'><li data-type='method'><a href="CanvasWrapper.html#clear">clear</a></li><li data-type='method'><a href="CanvasWrapper.html#drawAromaticityRing">drawAromaticityRing</a></li><li data-type='method'><a href="CanvasWrapper.html#drawBall">drawBall</a></li><li data-type='method'><a href="CanvasWrapper.html#drawCircle">drawCircle</a></li><li data-type='method'><a href="CanvasWrapper.html#drawDashedWedge">drawDashedWedge</a></li><li data-type='method'><a href="CanvasWrapper.html#drawDebugPoint">drawDebugPoint</a></li><li data-type='method'><a href="CanvasWrapper.html#drawDebugText">drawDebugText</a></li><li data-type='method'><a href="CanvasWrapper.html#drawLine">drawLine</a></li><li data-type='method'><a href="CanvasWrapper.html#drawPoint">drawPoint</a></li><li data-type='method'><a href="CanvasWrapper.html#drawText">drawText</a></li><li data-type='method'><a href="CanvasWrapper.html#drawWedge">drawWedge</a></li><li data-type='method'><a href="CanvasWrapper.html#getChargeText">getChargeText</a></li><li data-type='method'><a href="CanvasWrapper.html#getColor">getColor</a></li><li data-type='method'><a href="CanvasWrapper.html#reset">reset</a></li><li data-type='method'><a href="CanvasWrapper.html#scale">scale</a></li><li data-type='method'><a href="CanvasWrapper.html#setTheme">setTheme</a></li><li data-type='method'><a href="CanvasWrapper.html#updateSize">updateSize</a></li></ul></li><li><a href="Drawer.html">Drawer</a><ul class='methods'><li data-type='method'><a href="Drawer.html#draw">draw</a></li><li data-type='method'><a href="Drawer.html#getMolecularFormula">getMolecularFormula</a></li><li data-type='method'><a href="Drawer.html#getTotalOverlapScore">getTotalOverlapScore</a></li></ul></li><li><a href="DrawerBase.html">DrawerBase</a><ul class='methods'><li data-type='method'><a href="DrawerBase.html#addRing">addRing</a></li><li data-type='method'><a href="DrawerBase.html#addRingConnection">addRingConnection</a></li><li data-type='method'><a href="DrawerBase.html#annotateStereochemistry">annotateStereochemistry</a></li><li data-type='method'><a href="DrawerBase.html#areVerticesInSameRing">areVerticesInSameRing</a></li><li data-type='method'><a href="DrawerBase.html#backupRingInformation">backupRingInformation</a></li><li data-type='method'><a href="DrawerBase.html#chooseSide">chooseSide</a></li><li data-type='method'><a href="DrawerBase.html#createBridgedRing">createBridgedRing</a></li><li data-type='method'><a href="DrawerBase.html#createNextBond">createNextBond</a></li><li data-type='method'><a href="DrawerBase.html#createRing">createRing</a></li><li data-type='method'><a href="DrawerBase.html#draw">draw</a></li><li data-type='method'><a href="DrawerBase.html#drawEdge">drawEdge</a></li><li data-type='method'><a href="DrawerBase.html#drawEdges">drawEdges</a></li><li data-type='method'><a href="DrawerBase.html#drawVertices">drawVertices</a></li><li data-type='method'><a href="DrawerBase.html#edgeRingCount">edgeRingCount</a></li><li data-type='method'><a href="DrawerBase.html#getBridgedRingRings">getBridgedRingRings</a></li><li data-type='method'><a href="DrawerBase.html#getBridgedRings">getBridgedRings</a></li><li data-type='method'><a href="DrawerBase.html#getClosestVertex">getClosestVertex</a></li><li data-type='method'><a href="DrawerBase.html#getCommonRingbondNeighbour">getCommonRingbondNeighbour</a></li><li data-type='method'><a href="DrawerBase.html#getCommonRings">getCommonRings</a></li><li data-type='method'><a href="DrawerBase.html#getCurrentCenterOfMass">getCurrentCenterOfMass</a></li><li data-type='method'><a href="DrawerBase.html#getCurrentCenterOfMassInNeigbourhood">getCurrentCenterOfMassInNeigbourhood</a></li><li data-type='method'><a href="DrawerBase.html#getEdgeNormals">getEdgeNormals</a></li><li data-type='method'><a href="DrawerBase.html#getFusedRings">getFusedRings</a></li><li data-type='method'><a href="DrawerBase.html#getHeavyAtomCount">getHeavyAtomCount</a></li><li data-type='method'><a href="DrawerBase.html#getLargestOrAromaticCommonRing">getLargestOrAromaticCommonRing</a></li><li data-type='method'><a href="DrawerBase.html#getLastVertexWithAngle">getLastVertexWithAngle</a></li><li data-type='method'><a href="DrawerBase.html#getMolecularFormula">getMolecularFormula</a></li><li data-type='method'><a href="DrawerBase.html#getNonRingNeighbours">getNonRingNeighbours</a></li><li data-type='method'><a href="DrawerBase.html#getOverlapScore">getOverlapScore</a></li><li data-type='method'><a href="DrawerBase.html#getRing">getRing</a></li><li data-type='method'><a href="DrawerBase.html#getRingbondType">getRingbondType</a></li><li data-type='method'><a href="DrawerBase.html#getRingConnection">getRingConnection</a></li><li data-type='method'><a href="DrawerBase.html#getRingConnections">getRingConnections</a></li><li data-type='method'><a href="DrawerBase.html#getRingCount">getRingCount</a></li><li data-type='method'><a href="DrawerBase.html#getSpiros">getSpiros</a></li><li data-type='method'><a href="DrawerBase.html#getSubringCenter">getSubringCenter</a></li><li data-type='method'><a href="DrawerBase.html#getSubtreeOverlapScore">getSubtreeOverlapScore</a></li><li data-type='method'><a href="DrawerBase.html#getTotalOverlapScore">getTotalOverlapScore</a></li><li data-type='method'><a href="DrawerBase.html#getVerticesAt">getVerticesAt</a></li><li data-type='method'><a href="DrawerBase.html#hasBridgedRing">hasBridgedRing</a></li><li data-type='method'><a href="DrawerBase.html#initPseudoElements">initPseudoElements</a></li><li data-type='method'><a href="DrawerBase.html#initRings">initRings</a></li><li data-type='method'><a href="DrawerBase.html#isEdgeInRing">isEdgeInRing</a></li><li data-type='method'><a href="DrawerBase.html#isEdgeRotatable">isEdgeRotatable</a></li><li data-type='method'><a href="DrawerBase.html#isPartOfBridgedRing">isPartOfBridgedRing</a></li><li data-type='method'><a href="DrawerBase.html#isPointInRing">isPointInRing</a></li><li data-type='method'><a href="DrawerBase.html#isRingAromatic">isRingAromatic</a></li><li data-type='method'><a href="DrawerBase.html#position">position</a></li><li data-type='method'><a href="DrawerBase.html#printRingInfo">printRingInfo</a></li><li data-type='method'><a href="DrawerBase.html#removeRing">removeRing</a></li><li data-type='method'><a href="DrawerBase.html#removeRingConnection">removeRingConnection</a></li><li data-type='method'><a href="DrawerBase.html#removeRingConnectionsBetween">removeRingConnectionsBetween</a></li><li data-type='method'><a href="DrawerBase.html#resolvePrimaryOverlaps">resolvePrimaryOverlaps</a></li><li data-type='method'><a href="DrawerBase.html#resolveSecondaryOverlaps">resolveSecondaryOverlaps</a></li><li data-type='method'><a href="DrawerBase.html#restoreRingInformation">restoreRingInformation</a></li><li data-type='method'><a href="DrawerBase.html#rotateDrawing">rotateDrawing</a></li><li data-type='method'><a href="DrawerBase.html#rotateSubtree">rotateSubtree</a></li><li data-type='method'><a href="DrawerBase.html#setRingCenter">setRingCenter</a></li><li data-type='method'><a href="DrawerBase.html#visitStereochemistry">visitStereochemistry</a></li></ul></li><li><a href="Edge.html">Edge</a><ul class='methods'><li data-type='method'><a href="Edge.html#setBondType">setBondType</a></li></ul></li><li><a href="Graph.html">Graph</a><ul class='methods'><li data-type='method'><a href="Graph.html#._ccCountDfs">_ccCountDfs</a></li><li data-type='method'><a href="Graph.html#._ccGetDfs">_ccGetDfs</a></li><li data-type='method'><a href="Graph.html#.getConnectedComponentCount">getConnectedComponentCount</a></li><li data-type='method'><a href="Graph.html#.getConnectedComponents">getConnectedComponents</a></li><li data-type='method'><a href="Graph.html#_bridgeDfs">_bridgeDfs</a></li><li data-type='method'><a href="Graph.html#_init">_init</a></li><li data-type='method'><a href="Graph.html#addEdge">addEdge</a></li><li data-type='method'><a href="Graph.html#addVertex">addVertex</a></li><li data-type='method'><a href="Graph.html#clear">clear</a></li><li data-type='method'><a href="Graph.html#getAdjacencyList">getAdjacencyList</a></li><li data-type='method'><a href="Graph.html#getAdjacencyMatrix">getAdjacencyMatrix</a></li><li data-type='method'><a href="Graph.html#getBridges">getBridges</a></li><li data-type='method'><a href="Graph.html#getComponentsAdjacencyMatrix">getComponentsAdjacencyMatrix</a></li><li data-type='method'><a href="Graph.html#getDistanceMatrix">getDistanceMatrix</a></li><li data-type='method'><a href="Graph.html#getEdge">getEdge</a></li><li data-type='method'><a href="Graph.html#getEdgeList">getEdgeList</a></li><li data-type='method'><a href="Graph.html#getEdges">getEdges</a></li><li data-type='method'><a href="Graph.html#getSubgraphAdjacencyList">getSubgraphAdjacencyList</a></li><li data-type='method'><a href="Graph.html#getSubgraphAdjacencyMatrix">getSubgraphAdjacencyMatrix</a></li><li data-type='method'><a href="Graph.html#getSubgraphDistanceMatrix">getSubgraphDistanceMatrix</a></li><li data-type='method'><a href="Graph.html#getTreeDepth">getTreeDepth</a></li><li data-type='method'><a href="Graph.html#getVertexList">getVertexList</a></li><li data-type='method'><a href="Graph.html#hasEdge">hasEdge</a></li><li data-type='method'><a href="Graph.html#kkLayout">kkLayout</a></li><li data-type='method'><a href="Graph.html#traverseBF">traverseBF</a></li><li data-type='method'><a href="Graph.html#traverseTree">traverseTree</a></li></ul></li><li><a href="Line.html">Line</a><ul class='methods'><li data-type='method'><a href="Line.html#clone">clone</a></li><li data-type='method'><a href="Line.html#getAngle">getAngle</a></li><li data-type='method'><a href="Line.html#getLeftChiral">getLeftChiral</a></li><li data-type='method'><a href="Line.html#getLeftElement">getLeftElement</a></li><li data-type='method'><a href="Line.html#getLeftVector">getLeftVector</a></li><li data-type='method'><a href="Line.html#getLength">getLength</a></li><li data-type='method'><a href="Line.html#getRightChiral">getRightChiral</a></li><li data-type='method'><a href="Line.html#getRightElement">getRightElement</a></li><li data-type='method'><a href="Line.html#getRightVector">getRightVector</a></li><li data-type='method'><a href="Line.html#rotate">rotate</a></li><li data-type='method'><a href="Line.html#rotateToXAxis">rotateToXAxis</a></li><li data-type='method'><a href="Line.html#setLeftVector">setLeftVector</a></li><li data-type='method'><a href="Line.html#setRightVector">setRightVector</a></li><li data-type='method'><a href="Line.html#shorten">shorten</a></li><li data-type='method'><a href="Line.html#shortenFrom">shortenFrom</a></li><li data-type='method'><a href="Line.html#shortenLeft">shortenLeft</a></li><li data-type='method'><a href="Line.html#shortenRight">shortenRight</a></li><li data-type='method'><a href="Line.html#shortenTo">shortenTo</a></li></ul></li><li><a href="MathHelper.html">MathHelper</a><ul class='methods'><li data-type='method'><a href="MathHelper.html#.apothem">apothem</a></li><li data-type='method'><a href="MathHelper.html#.centralAngle">centralAngle</a></li><li data-type='method'><a href="MathHelper.html#.innerAngle">innerAngle</a></li><li data-type='method'><a href="MathHelper.html#.meanAngle">meanAngle</a></li><li data-type='method'><a href="MathHelper.html#.parityOfPermutation">parityOfPermutation</a></li><li data-type='method'><a href="MathHelper.html#.polyCircumradius">polyCircumradius</a></li><li data-type='method'><a href="MathHelper.html#.round">round</a></li><li data-type='method'><a href="MathHelper.html#.toDeg">toDeg</a></li><li data-type='method'><a href="MathHelper.html#.toRad">toRad</a></li></ul></li><li><a href="Reaction.html">Reaction</a></li><li><a href="ReactionDrawer.html">ReactionDrawer</a><ul class='methods'><li data-type='method'><a href="ReactionDrawer.html#draw">draw</a></li></ul></li><li><a href="Ring.html">Ring</a><ul class='methods'><li data-type='method'><a href="Ring.html#clone">clone</a></li><li data-type='method'><a href="Ring.html#contains">contains</a></li><li data-type='method'><a href="Ring.html#eachMember">eachMember</a></li><li data-type='method'><a href="Ring.html#getAngle">getAngle</a></li><li data-type='method'><a href="Ring.html#getDoubleBondCount">getDoubleBondCount</a></li><li data-type='method'><a href="Ring.html#getOrderedNeighbours">getOrderedNeighbours</a></li><li data-type='method'><a href="Ring.html#getPolygon">getPolygon</a></li><li data-type='method'><a href="Ring.html#getSize">getSize</a></li><li data-type='method'><a href="Ring.html#isBenzeneLike">isBenzeneLike</a></li></ul></li><li><a href="RingConnection.html">RingConnection</a><ul class='methods'><li data-type='method'><a href="RingConnection.html#.getNeighbours">getNeighbours</a></li><li data-type='method'><a href="RingConnection.html#.getVertices">getVertices</a></li><li data-type='method'><a href="RingConnection.html#.isBridge">isBridge</a></li><li data-type='method'><a href="RingConnection.html#addVertex">addVertex</a></li><li data-type='method'><a href="RingConnection.html#containsRing">containsRing</a></li><li data-type='method'><a href="RingConnection.html#isBridge">isBridge</a></li><li data-type='method'><a href="RingConnection.html#updateOther">updateOther</a></li></ul></li><li><a href="SSSR.html">SSSR</a><ul class='methods'><li data-type='method'><a href="SSSR.html#.areSetsEqual">areSetsEqual</a></li><li data-type='method'><a href="SSSR.html#.bondsToAtoms">bondsToAtoms</a></li><li data-type='method'><a href="SSSR.html#.getBondCount">getBondCount</a></li><li data-type='method'><a href="SSSR.html#.getEdgeCount">getEdgeCount</a></li><li data-type='method'><a href="SSSR.html#.getEdgeList">getEdgeList</a></li><li data-type='method'><a href="SSSR.html#.getPathIncludedDistanceMatrices">getPathIncludedDistanceMatrices</a></li><li data-type='method'><a href="SSSR.html#.getRingCandidates">getRingCandidates</a></li><li data-type='method'><a href="SSSR.html#.getRings">getRings</a></li><li data-type='method'><a href="SSSR.html#.getSSSR">getSSSR</a></li><li data-type='method'><a href="SSSR.html#.isSupersetOf">isSupersetOf</a></li><li data-type='method'><a href="SSSR.html#.matrixToString">matrixToString</a></li><li data-type='method'><a href="SSSR.html#.pathSetsContain">pathSetsContain</a></li></ul></li><li><a href="Vector2.html">Vector2</a><ul class='methods'><li data-type='method'><a href="Vector2.html#add">add</a></li><li data-type='method'><a href="Vector2.html#angle">angle</a></li><li data-type='method'><a href="Vector2.html#clockwise">clockwise</a></li><li data-type='method'><a href="Vector2.html#clone">clone</a></li><li data-type='method'><a href="Vector2.html#distance">distance</a></li><li data-type='method'><a href="Vector2.html#distanceSq">distanceSq</a></li><li data-type='method'><a href="Vector2.html#divide">divide</a></li><li data-type='method'><a href="Vector2.html#getRotateAwayFromAngle">getRotateAwayFromAngle</a></li><li data-type='method'><a href="Vector2.html#getRotateToAngle">getRotateToAngle</a></li><li data-type='method'><a href="Vector2.html#getRotateTowardsAngle">getRotateTowardsAngle</a></li><li data-type='method'><a href="Vector2.html#invert">invert</a></li><li data-type='method'><a href="Vector2.html#isInPolygon">isInPolygon</a></li><li data-type='method'><a href="Vector2.html#length">length</a></li><li data-type='method'><a href="Vector2.html#lengthSq">lengthSq</a></li><li data-type='method'><a href="Vector2.html#multiply">multiply</a></li><li data-type='method'><a href="Vector2.html#multiplyScalar">multiplyScalar</a></li><li data-type='method'><a href="Vector2.html#normalize">normalize</a></li><li data-type='method'><a href="Vector2.html#normalized">normalized</a></li><li data-type='method'><a href="Vector2.html#relativeClockwise">relativeClockwise</a></li><li data-type='method'><a href="Vector2.html#rotate">rotate</a></li><li data-type='method'><a href="Vector2.html#rotateAround">rotateAround</a></li><li data-type='method'><a href="Vector2.html#rotateAwayFrom">rotateAwayFrom</a></li><li data-type='method'><a href="Vector2.html#rotateTo">rotateTo</a></li><li data-type='method'><a href="Vector2.html#sameSideAs">sameSideAs</a></li><li data-type='method'><a href="Vector2.html#subtract">subtract</a></li><li data-type='method'><a href="Vector2.html#toString">toString</a></li><li data-type='method'><a href="Vector2.html#whichSide">whichSide</a></li><li data-type='method'><a href="Vector2.html#.add">add</a></li><li data-type='method'><a href="Vector2.html#.angle">angle</a></li><li data-type='method'><a href="Vector2.html#.averageDirection">averageDirection</a></li><li data-type='method'><a href="Vector2.html#.divide">divide</a></li><li data-type='method'><a href="Vector2.html#.divideScalar">divideScalar</a></li><li data-type='method'><a href="Vector2.html#.dot">dot</a></li><li data-type='method'><a href="Vector2.html#.midpoint">midpoint</a></li><li data-type='method'><a href="Vector2.html#.multiply">multiply</a></li><li data-type='method'><a href="Vector2.html#.multiplyScalar">multiplyScalar</a></li><li data-type='method'><a href="Vector2.html#.normals">normals</a></li><li data-type='method'><a href="Vector2.html#.scalarProjection">scalarProjection</a></li><li data-type='method'><a href="Vector2.html#.subtract">subtract</a></li><li data-type='method'><a href="Vector2.html#.threePointangle">threePointangle</a></li><li data-type='method'><a href="Vector2.html#.units">units</a></li></ul></li><li><a href="Vertex.html">Vertex</a><ul class='methods'><li data-type='method'><a href="Vertex.html#addChild">addChild</a></li><li data-type='method'><a href="Vertex.html#addRingbondChild">addRingbondChild</a></li><li data-type='method'><a href="Vertex.html#clone">clone</a></li><li data-type='method'><a href="Vertex.html#equals">equals</a></li><li data-type='method'><a href="Vertex.html#getAngle">getAngle</a></li><li data-type='method'><a href="Vertex.html#getDrawnNeighbours">getDrawnNeighbours</a></li><li data-type='method'><a href="Vertex.html#getNeighbourCount">getNeighbourCount</a></li><li data-type='method'><a href="Vertex.html#getNeighbours">getNeighbours</a></li><li data-type='method'><a href="Vertex.html#getNextInRing">getNextInRing</a></li><li data-type='method'><a href="Vertex.html#getSpanningTreeNeighbours">getSpanningTreeNeighbours</a></li><li data-type='method'><a href="Vertex.html#getTextDirection">getTextDirection</a></li><li data-type='method'><a href="Vertex.html#isTerminal">isTerminal</a></li><li data-type='method'><a href="Vertex.html#setParentVertexId">setParentVertexId</a></li><li data-type='method'><a href="Vertex.html#setPosition">setPosition</a></li><li data-type='method'><a href="Vertex.html#setPositionFromVector">setPositionFromVector</a></li></ul></li></ul><h3>Global</h3><ul><li><a href="global.html#getChargeText">getChargeText</a></li></ul>
</nav>

<div id="main">
    
    <h1 class="page-title">Vector2.js</h1>
    

    



    
    <section>
        <article>
            <pre class="prettyprint source linenums"><code>//@ts-check

/** 
 * A class representing a 2D vector.
 * 
 * @property {Number} x The x component of the vector.
 * @property {Number} y The y component of the vector.
 */
class Vector2 {
    /**
     * The constructor of the class Vector2.
     *
     * @param {(Number|Vector2)} x The initial x coordinate value or, if the single argument, a Vector2 object.
     * @param {Number} y The initial y coordinate value.
     */
    constructor(x, y) {
        if (arguments.length == 0) {
            this.x = 0;
            this.y = 0;
        } else if (arguments.length == 1) {
            this.x = x.x;
            this.y = x.y;
        } else {
            this.x = x;
            this.y = y;
        }
    }

    /**
     * Clones this vector and returns the clone.
     *
     * @returns {Vector2} The clone of this vector.
     */
    clone() {
        return new Vector2(this.x, this.y);
    }

    /**
     * Returns a string representation of this vector.
     *
     * @returns {String} A string representation of this vector.
     */
    toString() {
        return '(' + this.x + ',' + this.y + ')';
    }

    /**
     * Add the x and y coordinate values of a vector to the x and y coordinate values of this vector.
     *
     * @param {Vector2} vec Another vector.
     * @returns {Vector2} Returns itself.
     */
    add(vec) {
        this.x += vec.x;
        this.y += vec.y;

        return this;
    }

    /**
     * Subtract the x and y coordinate values of a vector from the x and y coordinate values of this vector.
     *
     * @param {Vector2} vec Another vector.
     * @returns {Vector2} Returns itself.
     */
    subtract(vec) {
        this.x -= vec.x;
        this.y -= vec.y;

        return this;
    }

    /**
     * Divide the x and y coordinate values of this vector by a scalar.
     *
     * @param {Number} scalar The scalar.
     * @returns {Vector2} Returns itself.
     */
    divide(scalar) {
        this.x /= scalar;
        this.y /= scalar;

        return this;
    }
    
    /**
     * Multiply the x and y coordinate values of this vector by the values of another vector.
     *
     * @param {Vector2} v A vector.
     * @returns {Vector2} Returns itself.
     */
    multiply(v) {
        this.x *= v.x;
        this.y *= v.y;

        return this;
    }

    /**
     * Multiply the x and y coordinate values of this vector by a scalar.
     *
     * @param {Number} scalar The scalar.
     * @returns {Vector2} Returns itself.
     */
    multiplyScalar(scalar) {
        this.x *= scalar;
        this.y *= scalar;

        return this;
    }

    /**
     * Inverts this vector. Same as multiply(-1.0).
     *
     * @returns {Vector2} Returns itself.
     */
    invert() {
        this.x = -this.x;
        this.y = -this.y;

        return this;
    }

    /**
     * Returns the angle of this vector in relation to the coordinate system.
     *
     * @returns {Number} The angle in radians.
     */
    angle() {
        return Math.atan2(this.y, this.x);
    }

    /**
     * Returns the euclidean distance between this vector and another vector.
     *
     * @param {Vector2} vec A vector.
     * @returns {Number} The euclidean distance between the two vectors.
     */
    distance(vec) {
        return Math.sqrt((vec.x - this.x) * (vec.x - this.x) + (vec.y - this.y) * (vec.y - this.y));
    }

    /**
     * Returns the squared euclidean distance between this vector and another vector. When only the relative distances of a set of vectors are needed, this is is less expensive than using distance(vec).
     *
     * @param {Vector2} vec Another vector.
     * @returns {Number} The squared euclidean distance of the two vectors.
     */
    distanceSq(vec) {
        return (vec.x - this.x) * (vec.x - this.x) + (vec.y - this.y) * (vec.y - this.y);
    }

    /**
     * Checks whether or not this vector is in a clockwise or counter-clockwise rotational direction compared to another vector in relation to the coordinate system.
     *
     * @param {Vector2} vec Another vector.
     * @returns {Number} Returns -1, 0 or 1 if the vector supplied as an argument is clockwise, neutral or counter-clockwise respectively to this vector in relation to the coordinate system.
     */
    clockwise(vec) {
        let a = this.y * vec.x;
        let b = this.x * vec.y;
        
        if (a > b) {
            return -1;
        }
        else if (a === b) {
            return 0;
        }

        return 1;
    }

    /**
     * Checks whether or not this vector is in a clockwise or counter-clockwise rotational direction compared to another vector in relation to an arbitrary third vector.
     *
     * @param {Vector2} center The central vector.
     * @param {Vector2} vec Another vector.
     * @returns {Number} Returns -1, 0 or 1 if the vector supplied as an argument is clockwise, neutral or counter-clockwise respectively to this vector in relation to an arbitrary third vector.
     */
    relativeClockwise(center, vec) {
        let a = (this.y - center.y) * (vec.x - center.x);
        let b = (this.x - center.x) * (vec.y - center.y);
        
        if (a > b) {
            return -1;
        }
        else if (a === b) {
            return 0;
        }

        return 1;
    }

    /**
     * Rotates this vector by a given number of radians around the origin of the coordinate system.
     *
     * @param {Number} angle The angle in radians to rotate the vector.
     * @returns {Vector2} Returns itself.
     */
    rotate(angle) {
        let tmp = new Vector2(0, 0);
        let cosAngle = Math.cos(angle);
        let sinAngle = Math.sin(angle);

        tmp.x = this.x * cosAngle - this.y * sinAngle;
        tmp.y = this.x * sinAngle + this.y * cosAngle;
        
        this.x = tmp.x;
        this.y = tmp.y;

        return this;
    }

    /**
     * Rotates this vector around another vector.
     *
     * @param {Number} angle The angle in radians to rotate the vector.
     * @param {Vector2} vec The vector which is used as the rotational center.
     * @returns {Vector2} Returns itself.
     */
    rotateAround(angle, vec) {
        let s = Math.sin(angle);
        let c = Math.cos(angle);

        this.x -= vec.x;
        this.y -= vec.y;

        let x = this.x * c - this.y * s;
        let y = this.x * s + this.y * c;

        this.x = x + vec.x;
        this.y = y + vec.y;

        return this;
    }

    /**
     * Rotate a vector around a given center to the same angle as another vector (so that the two vectors and the center are in a line, with both vectors on one side of the center), keeps the distance from this vector to the center.
     *
     * @param {Vector2} vec The vector to rotate this vector to.
     * @param {Vector2} center The rotational center.
     * @param {Number} [offsetAngle=0.0] An additional amount of radians to rotate the vector.
     * @returns {Vector2} Returns itself.
     */
    rotateTo(vec, center, offsetAngle = 0.0) {
        // Problem if this is first position
        this.x += 0.001;
        this.y -= 0.001;

        let a = Vector2.subtract(this, center);
        let b = Vector2.subtract(vec, center);
        let angle = Vector2.angle(b, a);

        this.rotateAround(angle + offsetAngle, center);

        return this;
    }

    /**
     * Rotates the vector away from a specified vector around a center.
     * 
     * @param {Vector2} vec The vector this one is rotated away from.
     * @param {Vector2} center The rotational center.
     * @param {Number} angle The angle by which to rotate.
     */
    rotateAwayFrom(vec, center, angle) {
        this.rotateAround(angle, center);
        
        let distSqA = this.distanceSq(vec);
        
        this.rotateAround(-2.0 * angle, center);

        let distSqB = this.distanceSq(vec);

        // If it was rotated towards the other vertex, rotate in other direction by same amount.
        if (distSqB &lt; distSqA) {
            this.rotateAround(2.0 * angle, center);
        }
    }

    /**
     * Returns the angle in radians used to rotate this vector away from a given vector.
     * 
     * @param {Vector2} vec The vector this one is rotated away from.
     * @param {Vector2} center The rotational center.
     * @param {Number} angle The angle by which to rotate.
     * @returns {Number} The angle in radians.
     */
    getRotateAwayFromAngle(vec, center, angle) {
        let tmp = this.clone();

        tmp.rotateAround(angle, center);
        
        let distSqA = tmp.distanceSq(vec);
        
        tmp.rotateAround(-2.0 * angle, center);

        let distSqB = tmp.distanceSq(vec);

        if (distSqB &lt; distSqA) {
            return angle;
        } else {
            return -angle;
        }
    }

    /**
     * Returns the angle in radians used to rotate this vector towards a given vector.
     * 
     * @param {Vector2} vec The vector this one is rotated towards to.
     * @param {Vector2} center The rotational center.
     * @param {Number} angle The angle by which to rotate.
     * @returns {Number} The angle in radians.
     */
    getRotateTowardsAngle(vec, center, angle) {
        let tmp = this.clone();

        tmp.rotateAround(angle, center);
        
        let distSqA = tmp.distanceSq(vec);
        
        tmp.rotateAround(-2.0 * angle, center);

        let distSqB = tmp.distanceSq(vec);

        if (distSqB > distSqA) {
            return angle;
        } else {
            return -angle;
        }
    }

    /**
     * Gets the angles between this vector and another vector around a common center of rotation.
     *
     * @param {Vector2} vec Another vector.
     * @param {Vector2} center The center of rotation.
     * @returns {Number} The angle between this vector and another vector around a center of rotation in radians.
     */
    getRotateToAngle(vec, center) {
        let a = Vector2.subtract(this, center);
        let b = Vector2.subtract(vec, center);
        let angle = Vector2.angle(b, a);
        
        return Number.isNaN(angle) ? 0.0 : angle;
    }

    /**
     * Checks whether a vector lies within a polygon spanned by a set of vectors.
     *
     * @param {Vector2[]} polygon An array of vectors spanning the polygon.
     * @returns {Boolean} A boolean indicating whether or not this vector is within a polygon.
     */
    isInPolygon(polygon) {
        let inside = false;

        // Its not always a given, that the polygon is convex (-> sugars)
        for (let i = 0, j = polygon.length - 1; i &lt; polygon.length; j = i++) {
            if (((polygon[i].y > this.y) != (polygon[j].y > this.y)) &amp;&amp;
                (this.x &lt; (polygon[j].x - polygon[i].x) * (this.y - polygon[i].y) /
                (polygon[j].y - polygon[i].y) + polygon[i].x)) {
                inside = !inside;
            }
        }


        return inside;
    }

    /**
     * Returns the length of this vector.
     *
     * @returns {Number} The length of this vector.
     */
    length() {
        return Math.sqrt((this.x * this.x) + (this.y * this.y));
    }

    /**
     * Returns the square of the length of this vector.
     *
     * @returns {Number} The square of the length of this vector.
     */
    lengthSq() {
        return (this.x * this.x) + (this.y * this.y);
    }

    /**
     * Normalizes this vector.
     *
     * @returns {Vector2} Returns itself.
     */
    normalize() {
        this.divide(this.length());

        return this;
    }

    /**
     * Returns a normalized copy of this vector.
     *
     * @returns {Vector2} A normalized copy of this vector.
     */
    normalized() {
        return Vector2.divideScalar(this, this.length());
    }

    /**
     * Calculates which side of a line spanned by two vectors this vector is.
     *
     * @param {Vector2} vecA A vector.
     * @param {Vector2} vecB A vector.
     * @returns {Number} A number indicating the side of this vector, given a line spanned by two other vectors.
     */
    whichSide(vecA, vecB) {
        return (this.x - vecA.x) * (vecB.y - vecA.y) - (this.y - vecA.y) * (vecB.x - vecA.x);
    }

    /**
     * Checks whether or not this vector is on the same side of a line spanned by two vectors as another vector.
     *
     * @param {Vector2} vecA A vector spanning the line.
     * @param {Vector2} vecB A vector spanning the line.
     * @param {Vector2} vecC A vector to check whether or not it is on the same side as this vector.
     * @returns {Boolean} Returns a boolean indicating whether or not this vector is on the same side as another vector.
     */
    sameSideAs(vecA, vecB, vecC) {
        let d = this.whichSide(vecA, vecB);
        let dRef = vecC.whichSide(vecA, vecB);

        return d &lt; 0 &amp;&amp; dRef &lt; 0 || d == 0 &amp;&amp; dRef == 0 || d > 0 &amp;&amp; dRef > 0;
    }

    /**
     * Adds two vectors and returns the result as a new vector.
     *
     * @static
     * @param {Vector2} vecA A summand.
     * @param {Vector2} vecB A summand.
     * @returns {Vector2} Returns the sum of two vectors.
     */
    static add(vecA, vecB) {
        return new Vector2(vecA.x + vecB.x, vecA.y + vecB.y);
    }

    /**
     * Subtracts one vector from another and returns the result as a new vector.
     *
     * @static
     * @param {Vector2} vecA The minuend.
     * @param {Vector2} vecB The subtrahend.
     * @returns {Vector2} Returns the difference of two vectors.
     */
    static subtract(vecA, vecB) {
        return new Vector2(vecA.x - vecB.x, vecA.y - vecB.y);
    }

    /**
     * Multiplies two vectors (value by value) and returns the result.
     *
     * @static
     * @param {Vector2} vecA A vector.
     * @param {Vector2} vecB A vector.
     * @returns {Vector2} Returns the product of two vectors.
     */
    static multiply(vecA, vecB) {
        return new Vector2(vecA.x * vecB.x, vecA.y * vecB.y);
    }

    /**
     * Multiplies two vectors (value by value) and returns the result.
     *
     * @static
     * @param {Vector2} vec A vector.
     * @param {Number} scalar A scalar.
     * @returns {Vector2} Returns the product of two vectors.
     */
    static multiplyScalar(vec, scalar) {
        return new Vector2(vec.x, vec.y).multiplyScalar(scalar);
    }

    /**
     * Returns the midpoint of a line spanned by two vectors.
     *
     * @static
     * @param {Vector2} vecA A vector spanning the line.
     * @param {Vector2} vecB A vector spanning the line.
     * @returns {Vector2} The midpoint of the line spanned by two vectors.
     */
    static midpoint(vecA, vecB) {
        return new Vector2((vecA.x + vecB.x) / 2, (vecA.y + vecB.y) / 2);
    }

    /**
     * Returns the normals of a line spanned by two vectors.
     *
     * @static
     * @param {Vector2} vecA A vector spanning the line.
     * @param {Vector2} vecB A vector spanning the line.
     * @returns {Vector2[]} An array containing the two normals, each represented by a vector.
     */
    static normals(vecA, vecB) {
        let delta = Vector2.subtract(vecB, vecA);

        return [
            new Vector2(-delta.y, delta.x),
            new Vector2(delta.y, -delta.x)
        ];
    }

    /**
     * Returns the unit (normalized normal) vectors of a line spanned by two vectors.
     *
     * @static
     * @param {Vector2} vecA A vector spanning the line.
     * @param {Vector2} vecB A vector spanning the line.
     * @returns {Vector2[]} An array containing the two unit vectors.
     */
    static units(vecA, vecB) {
        let delta = Vector2.subtract(vecB, vecA);

        return [
            (new Vector2(-delta.y, delta.x)).normalize(),
            (new Vector2(delta.y, -delta.x)).normalize()
        ];
    }

    /**
     * Divides a vector by another vector and returns the result as new vector.
     *
     * @static
     * @param {Vector2} vecA The dividend.
     * @param {Vector2} vecB The divisor.
     * @returns {Vector2} The fraction of the two vectors.
     */
    static divide(vecA, vecB) {
      return new Vector2(vecA.x / vecB.x, vecA.y / vecB.y);
    }

    /**
     * Divides a vector by a scalar and returns the result as new vector.
     *
     * @static
     * @param {Vector2} vecA The dividend.
     * @param {Number} s The scalar.
     * @returns {Vector2} The fraction of the two vectors.
     */
    static divideScalar(vecA, s) {
        return new Vector2(vecA.x / s, vecA.y / s);
    }

    /**
     * Returns the dot product of two vectors.
     *
     * @static
     * @param {Vector2} vecA A vector.
     * @param {Vector2} vecB A vector.
     * @returns {Number} The dot product of two vectors.
     */
    static dot(vecA, vecB) {
        return vecA.x * vecB.x + vecA.y * vecB.y;
    }

    /**
     * Returns the angle between two vectors.
     *
     * @static
     * @param {Vector2} vecA A vector.
     * @param {Vector2} vecB A vector.
     * @returns {Number} The angle between two vectors in radians.
     */
    static angle(vecA, vecB) {
        let dot = Vector2.dot(vecA, vecB);

        return Math.acos(dot / (vecA.length() * vecB.length()));
    }

    /**
     * Returns the angle between two vectors based on a third vector in between.
     *
     * @static
     * @param {Vector2} vecA A vector.
     * @param {Vector2} vecB A (central) vector.
     * @param {Vector2} vecC A vector.
     * @returns {Number} The angle in radians.
     */
    static threePointangle(vecA, vecB, vecC) {
        let ab = Vector2.subtract(vecB, vecA);
        let bc = Vector2.subtract(vecC, vecB);
        let abLength = vecA.distance(vecB);
        let bcLength = vecB.distance(vecC);

        return Math.acos(Vector2.dot(ab, bc) / (abLength * bcLength));
    }
    
    /**
     * Returns the scalar projection of a vector on another vector.
     *
     * @static
     * @param {Vector2} vecA The vector to be projected.
     * @param {Vector2} vecB The vector to be projection upon.
     * @returns {Number} The scalar component.
     */
    static scalarProjection(vecA, vecB) {
        let unit = vecB.normalized();
        
        return Vector2.dot(vecA, unit);
    }

     /**
     * Returns the average vector (normalized) of the input vectors.
     *
     * @static
     * @param {Array} vecs An array containing vectors.
     * @returns {Vector2} The resulting vector (normalized).
     */
    static averageDirection(vecs) {
        let avg = new Vector2(0.0, 0.0);

        for (var i = 0; i &lt; vecs.length; i++) {
          let vec = vecs[i];
          avg.add(vec);
        }

        return avg.normalize();
    }
}

module.exports = Vector2;</code></pre>
        </article>
    </section>




    
    
</div>

<br class="clear">

<footer>
<<<<<<< HEAD
    Documentation generated by <a href="https://github.com/jsdoc3/jsdoc">JSDoc 3.6.10</a> on Sun Apr 03 2022 11:15:25 GMT+0200 (Central European Summer Time) using the <a href="https://github.com/clenemt/docdash">docdash</a> theme.
=======
    Documentation generated by <a href="https://github.com/jsdoc3/jsdoc">JSDoc 3.6.10</a> on Sun Apr 03 2022 22:07:19 GMT+0200 (Central European Summer Time) using the <a href="https://github.com/clenemt/docdash">docdash</a> theme.
>>>>>>> c8bc2f74
</footer>

<script>prettyPrint();</script>
<script src="scripts/polyfill.js"></script>
<script src="scripts/linenumber.js"></script>



</body>
</html><|MERGE_RESOLUTION|>--- conflicted
+++ resolved
@@ -42,634 +42,634 @@
     
     <section>
         <article>
-            <pre class="prettyprint source linenums"><code>//@ts-check
-
-/** 
- * A class representing a 2D vector.
- * 
- * @property {Number} x The x component of the vector.
- * @property {Number} y The y component of the vector.
- */
-class Vector2 {
-    /**
-     * The constructor of the class Vector2.
-     *
-     * @param {(Number|Vector2)} x The initial x coordinate value or, if the single argument, a Vector2 object.
-     * @param {Number} y The initial y coordinate value.
-     */
-    constructor(x, y) {
-        if (arguments.length == 0) {
-            this.x = 0;
-            this.y = 0;
-        } else if (arguments.length == 1) {
-            this.x = x.x;
-            this.y = x.y;
-        } else {
-            this.x = x;
-            this.y = y;
-        }
-    }
-
-    /**
-     * Clones this vector and returns the clone.
-     *
-     * @returns {Vector2} The clone of this vector.
-     */
-    clone() {
-        return new Vector2(this.x, this.y);
-    }
-
-    /**
-     * Returns a string representation of this vector.
-     *
-     * @returns {String} A string representation of this vector.
-     */
-    toString() {
-        return '(' + this.x + ',' + this.y + ')';
-    }
-
-    /**
-     * Add the x and y coordinate values of a vector to the x and y coordinate values of this vector.
-     *
-     * @param {Vector2} vec Another vector.
-     * @returns {Vector2} Returns itself.
-     */
-    add(vec) {
-        this.x += vec.x;
-        this.y += vec.y;
-
-        return this;
-    }
-
-    /**
-     * Subtract the x and y coordinate values of a vector from the x and y coordinate values of this vector.
-     *
-     * @param {Vector2} vec Another vector.
-     * @returns {Vector2} Returns itself.
-     */
-    subtract(vec) {
-        this.x -= vec.x;
-        this.y -= vec.y;
-
-        return this;
-    }
-
-    /**
-     * Divide the x and y coordinate values of this vector by a scalar.
-     *
-     * @param {Number} scalar The scalar.
-     * @returns {Vector2} Returns itself.
-     */
-    divide(scalar) {
-        this.x /= scalar;
-        this.y /= scalar;
-
-        return this;
-    }
-    
-    /**
-     * Multiply the x and y coordinate values of this vector by the values of another vector.
-     *
-     * @param {Vector2} v A vector.
-     * @returns {Vector2} Returns itself.
-     */
-    multiply(v) {
-        this.x *= v.x;
-        this.y *= v.y;
-
-        return this;
-    }
-
-    /**
-     * Multiply the x and y coordinate values of this vector by a scalar.
-     *
-     * @param {Number} scalar The scalar.
-     * @returns {Vector2} Returns itself.
-     */
-    multiplyScalar(scalar) {
-        this.x *= scalar;
-        this.y *= scalar;
-
-        return this;
-    }
-
-    /**
-     * Inverts this vector. Same as multiply(-1.0).
-     *
-     * @returns {Vector2} Returns itself.
-     */
-    invert() {
-        this.x = -this.x;
-        this.y = -this.y;
-
-        return this;
-    }
-
-    /**
-     * Returns the angle of this vector in relation to the coordinate system.
-     *
-     * @returns {Number} The angle in radians.
-     */
-    angle() {
-        return Math.atan2(this.y, this.x);
-    }
-
-    /**
-     * Returns the euclidean distance between this vector and another vector.
-     *
-     * @param {Vector2} vec A vector.
-     * @returns {Number} The euclidean distance between the two vectors.
-     */
-    distance(vec) {
-        return Math.sqrt((vec.x - this.x) * (vec.x - this.x) + (vec.y - this.y) * (vec.y - this.y));
-    }
-
-    /**
-     * Returns the squared euclidean distance between this vector and another vector. When only the relative distances of a set of vectors are needed, this is is less expensive than using distance(vec).
-     *
-     * @param {Vector2} vec Another vector.
-     * @returns {Number} The squared euclidean distance of the two vectors.
-     */
-    distanceSq(vec) {
-        return (vec.x - this.x) * (vec.x - this.x) + (vec.y - this.y) * (vec.y - this.y);
-    }
-
-    /**
-     * Checks whether or not this vector is in a clockwise or counter-clockwise rotational direction compared to another vector in relation to the coordinate system.
-     *
-     * @param {Vector2} vec Another vector.
-     * @returns {Number} Returns -1, 0 or 1 if the vector supplied as an argument is clockwise, neutral or counter-clockwise respectively to this vector in relation to the coordinate system.
-     */
-    clockwise(vec) {
-        let a = this.y * vec.x;
-        let b = this.x * vec.y;
-        
-        if (a > b) {
-            return -1;
-        }
-        else if (a === b) {
-            return 0;
-        }
-
-        return 1;
-    }
-
-    /**
-     * Checks whether or not this vector is in a clockwise or counter-clockwise rotational direction compared to another vector in relation to an arbitrary third vector.
-     *
-     * @param {Vector2} center The central vector.
-     * @param {Vector2} vec Another vector.
-     * @returns {Number} Returns -1, 0 or 1 if the vector supplied as an argument is clockwise, neutral or counter-clockwise respectively to this vector in relation to an arbitrary third vector.
-     */
-    relativeClockwise(center, vec) {
-        let a = (this.y - center.y) * (vec.x - center.x);
-        let b = (this.x - center.x) * (vec.y - center.y);
-        
-        if (a > b) {
-            return -1;
-        }
-        else if (a === b) {
-            return 0;
-        }
-
-        return 1;
-    }
-
-    /**
-     * Rotates this vector by a given number of radians around the origin of the coordinate system.
-     *
-     * @param {Number} angle The angle in radians to rotate the vector.
-     * @returns {Vector2} Returns itself.
-     */
-    rotate(angle) {
-        let tmp = new Vector2(0, 0);
-        let cosAngle = Math.cos(angle);
-        let sinAngle = Math.sin(angle);
-
-        tmp.x = this.x * cosAngle - this.y * sinAngle;
-        tmp.y = this.x * sinAngle + this.y * cosAngle;
-        
-        this.x = tmp.x;
-        this.y = tmp.y;
-
-        return this;
-    }
-
-    /**
-     * Rotates this vector around another vector.
-     *
-     * @param {Number} angle The angle in radians to rotate the vector.
-     * @param {Vector2} vec The vector which is used as the rotational center.
-     * @returns {Vector2} Returns itself.
-     */
-    rotateAround(angle, vec) {
-        let s = Math.sin(angle);
-        let c = Math.cos(angle);
-
-        this.x -= vec.x;
-        this.y -= vec.y;
-
-        let x = this.x * c - this.y * s;
-        let y = this.x * s + this.y * c;
-
-        this.x = x + vec.x;
-        this.y = y + vec.y;
-
-        return this;
-    }
-
-    /**
-     * Rotate a vector around a given center to the same angle as another vector (so that the two vectors and the center are in a line, with both vectors on one side of the center), keeps the distance from this vector to the center.
-     *
-     * @param {Vector2} vec The vector to rotate this vector to.
-     * @param {Vector2} center The rotational center.
-     * @param {Number} [offsetAngle=0.0] An additional amount of radians to rotate the vector.
-     * @returns {Vector2} Returns itself.
-     */
-    rotateTo(vec, center, offsetAngle = 0.0) {
-        // Problem if this is first position
-        this.x += 0.001;
-        this.y -= 0.001;
-
-        let a = Vector2.subtract(this, center);
-        let b = Vector2.subtract(vec, center);
-        let angle = Vector2.angle(b, a);
-
-        this.rotateAround(angle + offsetAngle, center);
-
-        return this;
-    }
-
-    /**
-     * Rotates the vector away from a specified vector around a center.
-     * 
-     * @param {Vector2} vec The vector this one is rotated away from.
-     * @param {Vector2} center The rotational center.
-     * @param {Number} angle The angle by which to rotate.
-     */
-    rotateAwayFrom(vec, center, angle) {
-        this.rotateAround(angle, center);
-        
-        let distSqA = this.distanceSq(vec);
-        
-        this.rotateAround(-2.0 * angle, center);
-
-        let distSqB = this.distanceSq(vec);
-
-        // If it was rotated towards the other vertex, rotate in other direction by same amount.
-        if (distSqB &lt; distSqA) {
-            this.rotateAround(2.0 * angle, center);
-        }
-    }
-
-    /**
-     * Returns the angle in radians used to rotate this vector away from a given vector.
-     * 
-     * @param {Vector2} vec The vector this one is rotated away from.
-     * @param {Vector2} center The rotational center.
-     * @param {Number} angle The angle by which to rotate.
-     * @returns {Number} The angle in radians.
-     */
-    getRotateAwayFromAngle(vec, center, angle) {
-        let tmp = this.clone();
-
-        tmp.rotateAround(angle, center);
-        
-        let distSqA = tmp.distanceSq(vec);
-        
-        tmp.rotateAround(-2.0 * angle, center);
-
-        let distSqB = tmp.distanceSq(vec);
-
-        if (distSqB &lt; distSqA) {
-            return angle;
-        } else {
-            return -angle;
-        }
-    }
-
-    /**
-     * Returns the angle in radians used to rotate this vector towards a given vector.
-     * 
-     * @param {Vector2} vec The vector this one is rotated towards to.
-     * @param {Vector2} center The rotational center.
-     * @param {Number} angle The angle by which to rotate.
-     * @returns {Number} The angle in radians.
-     */
-    getRotateTowardsAngle(vec, center, angle) {
-        let tmp = this.clone();
-
-        tmp.rotateAround(angle, center);
-        
-        let distSqA = tmp.distanceSq(vec);
-        
-        tmp.rotateAround(-2.0 * angle, center);
-
-        let distSqB = tmp.distanceSq(vec);
-
-        if (distSqB > distSqA) {
-            return angle;
-        } else {
-            return -angle;
-        }
-    }
-
-    /**
-     * Gets the angles between this vector and another vector around a common center of rotation.
-     *
-     * @param {Vector2} vec Another vector.
-     * @param {Vector2} center The center of rotation.
-     * @returns {Number} The angle between this vector and another vector around a center of rotation in radians.
-     */
-    getRotateToAngle(vec, center) {
-        let a = Vector2.subtract(this, center);
-        let b = Vector2.subtract(vec, center);
-        let angle = Vector2.angle(b, a);
-        
-        return Number.isNaN(angle) ? 0.0 : angle;
-    }
-
-    /**
-     * Checks whether a vector lies within a polygon spanned by a set of vectors.
-     *
-     * @param {Vector2[]} polygon An array of vectors spanning the polygon.
-     * @returns {Boolean} A boolean indicating whether or not this vector is within a polygon.
-     */
-    isInPolygon(polygon) {
-        let inside = false;
-
-        // Its not always a given, that the polygon is convex (-> sugars)
-        for (let i = 0, j = polygon.length - 1; i &lt; polygon.length; j = i++) {
-            if (((polygon[i].y > this.y) != (polygon[j].y > this.y)) &amp;&amp;
-                (this.x &lt; (polygon[j].x - polygon[i].x) * (this.y - polygon[i].y) /
-                (polygon[j].y - polygon[i].y) + polygon[i].x)) {
-                inside = !inside;
-            }
-        }
-
-
-        return inside;
-    }
-
-    /**
-     * Returns the length of this vector.
-     *
-     * @returns {Number} The length of this vector.
-     */
-    length() {
-        return Math.sqrt((this.x * this.x) + (this.y * this.y));
-    }
-
-    /**
-     * Returns the square of the length of this vector.
-     *
-     * @returns {Number} The square of the length of this vector.
-     */
-    lengthSq() {
-        return (this.x * this.x) + (this.y * this.y);
-    }
-
-    /**
-     * Normalizes this vector.
-     *
-     * @returns {Vector2} Returns itself.
-     */
-    normalize() {
-        this.divide(this.length());
-
-        return this;
-    }
-
-    /**
-     * Returns a normalized copy of this vector.
-     *
-     * @returns {Vector2} A normalized copy of this vector.
-     */
-    normalized() {
-        return Vector2.divideScalar(this, this.length());
-    }
-
-    /**
-     * Calculates which side of a line spanned by two vectors this vector is.
-     *
-     * @param {Vector2} vecA A vector.
-     * @param {Vector2} vecB A vector.
-     * @returns {Number} A number indicating the side of this vector, given a line spanned by two other vectors.
-     */
-    whichSide(vecA, vecB) {
-        return (this.x - vecA.x) * (vecB.y - vecA.y) - (this.y - vecA.y) * (vecB.x - vecA.x);
-    }
-
-    /**
-     * Checks whether or not this vector is on the same side of a line spanned by two vectors as another vector.
-     *
-     * @param {Vector2} vecA A vector spanning the line.
-     * @param {Vector2} vecB A vector spanning the line.
-     * @param {Vector2} vecC A vector to check whether or not it is on the same side as this vector.
-     * @returns {Boolean} Returns a boolean indicating whether or not this vector is on the same side as another vector.
-     */
-    sameSideAs(vecA, vecB, vecC) {
-        let d = this.whichSide(vecA, vecB);
-        let dRef = vecC.whichSide(vecA, vecB);
-
-        return d &lt; 0 &amp;&amp; dRef &lt; 0 || d == 0 &amp;&amp; dRef == 0 || d > 0 &amp;&amp; dRef > 0;
-    }
-
-    /**
-     * Adds two vectors and returns the result as a new vector.
-     *
-     * @static
-     * @param {Vector2} vecA A summand.
-     * @param {Vector2} vecB A summand.
-     * @returns {Vector2} Returns the sum of two vectors.
-     */
-    static add(vecA, vecB) {
-        return new Vector2(vecA.x + vecB.x, vecA.y + vecB.y);
-    }
-
-    /**
-     * Subtracts one vector from another and returns the result as a new vector.
-     *
-     * @static
-     * @param {Vector2} vecA The minuend.
-     * @param {Vector2} vecB The subtrahend.
-     * @returns {Vector2} Returns the difference of two vectors.
-     */
-    static subtract(vecA, vecB) {
-        return new Vector2(vecA.x - vecB.x, vecA.y - vecB.y);
-    }
-
-    /**
-     * Multiplies two vectors (value by value) and returns the result.
-     *
-     * @static
-     * @param {Vector2} vecA A vector.
-     * @param {Vector2} vecB A vector.
-     * @returns {Vector2} Returns the product of two vectors.
-     */
-    static multiply(vecA, vecB) {
-        return new Vector2(vecA.x * vecB.x, vecA.y * vecB.y);
-    }
-
-    /**
-     * Multiplies two vectors (value by value) and returns the result.
-     *
-     * @static
-     * @param {Vector2} vec A vector.
-     * @param {Number} scalar A scalar.
-     * @returns {Vector2} Returns the product of two vectors.
-     */
-    static multiplyScalar(vec, scalar) {
-        return new Vector2(vec.x, vec.y).multiplyScalar(scalar);
-    }
-
-    /**
-     * Returns the midpoint of a line spanned by two vectors.
-     *
-     * @static
-     * @param {Vector2} vecA A vector spanning the line.
-     * @param {Vector2} vecB A vector spanning the line.
-     * @returns {Vector2} The midpoint of the line spanned by two vectors.
-     */
-    static midpoint(vecA, vecB) {
-        return new Vector2((vecA.x + vecB.x) / 2, (vecA.y + vecB.y) / 2);
-    }
-
-    /**
-     * Returns the normals of a line spanned by two vectors.
-     *
-     * @static
-     * @param {Vector2} vecA A vector spanning the line.
-     * @param {Vector2} vecB A vector spanning the line.
-     * @returns {Vector2[]} An array containing the two normals, each represented by a vector.
-     */
-    static normals(vecA, vecB) {
-        let delta = Vector2.subtract(vecB, vecA);
-
-        return [
-            new Vector2(-delta.y, delta.x),
-            new Vector2(delta.y, -delta.x)
-        ];
-    }
-
-    /**
-     * Returns the unit (normalized normal) vectors of a line spanned by two vectors.
-     *
-     * @static
-     * @param {Vector2} vecA A vector spanning the line.
-     * @param {Vector2} vecB A vector spanning the line.
-     * @returns {Vector2[]} An array containing the two unit vectors.
-     */
-    static units(vecA, vecB) {
-        let delta = Vector2.subtract(vecB, vecA);
-
-        return [
-            (new Vector2(-delta.y, delta.x)).normalize(),
-            (new Vector2(delta.y, -delta.x)).normalize()
-        ];
-    }
-
-    /**
-     * Divides a vector by another vector and returns the result as new vector.
-     *
-     * @static
-     * @param {Vector2} vecA The dividend.
-     * @param {Vector2} vecB The divisor.
-     * @returns {Vector2} The fraction of the two vectors.
-     */
-    static divide(vecA, vecB) {
-      return new Vector2(vecA.x / vecB.x, vecA.y / vecB.y);
-    }
-
-    /**
-     * Divides a vector by a scalar and returns the result as new vector.
-     *
-     * @static
-     * @param {Vector2} vecA The dividend.
-     * @param {Number} s The scalar.
-     * @returns {Vector2} The fraction of the two vectors.
-     */
-    static divideScalar(vecA, s) {
-        return new Vector2(vecA.x / s, vecA.y / s);
-    }
-
-    /**
-     * Returns the dot product of two vectors.
-     *
-     * @static
-     * @param {Vector2} vecA A vector.
-     * @param {Vector2} vecB A vector.
-     * @returns {Number} The dot product of two vectors.
-     */
-    static dot(vecA, vecB) {
-        return vecA.x * vecB.x + vecA.y * vecB.y;
-    }
-
-    /**
-     * Returns the angle between two vectors.
-     *
-     * @static
-     * @param {Vector2} vecA A vector.
-     * @param {Vector2} vecB A vector.
-     * @returns {Number} The angle between two vectors in radians.
-     */
-    static angle(vecA, vecB) {
-        let dot = Vector2.dot(vecA, vecB);
-
-        return Math.acos(dot / (vecA.length() * vecB.length()));
-    }
-
-    /**
-     * Returns the angle between two vectors based on a third vector in between.
-     *
-     * @static
-     * @param {Vector2} vecA A vector.
-     * @param {Vector2} vecB A (central) vector.
-     * @param {Vector2} vecC A vector.
-     * @returns {Number} The angle in radians.
-     */
-    static threePointangle(vecA, vecB, vecC) {
-        let ab = Vector2.subtract(vecB, vecA);
-        let bc = Vector2.subtract(vecC, vecB);
-        let abLength = vecA.distance(vecB);
-        let bcLength = vecB.distance(vecC);
-
-        return Math.acos(Vector2.dot(ab, bc) / (abLength * bcLength));
-    }
-    
-    /**
-     * Returns the scalar projection of a vector on another vector.
-     *
-     * @static
-     * @param {Vector2} vecA The vector to be projected.
-     * @param {Vector2} vecB The vector to be projection upon.
-     * @returns {Number} The scalar component.
-     */
-    static scalarProjection(vecA, vecB) {
-        let unit = vecB.normalized();
-        
-        return Vector2.dot(vecA, unit);
-    }
-
-     /**
-     * Returns the average vector (normalized) of the input vectors.
-     *
-     * @static
-     * @param {Array} vecs An array containing vectors.
-     * @returns {Vector2} The resulting vector (normalized).
-     */
-    static averageDirection(vecs) {
-        let avg = new Vector2(0.0, 0.0);
-
-        for (var i = 0; i &lt; vecs.length; i++) {
-          let vec = vecs[i];
-          avg.add(vec);
-        }
-
-        return avg.normalize();
-    }
-}
-
+            <pre class="prettyprint source linenums"><code>//@ts-check
+
+/** 
+ * A class representing a 2D vector.
+ * 
+ * @property {Number} x The x component of the vector.
+ * @property {Number} y The y component of the vector.
+ */
+class Vector2 {
+    /**
+     * The constructor of the class Vector2.
+     *
+     * @param {(Number|Vector2)} x The initial x coordinate value or, if the single argument, a Vector2 object.
+     * @param {Number} y The initial y coordinate value.
+     */
+    constructor(x, y) {
+        if (arguments.length == 0) {
+            this.x = 0;
+            this.y = 0;
+        } else if (arguments.length == 1) {
+            this.x = x.x;
+            this.y = x.y;
+        } else {
+            this.x = x;
+            this.y = y;
+        }
+    }
+
+    /**
+     * Clones this vector and returns the clone.
+     *
+     * @returns {Vector2} The clone of this vector.
+     */
+    clone() {
+        return new Vector2(this.x, this.y);
+    }
+
+    /**
+     * Returns a string representation of this vector.
+     *
+     * @returns {String} A string representation of this vector.
+     */
+    toString() {
+        return '(' + this.x + ',' + this.y + ')';
+    }
+
+    /**
+     * Add the x and y coordinate values of a vector to the x and y coordinate values of this vector.
+     *
+     * @param {Vector2} vec Another vector.
+     * @returns {Vector2} Returns itself.
+     */
+    add(vec) {
+        this.x += vec.x;
+        this.y += vec.y;
+
+        return this;
+    }
+
+    /**
+     * Subtract the x and y coordinate values of a vector from the x and y coordinate values of this vector.
+     *
+     * @param {Vector2} vec Another vector.
+     * @returns {Vector2} Returns itself.
+     */
+    subtract(vec) {
+        this.x -= vec.x;
+        this.y -= vec.y;
+
+        return this;
+    }
+
+    /**
+     * Divide the x and y coordinate values of this vector by a scalar.
+     *
+     * @param {Number} scalar The scalar.
+     * @returns {Vector2} Returns itself.
+     */
+    divide(scalar) {
+        this.x /= scalar;
+        this.y /= scalar;
+
+        return this;
+    }
+    
+    /**
+     * Multiply the x and y coordinate values of this vector by the values of another vector.
+     *
+     * @param {Vector2} v A vector.
+     * @returns {Vector2} Returns itself.
+     */
+    multiply(v) {
+        this.x *= v.x;
+        this.y *= v.y;
+
+        return this;
+    }
+
+    /**
+     * Multiply the x and y coordinate values of this vector by a scalar.
+     *
+     * @param {Number} scalar The scalar.
+     * @returns {Vector2} Returns itself.
+     */
+    multiplyScalar(scalar) {
+        this.x *= scalar;
+        this.y *= scalar;
+
+        return this;
+    }
+
+    /**
+     * Inverts this vector. Same as multiply(-1.0).
+     *
+     * @returns {Vector2} Returns itself.
+     */
+    invert() {
+        this.x = -this.x;
+        this.y = -this.y;
+
+        return this;
+    }
+
+    /**
+     * Returns the angle of this vector in relation to the coordinate system.
+     *
+     * @returns {Number} The angle in radians.
+     */
+    angle() {
+        return Math.atan2(this.y, this.x);
+    }
+
+    /**
+     * Returns the euclidean distance between this vector and another vector.
+     *
+     * @param {Vector2} vec A vector.
+     * @returns {Number} The euclidean distance between the two vectors.
+     */
+    distance(vec) {
+        return Math.sqrt((vec.x - this.x) * (vec.x - this.x) + (vec.y - this.y) * (vec.y - this.y));
+    }
+
+    /**
+     * Returns the squared euclidean distance between this vector and another vector. When only the relative distances of a set of vectors are needed, this is is less expensive than using distance(vec).
+     *
+     * @param {Vector2} vec Another vector.
+     * @returns {Number} The squared euclidean distance of the two vectors.
+     */
+    distanceSq(vec) {
+        return (vec.x - this.x) * (vec.x - this.x) + (vec.y - this.y) * (vec.y - this.y);
+    }
+
+    /**
+     * Checks whether or not this vector is in a clockwise or counter-clockwise rotational direction compared to another vector in relation to the coordinate system.
+     *
+     * @param {Vector2} vec Another vector.
+     * @returns {Number} Returns -1, 0 or 1 if the vector supplied as an argument is clockwise, neutral or counter-clockwise respectively to this vector in relation to the coordinate system.
+     */
+    clockwise(vec) {
+        let a = this.y * vec.x;
+        let b = this.x * vec.y;
+        
+        if (a > b) {
+            return -1;
+        }
+        else if (a === b) {
+            return 0;
+        }
+
+        return 1;
+    }
+
+    /**
+     * Checks whether or not this vector is in a clockwise or counter-clockwise rotational direction compared to another vector in relation to an arbitrary third vector.
+     *
+     * @param {Vector2} center The central vector.
+     * @param {Vector2} vec Another vector.
+     * @returns {Number} Returns -1, 0 or 1 if the vector supplied as an argument is clockwise, neutral or counter-clockwise respectively to this vector in relation to an arbitrary third vector.
+     */
+    relativeClockwise(center, vec) {
+        let a = (this.y - center.y) * (vec.x - center.x);
+        let b = (this.x - center.x) * (vec.y - center.y);
+        
+        if (a > b) {
+            return -1;
+        }
+        else if (a === b) {
+            return 0;
+        }
+
+        return 1;
+    }
+
+    /**
+     * Rotates this vector by a given number of radians around the origin of the coordinate system.
+     *
+     * @param {Number} angle The angle in radians to rotate the vector.
+     * @returns {Vector2} Returns itself.
+     */
+    rotate(angle) {
+        let tmp = new Vector2(0, 0);
+        let cosAngle = Math.cos(angle);
+        let sinAngle = Math.sin(angle);
+
+        tmp.x = this.x * cosAngle - this.y * sinAngle;
+        tmp.y = this.x * sinAngle + this.y * cosAngle;
+        
+        this.x = tmp.x;
+        this.y = tmp.y;
+
+        return this;
+    }
+
+    /**
+     * Rotates this vector around another vector.
+     *
+     * @param {Number} angle The angle in radians to rotate the vector.
+     * @param {Vector2} vec The vector which is used as the rotational center.
+     * @returns {Vector2} Returns itself.
+     */
+    rotateAround(angle, vec) {
+        let s = Math.sin(angle);
+        let c = Math.cos(angle);
+
+        this.x -= vec.x;
+        this.y -= vec.y;
+
+        let x = this.x * c - this.y * s;
+        let y = this.x * s + this.y * c;
+
+        this.x = x + vec.x;
+        this.y = y + vec.y;
+
+        return this;
+    }
+
+    /**
+     * Rotate a vector around a given center to the same angle as another vector (so that the two vectors and the center are in a line, with both vectors on one side of the center), keeps the distance from this vector to the center.
+     *
+     * @param {Vector2} vec The vector to rotate this vector to.
+     * @param {Vector2} center The rotational center.
+     * @param {Number} [offsetAngle=0.0] An additional amount of radians to rotate the vector.
+     * @returns {Vector2} Returns itself.
+     */
+    rotateTo(vec, center, offsetAngle = 0.0) {
+        // Problem if this is first position
+        this.x += 0.001;
+        this.y -= 0.001;
+
+        let a = Vector2.subtract(this, center);
+        let b = Vector2.subtract(vec, center);
+        let angle = Vector2.angle(b, a);
+
+        this.rotateAround(angle + offsetAngle, center);
+
+        return this;
+    }
+
+    /**
+     * Rotates the vector away from a specified vector around a center.
+     * 
+     * @param {Vector2} vec The vector this one is rotated away from.
+     * @param {Vector2} center The rotational center.
+     * @param {Number} angle The angle by which to rotate.
+     */
+    rotateAwayFrom(vec, center, angle) {
+        this.rotateAround(angle, center);
+        
+        let distSqA = this.distanceSq(vec);
+        
+        this.rotateAround(-2.0 * angle, center);
+
+        let distSqB = this.distanceSq(vec);
+
+        // If it was rotated towards the other vertex, rotate in other direction by same amount.
+        if (distSqB &lt; distSqA) {
+            this.rotateAround(2.0 * angle, center);
+        }
+    }
+
+    /**
+     * Returns the angle in radians used to rotate this vector away from a given vector.
+     * 
+     * @param {Vector2} vec The vector this one is rotated away from.
+     * @param {Vector2} center The rotational center.
+     * @param {Number} angle The angle by which to rotate.
+     * @returns {Number} The angle in radians.
+     */
+    getRotateAwayFromAngle(vec, center, angle) {
+        let tmp = this.clone();
+
+        tmp.rotateAround(angle, center);
+        
+        let distSqA = tmp.distanceSq(vec);
+        
+        tmp.rotateAround(-2.0 * angle, center);
+
+        let distSqB = tmp.distanceSq(vec);
+
+        if (distSqB &lt; distSqA) {
+            return angle;
+        } else {
+            return -angle;
+        }
+    }
+
+    /**
+     * Returns the angle in radians used to rotate this vector towards a given vector.
+     * 
+     * @param {Vector2} vec The vector this one is rotated towards to.
+     * @param {Vector2} center The rotational center.
+     * @param {Number} angle The angle by which to rotate.
+     * @returns {Number} The angle in radians.
+     */
+    getRotateTowardsAngle(vec, center, angle) {
+        let tmp = this.clone();
+
+        tmp.rotateAround(angle, center);
+        
+        let distSqA = tmp.distanceSq(vec);
+        
+        tmp.rotateAround(-2.0 * angle, center);
+
+        let distSqB = tmp.distanceSq(vec);
+
+        if (distSqB > distSqA) {
+            return angle;
+        } else {
+            return -angle;
+        }
+    }
+
+    /**
+     * Gets the angles between this vector and another vector around a common center of rotation.
+     *
+     * @param {Vector2} vec Another vector.
+     * @param {Vector2} center The center of rotation.
+     * @returns {Number} The angle between this vector and another vector around a center of rotation in radians.
+     */
+    getRotateToAngle(vec, center) {
+        let a = Vector2.subtract(this, center);
+        let b = Vector2.subtract(vec, center);
+        let angle = Vector2.angle(b, a);
+        
+        return Number.isNaN(angle) ? 0.0 : angle;
+    }
+
+    /**
+     * Checks whether a vector lies within a polygon spanned by a set of vectors.
+     *
+     * @param {Vector2[]} polygon An array of vectors spanning the polygon.
+     * @returns {Boolean} A boolean indicating whether or not this vector is within a polygon.
+     */
+    isInPolygon(polygon) {
+        let inside = false;
+
+        // Its not always a given, that the polygon is convex (-> sugars)
+        for (let i = 0, j = polygon.length - 1; i &lt; polygon.length; j = i++) {
+            if (((polygon[i].y > this.y) != (polygon[j].y > this.y)) &amp;&amp;
+                (this.x &lt; (polygon[j].x - polygon[i].x) * (this.y - polygon[i].y) /
+                (polygon[j].y - polygon[i].y) + polygon[i].x)) {
+                inside = !inside;
+            }
+        }
+
+
+        return inside;
+    }
+
+    /**
+     * Returns the length of this vector.
+     *
+     * @returns {Number} The length of this vector.
+     */
+    length() {
+        return Math.sqrt((this.x * this.x) + (this.y * this.y));
+    }
+
+    /**
+     * Returns the square of the length of this vector.
+     *
+     * @returns {Number} The square of the length of this vector.
+     */
+    lengthSq() {
+        return (this.x * this.x) + (this.y * this.y);
+    }
+
+    /**
+     * Normalizes this vector.
+     *
+     * @returns {Vector2} Returns itself.
+     */
+    normalize() {
+        this.divide(this.length());
+
+        return this;
+    }
+
+    /**
+     * Returns a normalized copy of this vector.
+     *
+     * @returns {Vector2} A normalized copy of this vector.
+     */
+    normalized() {
+        return Vector2.divideScalar(this, this.length());
+    }
+
+    /**
+     * Calculates which side of a line spanned by two vectors this vector is.
+     *
+     * @param {Vector2} vecA A vector.
+     * @param {Vector2} vecB A vector.
+     * @returns {Number} A number indicating the side of this vector, given a line spanned by two other vectors.
+     */
+    whichSide(vecA, vecB) {
+        return (this.x - vecA.x) * (vecB.y - vecA.y) - (this.y - vecA.y) * (vecB.x - vecA.x);
+    }
+
+    /**
+     * Checks whether or not this vector is on the same side of a line spanned by two vectors as another vector.
+     *
+     * @param {Vector2} vecA A vector spanning the line.
+     * @param {Vector2} vecB A vector spanning the line.
+     * @param {Vector2} vecC A vector to check whether or not it is on the same side as this vector.
+     * @returns {Boolean} Returns a boolean indicating whether or not this vector is on the same side as another vector.
+     */
+    sameSideAs(vecA, vecB, vecC) {
+        let d = this.whichSide(vecA, vecB);
+        let dRef = vecC.whichSide(vecA, vecB);
+
+        return d &lt; 0 &amp;&amp; dRef &lt; 0 || d == 0 &amp;&amp; dRef == 0 || d > 0 &amp;&amp; dRef > 0;
+    }
+
+    /**
+     * Adds two vectors and returns the result as a new vector.
+     *
+     * @static
+     * @param {Vector2} vecA A summand.
+     * @param {Vector2} vecB A summand.
+     * @returns {Vector2} Returns the sum of two vectors.
+     */
+    static add(vecA, vecB) {
+        return new Vector2(vecA.x + vecB.x, vecA.y + vecB.y);
+    }
+
+    /**
+     * Subtracts one vector from another and returns the result as a new vector.
+     *
+     * @static
+     * @param {Vector2} vecA The minuend.
+     * @param {Vector2} vecB The subtrahend.
+     * @returns {Vector2} Returns the difference of two vectors.
+     */
+    static subtract(vecA, vecB) {
+        return new Vector2(vecA.x - vecB.x, vecA.y - vecB.y);
+    }
+
+    /**
+     * Multiplies two vectors (value by value) and returns the result.
+     *
+     * @static
+     * @param {Vector2} vecA A vector.
+     * @param {Vector2} vecB A vector.
+     * @returns {Vector2} Returns the product of two vectors.
+     */
+    static multiply(vecA, vecB) {
+        return new Vector2(vecA.x * vecB.x, vecA.y * vecB.y);
+    }
+
+    /**
+     * Multiplies two vectors (value by value) and returns the result.
+     *
+     * @static
+     * @param {Vector2} vec A vector.
+     * @param {Number} scalar A scalar.
+     * @returns {Vector2} Returns the product of two vectors.
+     */
+    static multiplyScalar(vec, scalar) {
+        return new Vector2(vec.x, vec.y).multiplyScalar(scalar);
+    }
+
+    /**
+     * Returns the midpoint of a line spanned by two vectors.
+     *
+     * @static
+     * @param {Vector2} vecA A vector spanning the line.
+     * @param {Vector2} vecB A vector spanning the line.
+     * @returns {Vector2} The midpoint of the line spanned by two vectors.
+     */
+    static midpoint(vecA, vecB) {
+        return new Vector2((vecA.x + vecB.x) / 2, (vecA.y + vecB.y) / 2);
+    }
+
+    /**
+     * Returns the normals of a line spanned by two vectors.
+     *
+     * @static
+     * @param {Vector2} vecA A vector spanning the line.
+     * @param {Vector2} vecB A vector spanning the line.
+     * @returns {Vector2[]} An array containing the two normals, each represented by a vector.
+     */
+    static normals(vecA, vecB) {
+        let delta = Vector2.subtract(vecB, vecA);
+
+        return [
+            new Vector2(-delta.y, delta.x),
+            new Vector2(delta.y, -delta.x)
+        ];
+    }
+
+    /**
+     * Returns the unit (normalized normal) vectors of a line spanned by two vectors.
+     *
+     * @static
+     * @param {Vector2} vecA A vector spanning the line.
+     * @param {Vector2} vecB A vector spanning the line.
+     * @returns {Vector2[]} An array containing the two unit vectors.
+     */
+    static units(vecA, vecB) {
+        let delta = Vector2.subtract(vecB, vecA);
+
+        return [
+            (new Vector2(-delta.y, delta.x)).normalize(),
+            (new Vector2(delta.y, -delta.x)).normalize()
+        ];
+    }
+
+    /**
+     * Divides a vector by another vector and returns the result as new vector.
+     *
+     * @static
+     * @param {Vector2} vecA The dividend.
+     * @param {Vector2} vecB The divisor.
+     * @returns {Vector2} The fraction of the two vectors.
+     */
+    static divide(vecA, vecB) {
+      return new Vector2(vecA.x / vecB.x, vecA.y / vecB.y);
+    }
+
+    /**
+     * Divides a vector by a scalar and returns the result as new vector.
+     *
+     * @static
+     * @param {Vector2} vecA The dividend.
+     * @param {Number} s The scalar.
+     * @returns {Vector2} The fraction of the two vectors.
+     */
+    static divideScalar(vecA, s) {
+        return new Vector2(vecA.x / s, vecA.y / s);
+    }
+
+    /**
+     * Returns the dot product of two vectors.
+     *
+     * @static
+     * @param {Vector2} vecA A vector.
+     * @param {Vector2} vecB A vector.
+     * @returns {Number} The dot product of two vectors.
+     */
+    static dot(vecA, vecB) {
+        return vecA.x * vecB.x + vecA.y * vecB.y;
+    }
+
+    /**
+     * Returns the angle between two vectors.
+     *
+     * @static
+     * @param {Vector2} vecA A vector.
+     * @param {Vector2} vecB A vector.
+     * @returns {Number} The angle between two vectors in radians.
+     */
+    static angle(vecA, vecB) {
+        let dot = Vector2.dot(vecA, vecB);
+
+        return Math.acos(dot / (vecA.length() * vecB.length()));
+    }
+
+    /**
+     * Returns the angle between two vectors based on a third vector in between.
+     *
+     * @static
+     * @param {Vector2} vecA A vector.
+     * @param {Vector2} vecB A (central) vector.
+     * @param {Vector2} vecC A vector.
+     * @returns {Number} The angle in radians.
+     */
+    static threePointangle(vecA, vecB, vecC) {
+        let ab = Vector2.subtract(vecB, vecA);
+        let bc = Vector2.subtract(vecC, vecB);
+        let abLength = vecA.distance(vecB);
+        let bcLength = vecB.distance(vecC);
+
+        return Math.acos(Vector2.dot(ab, bc) / (abLength * bcLength));
+    }
+    
+    /**
+     * Returns the scalar projection of a vector on another vector.
+     *
+     * @static
+     * @param {Vector2} vecA The vector to be projected.
+     * @param {Vector2} vecB The vector to be projection upon.
+     * @returns {Number} The scalar component.
+     */
+    static scalarProjection(vecA, vecB) {
+        let unit = vecB.normalized();
+        
+        return Vector2.dot(vecA, unit);
+    }
+
+     /**
+     * Returns the average vector (normalized) of the input vectors.
+     *
+     * @static
+     * @param {Array} vecs An array containing vectors.
+     * @returns {Vector2} The resulting vector (normalized).
+     */
+    static averageDirection(vecs) {
+        let avg = new Vector2(0.0, 0.0);
+
+        for (var i = 0; i &lt; vecs.length; i++) {
+          let vec = vecs[i];
+          avg.add(vec);
+        }
+
+        return avg.normalize();
+    }
+}
+
 module.exports = Vector2;</code></pre>
         </article>
     </section>
@@ -684,11 +684,7 @@
 <br class="clear">
 
 <footer>
-<<<<<<< HEAD
-    Documentation generated by <a href="https://github.com/jsdoc3/jsdoc">JSDoc 3.6.10</a> on Sun Apr 03 2022 11:15:25 GMT+0200 (Central European Summer Time) using the <a href="https://github.com/clenemt/docdash">docdash</a> theme.
-=======
     Documentation generated by <a href="https://github.com/jsdoc3/jsdoc">JSDoc 3.6.10</a> on Sun Apr 03 2022 22:07:19 GMT+0200 (Central European Summer Time) using the <a href="https://github.com/clenemt/docdash">docdash</a> theme.
->>>>>>> c8bc2f74
 </footer>
 
 <script>prettyPrint();</script>
