<!DOCTYPE html>
<html lang="en">
<head>
    
    <meta charset="utf-8">
    <title>DrawerBase - Documentation</title>
    
    
    <script src="scripts/prettify/prettify.js"></script>
    <script src="scripts/prettify/lang-css.js"></script>
    <!--[if lt IE 9]>
      <script src="//html5shiv.googlecode.com/svn/trunk/html5.js"></script>
    <![endif]-->
    <link type="text/css" rel="stylesheet" href="styles/prettify.css">
    <link type="text/css" rel="stylesheet" href="styles/jsdoc.css">
    <script src="scripts/nav.js" defer></script>
    <meta name="viewport" content="width=device-width, initial-scale=1.0">
</head>
<body>

<input type="checkbox" id="nav-trigger" class="nav-trigger" />
<label for="nav-trigger" class="navicon-button x">
  <div class="navicon"></div>
</label>

<label for="nav-trigger" class="overlay"></label>

<nav >
    
    <h2><a href="index.html">Home</a></h2><h3>Classes</h3><ul><li><a href="ArrayHelper.html">ArrayHelper</a><ul class='methods'><li data-type='method'><a href="ArrayHelper.html#.clone">clone</a></li><li data-type='method'><a href="ArrayHelper.html#.contains">contains</a></li><li data-type='method'><a href="ArrayHelper.html#.containsAll">containsAll</a></li><li data-type='method'><a href="ArrayHelper.html#.count">count</a></li><li data-type='method'><a href="ArrayHelper.html#.deepCopy">deepCopy</a></li><li data-type='method'><a href="ArrayHelper.html#.each">each</a></li><li data-type='method'><a href="ArrayHelper.html#.equals">equals</a></li><li data-type='method'><a href="ArrayHelper.html#.get">get</a></li><li data-type='method'><a href="ArrayHelper.html#.intersection">intersection</a></li><li data-type='method'><a href="ArrayHelper.html#.merge">merge</a></li><li data-type='method'><a href="ArrayHelper.html#.print">print</a></li><li data-type='method'><a href="ArrayHelper.html#.remove">remove</a></li><li data-type='method'><a href="ArrayHelper.html#.removeAll">removeAll</a></li><li data-type='method'><a href="ArrayHelper.html#.removeUnique">removeUnique</a></li><li data-type='method'><a href="ArrayHelper.html#.sortByAtomicNumberDesc">sortByAtomicNumberDesc</a></li><li data-type='method'><a href="ArrayHelper.html#.toggle">toggle</a></li><li data-type='method'><a href="ArrayHelper.html#.unique">unique</a></li></ul></li><li><a href="Atom.html">Atom</a><ul class='methods'><li data-type='method'><a href="Atom.html#addAnchoredRing">addAnchoredRing</a></li><li data-type='method'><a href="Atom.html#addNeighbouringElement">addNeighbouringElement</a></li><li data-type='method'><a href="Atom.html#attachPseudoElement">attachPseudoElement</a></li><li data-type='method'><a href="Atom.html#backupRings">backupRings</a></li><li data-type='method'><a href="Atom.html#getAtomicNumber">getAtomicNumber</a></li><li data-type='method'><a href="Atom.html#getAttachedPseudoElements">getAttachedPseudoElements</a></li><li data-type='method'><a href="Atom.html#getAttachedPseudoElementsCount">getAttachedPseudoElementsCount</a></li><li data-type='method'><a href="Atom.html#getMaxBonds">getMaxBonds</a></li><li data-type='method'><a href="Atom.html#getRingbondCount">getRingbondCount</a></li><li data-type='method'><a href="Atom.html#haveCommonRingbond">haveCommonRingbond</a></li><li data-type='method'><a href="Atom.html#isHeteroAtom">isHeteroAtom</a></li><li data-type='method'><a href="Atom.html#neighbouringElementsEqual">neighbouringElementsEqual</a></li><li data-type='method'><a href="Atom.html#restoreRings">restoreRings</a></li></ul></li><li><a href="CanvasWrapper.html">CanvasWrapper</a><ul class='methods'><li data-type='method'><a href="CanvasWrapper.html#clear">clear</a></li><li data-type='method'><a href="CanvasWrapper.html#drawAromaticityRing">drawAromaticityRing</a></li><li data-type='method'><a href="CanvasWrapper.html#drawBall">drawBall</a></li><li data-type='method'><a href="CanvasWrapper.html#drawCircle">drawCircle</a></li><li data-type='method'><a href="CanvasWrapper.html#drawDashedWedge">drawDashedWedge</a></li><li data-type='method'><a href="CanvasWrapper.html#drawDebugPoint">drawDebugPoint</a></li><li data-type='method'><a href="CanvasWrapper.html#drawDebugText">drawDebugText</a></li><li data-type='method'><a href="CanvasWrapper.html#drawLine">drawLine</a></li><li data-type='method'><a href="CanvasWrapper.html#drawPoint">drawPoint</a></li><li data-type='method'><a href="CanvasWrapper.html#drawText">drawText</a></li><li data-type='method'><a href="CanvasWrapper.html#drawWedge">drawWedge</a></li><li data-type='method'><a href="CanvasWrapper.html#getChargeText">getChargeText</a></li><li data-type='method'><a href="CanvasWrapper.html#getColor">getColor</a></li><li data-type='method'><a href="CanvasWrapper.html#reset">reset</a></li><li data-type='method'><a href="CanvasWrapper.html#scale">scale</a></li><li data-type='method'><a href="CanvasWrapper.html#setTheme">setTheme</a></li><li data-type='method'><a href="CanvasWrapper.html#updateSize">updateSize</a></li></ul></li><li><a href="Drawer.html">Drawer</a><ul class='methods'><li data-type='method'><a href="Drawer.html#draw">draw</a></li><li data-type='method'><a href="Drawer.html#getMolecularFormula">getMolecularFormula</a></li><li data-type='method'><a href="Drawer.html#getTotalOverlapScore">getTotalOverlapScore</a></li></ul></li><li><a href="DrawerBase.html">DrawerBase</a><ul class='methods'><li data-type='method'><a href="DrawerBase.html#addRing">addRing</a></li><li data-type='method'><a href="DrawerBase.html#addRingConnection">addRingConnection</a></li><li data-type='method'><a href="DrawerBase.html#annotateStereochemistry">annotateStereochemistry</a></li><li data-type='method'><a href="DrawerBase.html#areVerticesInSameRing">areVerticesInSameRing</a></li><li data-type='method'><a href="DrawerBase.html#backupRingInformation">backupRingInformation</a></li><li data-type='method'><a href="DrawerBase.html#chooseSide">chooseSide</a></li><li data-type='method'><a href="DrawerBase.html#createBridgedRing">createBridgedRing</a></li><li data-type='method'><a href="DrawerBase.html#createNextBond">createNextBond</a></li><li data-type='method'><a href="DrawerBase.html#createRing">createRing</a></li><li data-type='method'><a href="DrawerBase.html#draw">draw</a></li><li data-type='method'><a href="DrawerBase.html#drawEdge">drawEdge</a></li><li data-type='method'><a href="DrawerBase.html#drawEdges">drawEdges</a></li><li data-type='method'><a href="DrawerBase.html#drawVertices">drawVertices</a></li><li data-type='method'><a href="DrawerBase.html#edgeRingCount">edgeRingCount</a></li><li data-type='method'><a href="DrawerBase.html#getBridgedRingRings">getBridgedRingRings</a></li><li data-type='method'><a href="DrawerBase.html#getBridgedRings">getBridgedRings</a></li><li data-type='method'><a href="DrawerBase.html#getClosestVertex">getClosestVertex</a></li><li data-type='method'><a href="DrawerBase.html#getCommonRingbondNeighbour">getCommonRingbondNeighbour</a></li><li data-type='method'><a href="DrawerBase.html#getCommonRings">getCommonRings</a></li><li data-type='method'><a href="DrawerBase.html#getCurrentCenterOfMass">getCurrentCenterOfMass</a></li><li data-type='method'><a href="DrawerBase.html#getCurrentCenterOfMassInNeigbourhood">getCurrentCenterOfMassInNeigbourhood</a></li><li data-type='method'><a href="DrawerBase.html#getEdgeNormals">getEdgeNormals</a></li><li data-type='method'><a href="DrawerBase.html#getFusedRings">getFusedRings</a></li><li data-type='method'><a href="DrawerBase.html#getHeavyAtomCount">getHeavyAtomCount</a></li><li data-type='method'><a href="DrawerBase.html#getLargestOrAromaticCommonRing">getLargestOrAromaticCommonRing</a></li><li data-type='method'><a href="DrawerBase.html#getLastVertexWithAngle">getLastVertexWithAngle</a></li><li data-type='method'><a href="DrawerBase.html#getMolecularFormula">getMolecularFormula</a></li><li data-type='method'><a href="DrawerBase.html#getNonRingNeighbours">getNonRingNeighbours</a></li><li data-type='method'><a href="DrawerBase.html#getOverlapScore">getOverlapScore</a></li><li data-type='method'><a href="DrawerBase.html#getRing">getRing</a></li><li data-type='method'><a href="DrawerBase.html#getRingbondType">getRingbondType</a></li><li data-type='method'><a href="DrawerBase.html#getRingConnection">getRingConnection</a></li><li data-type='method'><a href="DrawerBase.html#getRingConnections">getRingConnections</a></li><li data-type='method'><a href="DrawerBase.html#getRingCount">getRingCount</a></li><li data-type='method'><a href="DrawerBase.html#getSpiros">getSpiros</a></li><li data-type='method'><a href="DrawerBase.html#getSubringCenter">getSubringCenter</a></li><li data-type='method'><a href="DrawerBase.html#getSubtreeOverlapScore">getSubtreeOverlapScore</a></li><li data-type='method'><a href="DrawerBase.html#getTotalOverlapScore">getTotalOverlapScore</a></li><li data-type='method'><a href="DrawerBase.html#getVerticesAt">getVerticesAt</a></li><li data-type='method'><a href="DrawerBase.html#hasBridgedRing">hasBridgedRing</a></li><li data-type='method'><a href="DrawerBase.html#initPseudoElements">initPseudoElements</a></li><li data-type='method'><a href="DrawerBase.html#initRings">initRings</a></li><li data-type='method'><a href="DrawerBase.html#isEdgeInRing">isEdgeInRing</a></li><li data-type='method'><a href="DrawerBase.html#isEdgeRotatable">isEdgeRotatable</a></li><li data-type='method'><a href="DrawerBase.html#isPartOfBridgedRing">isPartOfBridgedRing</a></li><li data-type='method'><a href="DrawerBase.html#isPointInRing">isPointInRing</a></li><li data-type='method'><a href="DrawerBase.html#isRingAromatic">isRingAromatic</a></li><li data-type='method'><a href="DrawerBase.html#position">position</a></li><li data-type='method'><a href="DrawerBase.html#printRingInfo">printRingInfo</a></li><li data-type='method'><a href="DrawerBase.html#removeRing">removeRing</a></li><li data-type='method'><a href="DrawerBase.html#removeRingConnection">removeRingConnection</a></li><li data-type='method'><a href="DrawerBase.html#removeRingConnectionsBetween">removeRingConnectionsBetween</a></li><li data-type='method'><a href="DrawerBase.html#resolvePrimaryOverlaps">resolvePrimaryOverlaps</a></li><li data-type='method'><a href="DrawerBase.html#resolveSecondaryOverlaps">resolveSecondaryOverlaps</a></li><li data-type='method'><a href="DrawerBase.html#restoreRingInformation">restoreRingInformation</a></li><li data-type='method'><a href="DrawerBase.html#rotateDrawing">rotateDrawing</a></li><li data-type='method'><a href="DrawerBase.html#rotateSubtree">rotateSubtree</a></li><li data-type='method'><a href="DrawerBase.html#setRingCenter">setRingCenter</a></li><li data-type='method'><a href="DrawerBase.html#visitStereochemistry">visitStereochemistry</a></li></ul></li><li><a href="Edge.html">Edge</a><ul class='methods'><li data-type='method'><a href="Edge.html#setBondType">setBondType</a></li></ul></li><li><a href="Graph.html">Graph</a><ul class='methods'><li data-type='method'><a href="Graph.html#._ccCountDfs">_ccCountDfs</a></li><li data-type='method'><a href="Graph.html#._ccGetDfs">_ccGetDfs</a></li><li data-type='method'><a href="Graph.html#.getConnectedComponentCount">getConnectedComponentCount</a></li><li data-type='method'><a href="Graph.html#.getConnectedComponents">getConnectedComponents</a></li><li data-type='method'><a href="Graph.html#_bridgeDfs">_bridgeDfs</a></li><li data-type='method'><a href="Graph.html#_init">_init</a></li><li data-type='method'><a href="Graph.html#addEdge">addEdge</a></li><li data-type='method'><a href="Graph.html#addVertex">addVertex</a></li><li data-type='method'><a href="Graph.html#clear">clear</a></li><li data-type='method'><a href="Graph.html#getAdjacencyList">getAdjacencyList</a></li><li data-type='method'><a href="Graph.html#getAdjacencyMatrix">getAdjacencyMatrix</a></li><li data-type='method'><a href="Graph.html#getBridges">getBridges</a></li><li data-type='method'><a href="Graph.html#getComponentsAdjacencyMatrix">getComponentsAdjacencyMatrix</a></li><li data-type='method'><a href="Graph.html#getDistanceMatrix">getDistanceMatrix</a></li><li data-type='method'><a href="Graph.html#getEdge">getEdge</a></li><li data-type='method'><a href="Graph.html#getEdgeList">getEdgeList</a></li><li data-type='method'><a href="Graph.html#getEdges">getEdges</a></li><li data-type='method'><a href="Graph.html#getSubgraphAdjacencyList">getSubgraphAdjacencyList</a></li><li data-type='method'><a href="Graph.html#getSubgraphAdjacencyMatrix">getSubgraphAdjacencyMatrix</a></li><li data-type='method'><a href="Graph.html#getSubgraphDistanceMatrix">getSubgraphDistanceMatrix</a></li><li data-type='method'><a href="Graph.html#getTreeDepth">getTreeDepth</a></li><li data-type='method'><a href="Graph.html#getVertexList">getVertexList</a></li><li data-type='method'><a href="Graph.html#hasEdge">hasEdge</a></li><li data-type='method'><a href="Graph.html#kkLayout">kkLayout</a></li><li data-type='method'><a href="Graph.html#traverseBF">traverseBF</a></li><li data-type='method'><a href="Graph.html#traverseTree">traverseTree</a></li></ul></li><li><a href="Line.html">Line</a><ul class='methods'><li data-type='method'><a href="Line.html#clone">clone</a></li><li data-type='method'><a href="Line.html#getAngle">getAngle</a></li><li data-type='method'><a href="Line.html#getLeftChiral">getLeftChiral</a></li><li data-type='method'><a href="Line.html#getLeftElement">getLeftElement</a></li><li data-type='method'><a href="Line.html#getLeftVector">getLeftVector</a></li><li data-type='method'><a href="Line.html#getLength">getLength</a></li><li data-type='method'><a href="Line.html#getRightChiral">getRightChiral</a></li><li data-type='method'><a href="Line.html#getRightElement">getRightElement</a></li><li data-type='method'><a href="Line.html#getRightVector">getRightVector</a></li><li data-type='method'><a href="Line.html#rotate">rotate</a></li><li data-type='method'><a href="Line.html#rotateToXAxis">rotateToXAxis</a></li><li data-type='method'><a href="Line.html#setLeftVector">setLeftVector</a></li><li data-type='method'><a href="Line.html#setRightVector">setRightVector</a></li><li data-type='method'><a href="Line.html#shorten">shorten</a></li><li data-type='method'><a href="Line.html#shortenFrom">shortenFrom</a></li><li data-type='method'><a href="Line.html#shortenLeft">shortenLeft</a></li><li data-type='method'><a href="Line.html#shortenRight">shortenRight</a></li><li data-type='method'><a href="Line.html#shortenTo">shortenTo</a></li></ul></li><li><a href="MathHelper.html">MathHelper</a><ul class='methods'><li data-type='method'><a href="MathHelper.html#.apothem">apothem</a></li><li data-type='method'><a href="MathHelper.html#.centralAngle">centralAngle</a></li><li data-type='method'><a href="MathHelper.html#.innerAngle">innerAngle</a></li><li data-type='method'><a href="MathHelper.html#.meanAngle">meanAngle</a></li><li data-type='method'><a href="MathHelper.html#.parityOfPermutation">parityOfPermutation</a></li><li data-type='method'><a href="MathHelper.html#.polyCircumradius">polyCircumradius</a></li><li data-type='method'><a href="MathHelper.html#.round">round</a></li><li data-type='method'><a href="MathHelper.html#.toDeg">toDeg</a></li><li data-type='method'><a href="MathHelper.html#.toRad">toRad</a></li></ul></li><li><a href="Reaction.html">Reaction</a></li><li><a href="ReactionDrawer.html">ReactionDrawer</a><ul class='methods'><li data-type='method'><a href="ReactionDrawer.html#draw">draw</a></li></ul></li><li><a href="Ring.html">Ring</a><ul class='methods'><li data-type='method'><a href="Ring.html#clone">clone</a></li><li data-type='method'><a href="Ring.html#contains">contains</a></li><li data-type='method'><a href="Ring.html#eachMember">eachMember</a></li><li data-type='method'><a href="Ring.html#getAngle">getAngle</a></li><li data-type='method'><a href="Ring.html#getDoubleBondCount">getDoubleBondCount</a></li><li data-type='method'><a href="Ring.html#getOrderedNeighbours">getOrderedNeighbours</a></li><li data-type='method'><a href="Ring.html#getPolygon">getPolygon</a></li><li data-type='method'><a href="Ring.html#getSize">getSize</a></li><li data-type='method'><a href="Ring.html#isBenzeneLike">isBenzeneLike</a></li></ul></li><li><a href="RingConnection.html">RingConnection</a><ul class='methods'><li data-type='method'><a href="RingConnection.html#.getNeighbours">getNeighbours</a></li><li data-type='method'><a href="RingConnection.html#.getVertices">getVertices</a></li><li data-type='method'><a href="RingConnection.html#.isBridge">isBridge</a></li><li data-type='method'><a href="RingConnection.html#addVertex">addVertex</a></li><li data-type='method'><a href="RingConnection.html#containsRing">containsRing</a></li><li data-type='method'><a href="RingConnection.html#isBridge">isBridge</a></li><li data-type='method'><a href="RingConnection.html#updateOther">updateOther</a></li></ul></li><li><a href="SSSR.html">SSSR</a><ul class='methods'><li data-type='method'><a href="SSSR.html#.areSetsEqual">areSetsEqual</a></li><li data-type='method'><a href="SSSR.html#.bondsToAtoms">bondsToAtoms</a></li><li data-type='method'><a href="SSSR.html#.getBondCount">getBondCount</a></li><li data-type='method'><a href="SSSR.html#.getEdgeCount">getEdgeCount</a></li><li data-type='method'><a href="SSSR.html#.getEdgeList">getEdgeList</a></li><li data-type='method'><a href="SSSR.html#.getPathIncludedDistanceMatrices">getPathIncludedDistanceMatrices</a></li><li data-type='method'><a href="SSSR.html#.getRingCandidates">getRingCandidates</a></li><li data-type='method'><a href="SSSR.html#.getRings">getRings</a></li><li data-type='method'><a href="SSSR.html#.getSSSR">getSSSR</a></li><li data-type='method'><a href="SSSR.html#.isSupersetOf">isSupersetOf</a></li><li data-type='method'><a href="SSSR.html#.matrixToString">matrixToString</a></li><li data-type='method'><a href="SSSR.html#.pathSetsContain">pathSetsContain</a></li></ul></li><li><a href="Vector2.html">Vector2</a><ul class='methods'><li data-type='method'><a href="Vector2.html#add">add</a></li><li data-type='method'><a href="Vector2.html#angle">angle</a></li><li data-type='method'><a href="Vector2.html#clockwise">clockwise</a></li><li data-type='method'><a href="Vector2.html#clone">clone</a></li><li data-type='method'><a href="Vector2.html#distance">distance</a></li><li data-type='method'><a href="Vector2.html#distanceSq">distanceSq</a></li><li data-type='method'><a href="Vector2.html#divide">divide</a></li><li data-type='method'><a href="Vector2.html#getRotateAwayFromAngle">getRotateAwayFromAngle</a></li><li data-type='method'><a href="Vector2.html#getRotateToAngle">getRotateToAngle</a></li><li data-type='method'><a href="Vector2.html#getRotateTowardsAngle">getRotateTowardsAngle</a></li><li data-type='method'><a href="Vector2.html#invert">invert</a></li><li data-type='method'><a href="Vector2.html#isInPolygon">isInPolygon</a></li><li data-type='method'><a href="Vector2.html#length">length</a></li><li data-type='method'><a href="Vector2.html#lengthSq">lengthSq</a></li><li data-type='method'><a href="Vector2.html#multiply">multiply</a></li><li data-type='method'><a href="Vector2.html#multiplyScalar">multiplyScalar</a></li><li data-type='method'><a href="Vector2.html#normalize">normalize</a></li><li data-type='method'><a href="Vector2.html#normalized">normalized</a></li><li data-type='method'><a href="Vector2.html#relativeClockwise">relativeClockwise</a></li><li data-type='method'><a href="Vector2.html#rotate">rotate</a></li><li data-type='method'><a href="Vector2.html#rotateAround">rotateAround</a></li><li data-type='method'><a href="Vector2.html#rotateAwayFrom">rotateAwayFrom</a></li><li data-type='method'><a href="Vector2.html#rotateTo">rotateTo</a></li><li data-type='method'><a href="Vector2.html#sameSideAs">sameSideAs</a></li><li data-type='method'><a href="Vector2.html#subtract">subtract</a></li><li data-type='method'><a href="Vector2.html#toString">toString</a></li><li data-type='method'><a href="Vector2.html#whichSide">whichSide</a></li><li data-type='method'><a href="Vector2.html#.add">add</a></li><li data-type='method'><a href="Vector2.html#.angle">angle</a></li><li data-type='method'><a href="Vector2.html#.averageDirection">averageDirection</a></li><li data-type='method'><a href="Vector2.html#.divide">divide</a></li><li data-type='method'><a href="Vector2.html#.divideScalar">divideScalar</a></li><li data-type='method'><a href="Vector2.html#.dot">dot</a></li><li data-type='method'><a href="Vector2.html#.midpoint">midpoint</a></li><li data-type='method'><a href="Vector2.html#.multiply">multiply</a></li><li data-type='method'><a href="Vector2.html#.multiplyScalar">multiplyScalar</a></li><li data-type='method'><a href="Vector2.html#.normals">normals</a></li><li data-type='method'><a href="Vector2.html#.scalarProjection">scalarProjection</a></li><li data-type='method'><a href="Vector2.html#.subtract">subtract</a></li><li data-type='method'><a href="Vector2.html#.threePointangle">threePointangle</a></li><li data-type='method'><a href="Vector2.html#.units">units</a></li></ul></li><li><a href="Vertex.html">Vertex</a><ul class='methods'><li data-type='method'><a href="Vertex.html#addChild">addChild</a></li><li data-type='method'><a href="Vertex.html#addRingbondChild">addRingbondChild</a></li><li data-type='method'><a href="Vertex.html#clone">clone</a></li><li data-type='method'><a href="Vertex.html#equals">equals</a></li><li data-type='method'><a href="Vertex.html#getAngle">getAngle</a></li><li data-type='method'><a href="Vertex.html#getDrawnNeighbours">getDrawnNeighbours</a></li><li data-type='method'><a href="Vertex.html#getNeighbourCount">getNeighbourCount</a></li><li data-type='method'><a href="Vertex.html#getNeighbours">getNeighbours</a></li><li data-type='method'><a href="Vertex.html#getNextInRing">getNextInRing</a></li><li data-type='method'><a href="Vertex.html#getSpanningTreeNeighbours">getSpanningTreeNeighbours</a></li><li data-type='method'><a href="Vertex.html#getTextDirection">getTextDirection</a></li><li data-type='method'><a href="Vertex.html#isTerminal">isTerminal</a></li><li data-type='method'><a href="Vertex.html#setParentVertexId">setParentVertexId</a></li><li data-type='method'><a href="Vertex.html#setPosition">setPosition</a></li><li data-type='method'><a href="Vertex.html#setPositionFromVector">setPositionFromVector</a></li></ul></li></ul><h3>Global</h3><ul><li><a href="global.html#getChargeText">getChargeText</a></li></ul>
</nav>

<div id="main">
    
    <h1 class="page-title">DrawerBase</h1>
    

    




<section>

<header>
    
        <h2>
        DrawerBase
        </h2>
        
            <div class="class-description usertext"><p>The main class of the application representing the smiles drawer</p></div>
        
    
</header>

<article>
    
        <div class="container-overview">
        
            

    
    <h2>Constructor</h2>
    

    <h4 class="name" id="DrawerBase"><span class="type-signature"></span>new DrawerBase<span class="signature">(options)</span><span class="type-signature"></span></h4>

    




<dl class="details">

    
    <dt class="tag-source">Source:</dt>
    <dd class="tag-source"><ul class="dummy"><li>
        <a href="DrawerBase.js.html">DrawerBase.js</a>, <a href="DrawerBase.js.html#line35">line 35</a>
    </li></ul></dd>
    

    

    

    

    

    

    

    

    

    

    

    

    

    

    

    
</dl>



    <h5 class="subsection-title">Properties:</h5>

    

<table class="props">
    <thead>
    <tr>
        
        <th>Name</th>
        

        <th>Type</th>

        

        

        <th class="last">Description</th>
    </tr>
    </thead>

    <tbody>
    

        <tr>
            
                <td class="name"><code>graph</code></td>
            

            <td class="type">
            
                
<span class="param-type"><a href="Graph.html">Graph</a></span>


            
            </td>

            

            

            <td class="description last"><p>The graph associated with this SmilesDrawer.Drawer instance.</p></td>
        </tr>

    

        <tr>
            
                <td class="name"><code>ringIdCounter</code></td>
            

            <td class="type">
            
                
<span class="param-type">Number</span>


            
            </td>

            

            

            <td class="description last"><p>An internal counter to keep track of ring ids.</p></td>
        </tr>

    

        <tr>
            
                <td class="name"><code>ringConnectionIdCounter</code></td>
            

            <td class="type">
            
                
<span class="param-type">Number</span>


            
            </td>

            

            

            <td class="description last"><p>An internal counter to keep track of ring connection ids.</p></td>
        </tr>

    

        <tr>
            
                <td class="name"><code>canvasWrapper</code></td>
            

            <td class="type">
            
                
<span class="param-type"><a href="CanvasWrapper.html">CanvasWrapper</a></span>


            
            </td>

            

            

            <td class="description last"><p>The CanvasWrapper associated with this SmilesDrawer.Drawer instance.</p></td>
        </tr>

    

        <tr>
            
                <td class="name"><code>totalOverlapScore</code></td>
            

            <td class="type">
            
                
<span class="param-type">Number</span>


            
            </td>

            

            

            <td class="description last"><p>The current internal total overlap score.</p></td>
        </tr>

    

        <tr>
            
                <td class="name"><code>defaultOptions</code></td>
            

            <td class="type">
            
                
<span class="param-type">Object</span>


            
            </td>

            

            

            <td class="description last"><p>The default options.</p></td>
        </tr>

    

        <tr>
            
                <td class="name"><code>opts</code></td>
            

            <td class="type">
            
                
<span class="param-type">Object</span>


            
            </td>

            

            

            <td class="description last"><p>The merged options.</p></td>
        </tr>

    

        <tr>
            
                <td class="name"><code>theme</code></td>
            

            <td class="type">
            
                
<span class="param-type">Object</span>


            
            </td>

            

            

            <td class="description last"><p>The current theme.</p></td>
        </tr>

    
    </tbody>
</table>






<div class="description usertext">
    <p>The constructor for the class SmilesDrawer.</p>
</div>











    <h5>Parameters:</h5>
    

<table class="params">
    <thead>
    <tr>
        
        <th>Name</th>
        

        <th>Type</th>

        

        

        <th class="last">Description</th>
    </tr>
    </thead>

    <tbody>
    

        <tr>
            
                <td class="name"><code>options</code></td>
            

            <td class="type">
            
                
<span class="param-type">Object</span>


            
            </td>

            

            

            <td class="description last"><p>An object containing custom values for different options. It is merged with the default options.</p></td>
        </tr>

    
    </tbody>
</table>



















        
        </div>
    

    

    

    
    
    

     

    

    

    
        <h3 class="subsection-title">Methods</h3>

        
            

    

    <h4 class="name" id="addRing"><span class="type-signature"></span>addRing<span class="signature">(ring)</span><span class="type-signature"> &rarr; {Number}</span></h4>

    




<dl class="details">

    
    <dt class="tag-source">Source:</dt>
    <dd class="tag-source"><ul class="dummy"><li>
<<<<<<< HEAD
        <a href="DrawerBase.js.html">DrawerBase.js</a>, <a href="DrawerBase.js.html#line1175">line 1175</a>
=======
        <a href="DrawerBase.js.html">DrawerBase.js</a>, <a href="DrawerBase.js.html#line1023">line 1023</a>
>>>>>>> 34e575e9
    </li></ul></dd>
    

    

    

    

    

    

    

    

    

    

    

    

    

    

    

    
</dl>





<div class="description usertext">
    <p>Add a ring to this representation of a molecule.</p>
</div>











    <h5>Parameters:</h5>
    

<table class="params">
    <thead>
    <tr>
        
        <th>Name</th>
        

        <th>Type</th>

        

        

        <th class="last">Description</th>
    </tr>
    </thead>

    <tbody>
    

        <tr>
            
                <td class="name"><code>ring</code></td>
            

            <td class="type">
            
                
<span class="param-type"><a href="Ring.html">Ring</a></span>


            
            </td>

            

            

            <td class="description last"><p>A new ring.</p></td>
        </tr>

    
    </tbody>
</table>
















<h5>Returns:</h5>

        
<div class="param-desc">
    <p>The ring id of the new ring.</p>
</div>



<dl class="param-type">
    <dt>
        Type
    </dt>
    <dd>
        
<span class="param-type">Number</span>


    </dd>
</dl>

    



        
            

    

    <h4 class="name" id="addRingConnection"><span class="type-signature"></span>addRingConnection<span class="signature">(ringConnection)</span><span class="type-signature"> &rarr; {Number}</span></h4>

    




<dl class="details">

    
    <dt class="tag-source">Source:</dt>
    <dd class="tag-source"><ul class="dummy"><li>
<<<<<<< HEAD
        <a href="DrawerBase.js.html">DrawerBase.js</a>, <a href="DrawerBase.js.html#line1226">line 1226</a>
=======
        <a href="DrawerBase.js.html">DrawerBase.js</a>, <a href="DrawerBase.js.html#line1074">line 1074</a>
>>>>>>> 34e575e9
    </li></ul></dd>
    

    

    

    

    

    

    

    

    

    

    

    

    

    

    

    
</dl>





<div class="description usertext">
    <p>Add a ring connection to this representation of a molecule.</p>
</div>











    <h5>Parameters:</h5>
    

<table class="params">
    <thead>
    <tr>
        
        <th>Name</th>
        

        <th>Type</th>

        

        

        <th class="last">Description</th>
    </tr>
    </thead>

    <tbody>
    

        <tr>
            
                <td class="name"><code>ringConnection</code></td>
            

            <td class="type">
            
                
<span class="param-type"><a href="RingConnection.html">RingConnection</a></span>


            
            </td>

            

            

            <td class="description last"><p>A new ringConnection.</p></td>
        </tr>

    
    </tbody>
</table>
















<h5>Returns:</h5>

        
<div class="param-desc">
    <p>The ring connection id of the new ring connection.</p>
</div>



<dl class="param-type">
    <dt>
        Type
    </dt>
    <dd>
        
<span class="param-type">Number</span>


    </dd>
</dl>

    



        
            

    

    <h4 class="name" id="annotateStereochemistry"><span class="type-signature"></span>annotateStereochemistry<span class="signature">()</span><span class="type-signature"></span></h4>

    




<dl class="details">

    
    <dt class="tag-source">Source:</dt>
    <dd class="tag-source"><ul class="dummy"><li>
<<<<<<< HEAD
        <a href="DrawerBase.js.html">DrawerBase.js</a>, <a href="DrawerBase.js.html#line2813">line 2813</a>
=======
        <a href="DrawerBase.js.html">DrawerBase.js</a>, <a href="DrawerBase.js.html#line2662">line 2662</a>
>>>>>>> 34e575e9
    </li></ul></dd>
    

    

    

    

    

    

    

    

    

    

    

    

    

    

    

    
</dl>





<div class="description usertext">
    <p>Annotaed stereochemistry information for visualization.</p>
</div>




























        
            

    

    <h4 class="name" id="areVerticesInSameRing"><span class="type-signature"></span>areVerticesInSameRing<span class="signature">(vertexA, vertexB)</span><span class="type-signature"> &rarr; {Boolean}</span></h4>

    




<dl class="details">

    
    <dt class="tag-source">Source:</dt>
    <dd class="tag-source"><ul class="dummy"><li>
<<<<<<< HEAD
        <a href="DrawerBase.js.html">DrawerBase.js</a>, <a href="DrawerBase.js.html#line1051">line 1051</a>
=======
        <a href="DrawerBase.js.html">DrawerBase.js</a>, <a href="DrawerBase.js.html#line899">line 899</a>
>>>>>>> 34e575e9
    </li></ul></dd>
    

    

    

    

    

    

    

    

    

    

    

    

    

    

    

    
</dl>





<div class="description usertext">
    <p>Checks whether or not two vertices are in the same ring.</p>
</div>











    <h5>Parameters:</h5>
    

<table class="params">
    <thead>
    <tr>
        
        <th>Name</th>
        

        <th>Type</th>

        

        

        <th class="last">Description</th>
    </tr>
    </thead>

    <tbody>
    

        <tr>
            
                <td class="name"><code>vertexA</code></td>
            

            <td class="type">
            
                
<span class="param-type"><a href="Vertex.html">Vertex</a></span>


            
            </td>

            

            

            <td class="description last"><p>A vertex.</p></td>
        </tr>

    

        <tr>
            
                <td class="name"><code>vertexB</code></td>
            

            <td class="type">
            
                
<span class="param-type"><a href="Vertex.html">Vertex</a></span>


            
            </td>

            

            

            <td class="description last"><p>A vertex.</p></td>
        </tr>

    
    </tbody>
</table>
















<h5>Returns:</h5>

        
<div class="param-desc">
    <p>A boolean indicating whether or not the two vertices are in the same ring.</p>
</div>



<dl class="param-type">
    <dt>
        Type
    </dt>
    <dd>
        
<span class="param-type">Boolean</span>


    </dd>
</dl>

    



        
            

    

    <h4 class="name" id="backupRingInformation"><span class="type-signature"></span>backupRingInformation<span class="signature">()</span><span class="type-signature"></span></h4>

    




<dl class="details">

    
    <dt class="tag-source">Source:</dt>
    <dd class="tag-source"><ul class="dummy"><li>
<<<<<<< HEAD
        <a href="DrawerBase.js.html">DrawerBase.js</a>, <a href="DrawerBase.js.html#line1758">line 1758</a>
=======
        <a href="DrawerBase.js.html">DrawerBase.js</a>, <a href="DrawerBase.js.html#line1607">line 1607</a>
>>>>>>> 34e575e9
    </li></ul></dd>
    

    

    

    

    

    

    

    

    

    

    

    

    

    

    

    
</dl>





<div class="description usertext">
    <p>Stores the current information associated with rings.</p>
</div>




























        
            

    

    <h4 class="name" id="chooseSide"><span class="type-signature"></span>chooseSide<span class="signature">(vertexA, vertexB, sides)</span><span class="type-signature"> &rarr; {Object}</span></h4>

    




<dl class="details">

    
    <dt class="tag-source">Source:</dt>
    <dd class="tag-source"><ul class="dummy"><li>
<<<<<<< HEAD
        <a href="DrawerBase.js.html">DrawerBase.js</a>, <a href="DrawerBase.js.html#line1375">line 1375</a>
=======
        <a href="DrawerBase.js.html">DrawerBase.js</a>, <a href="DrawerBase.js.html#line1223">line 1223</a>
>>>>>>> 34e575e9
    </li></ul></dd>
    

    

    

    

    

    

    

    

    

    

    

    

    

    

    

    
</dl>





<div class="description usertext">
    <p>When drawing a double bond, choose the side to place the double bond. E.g. a double bond should always been drawn inside a ring.</p>
</div>











    <h5>Parameters:</h5>
    

<table class="params">
    <thead>
    <tr>
        
        <th>Name</th>
        

        <th>Type</th>

        

        

        <th class="last">Description</th>
    </tr>
    </thead>

    <tbody>
    

        <tr>
            
                <td class="name"><code>vertexA</code></td>
            

            <td class="type">
            
                
<span class="param-type"><a href="Vertex.html">Vertex</a></span>


            
            </td>

            

            

            <td class="description last"><p>A vertex.</p></td>
        </tr>

    

        <tr>
            
                <td class="name"><code>vertexB</code></td>
            

            <td class="type">
            
                
<span class="param-type"><a href="Vertex.html">Vertex</a></span>


            
            </td>

            

            

            <td class="description last"><p>A vertex.</p></td>
        </tr>

    

        <tr>
            
                <td class="name"><code>sides</code></td>
            

            <td class="type">
            
                
<span class="param-type">Array.&lt;<a href="Vector2.html">Vector2</a>></span>


            
            </td>

            

            

            <td class="description last"><p>An array containing the two normals of the line spanned by the two provided vertices.</p></td>
        </tr>

    
    </tbody>
</table>
















<h5>Returns:</h5>

        
<div class="param-desc">
    <p>Returns an object containing the following information: {
totalSideCount: Counts the sides of each vertex in the molecule, is an array [ a, b ],
totalPosition: Same as position, but based on entire molecule,
sideCount: Counts the sides of each neighbour, is an array [ a, b ],
position: which side to position the second bond, is 0 or 1, represents the index in the normal array. This is based on only the neighbours
anCount: the number of neighbours of vertexA,
bnCount: the number of neighbours of vertexB
}</p>
</div>



<dl class="param-type">
    <dt>
        Type
    </dt>
    <dd>
        
<span class="param-type">Object</span>


    </dd>
</dl>

    



        
            

    

    <h4 class="name" id="createBridgedRing"><span class="type-signature"></span>createBridgedRing<span class="signature">(ringIds, sourceVertexId)</span><span class="type-signature"> &rarr; {<a href="Ring.html">Ring</a>}</span></h4>

    




<dl class="details">

    
    <dt class="tag-source">Source:</dt>
    <dd class="tag-source"><ul class="dummy"><li>
<<<<<<< HEAD
        <a href="DrawerBase.js.html">DrawerBase.js</a>, <a href="DrawerBase.js.html#line931">line 931</a>
=======
        <a href="DrawerBase.js.html">DrawerBase.js</a>, <a href="DrawerBase.js.html#line779">line 779</a>
>>>>>>> 34e575e9
    </li></ul></dd>
    

    

    

    

    

    

    

    

    

    

    

    

    

    

    

    
</dl>





<div class="description usertext">
    <p>Creates a bridged ring.</p>
</div>











    <h5>Parameters:</h5>
    

<table class="params">
    <thead>
    <tr>
        
        <th>Name</th>
        

        <th>Type</th>

        

        

        <th class="last">Description</th>
    </tr>
    </thead>

    <tbody>
    

        <tr>
            
                <td class="name"><code>ringIds</code></td>
            

            <td class="type">
            
                
<span class="param-type">Array.&lt;Number></span>


            
            </td>

            

            

            <td class="description last"><p>An array of ids of rings involved in the bridged ring.</p></td>
        </tr>

    

        <tr>
            
                <td class="name"><code>sourceVertexId</code></td>
            

            <td class="type">
            
                
<span class="param-type">Number</span>


            
            </td>

            

            

            <td class="description last"><p>The vertex id to start the bridged ring discovery from.</p></td>
        </tr>

    
    </tbody>
</table>
















<h5>Returns:</h5>

        
<div class="param-desc">
    <p>The bridged ring.</p>
</div>



<dl class="param-type">
    <dt>
        Type
    </dt>
    <dd>
        
<span class="param-type"><a href="Ring.html">Ring</a></span>


    </dd>
</dl>

    



        
            

    

    <h4 class="name" id="createNextBond"><span class="type-signature"></span>createNextBond<span class="signature">(vertex, previousVertex<span class="signature-attributes">opt</span>, angle<span class="signature-attributes">opt</span>, originShortest<span class="signature-attributes">opt</span>, skipPositioning<span class="signature-attributes">opt</span>)</span><span class="type-signature"></span></h4>

    




<dl class="details">

    
    <dt class="tag-source">Source:</dt>
    <dd class="tag-source"><ul class="dummy"><li>
<<<<<<< HEAD
        <a href="DrawerBase.js.html">DrawerBase.js</a>, <a href="DrawerBase.js.html#line2245">line 2245</a>
=======
        <a href="DrawerBase.js.html">DrawerBase.js</a>, <a href="DrawerBase.js.html#line2094">line 2094</a>
>>>>>>> 34e575e9
    </li></ul></dd>
    

    

    

    

    

    

    

    

    

    

    

    

    

    

    

    
</dl>





<div class="description usertext">
    <p>Positiones the next vertex thus creating a bond.</p>
</div>











    <h5>Parameters:</h5>
    

<table class="params">
    <thead>
    <tr>
        
        <th>Name</th>
        

        <th>Type</th>

        
        <th>Attributes</th>
        

        
        <th>Default</th>
        

        <th class="last">Description</th>
    </tr>
    </thead>

    <tbody>
    

        <tr>
            
                <td class="name"><code>vertex</code></td>
            

            <td class="type">
            
                
<span class="param-type"><a href="Vertex.html">Vertex</a></span>


            
            </td>

            
                <td class="attributes">
                

                

                
                </td>
            

            
                <td class="default">
                
                </td>
            

            <td class="description last"><p>A vertex.</p></td>
        </tr>

    

        <tr>
            
                <td class="name"><code>previousVertex</code></td>
            

            <td class="type">
            
                
<span class="param-type"><a href="Vertex.html">Vertex</a></span>


            
            </td>

            
                <td class="attributes">
                
                    &lt;optional><br>
                

                

                
                </td>
            

            
                <td class="default">
                
                    <code>null</code>
                
                </td>
            

            <td class="description last"><p>The previous vertex which has been positioned.</p></td>
        </tr>

    

        <tr>
            
                <td class="name"><code>angle</code></td>
            

            <td class="type">
            
                
<span class="param-type">Number</span>


            
            </td>

            
                <td class="attributes">
                
                    &lt;optional><br>
                

                

                
                </td>
            

            
                <td class="default">
                
                    <code>0.0</code>
                
                </td>
            

            <td class="description last"><p>The (global) angle of the vertex.</p></td>
        </tr>

    

        <tr>
            
                <td class="name"><code>originShortest</code></td>
            

            <td class="type">
            
                
<span class="param-type">Boolean</span>


            
            </td>

            
                <td class="attributes">
                
                    &lt;optional><br>
                

                

                
                </td>
            

            
                <td class="default">
                
                    <code>false</code>
                
                </td>
            

            <td class="description last"><p>Whether the origin is the shortest subtree in the branch.</p></td>
        </tr>

    

        <tr>
            
                <td class="name"><code>skipPositioning</code></td>
            

            <td class="type">
            
                
<span class="param-type">Boolean</span>


            
            </td>

            
                <td class="attributes">
                
                    &lt;optional><br>
                

                

                
                </td>
            

            
                <td class="default">
                
                    <code>false</code>
                
                </td>
            

            <td class="description last"><p>Whether or not to skip positioning and just check the neighbours.</p></td>
        </tr>

    
    </tbody>
</table>



















        
            

    

    <h4 class="name" id="createRing"><span class="type-signature"></span>createRing<span class="signature">(ring, center<span class="signature-attributes">opt</span>, startVertex<span class="signature-attributes">opt</span>, previousVertex<span class="signature-attributes">opt</span>, previousVertex<span class="signature-attributes">opt</span>)</span><span class="type-signature"></span></h4>

    




<dl class="details">

    
    <dt class="tag-source">Source:</dt>
    <dd class="tag-source"><ul class="dummy"><li>
<<<<<<< HEAD
        <a href="DrawerBase.js.html">DrawerBase.js</a>, <a href="DrawerBase.js.html#line1818">line 1818</a>
=======
        <a href="DrawerBase.js.html">DrawerBase.js</a>, <a href="DrawerBase.js.html#line1667">line 1667</a>
>>>>>>> 34e575e9
    </li></ul></dd>
    

    

    

    

    

    

    

    

    

    

    

    

    

    

    

    
</dl>





<div class="description usertext">
    <p>Creates a new ring, that is, positiones all the vertices inside a ring.</p>
</div>











    <h5>Parameters:</h5>
    

<table class="params">
    <thead>
    <tr>
        
        <th>Name</th>
        

        <th>Type</th>

        
        <th>Attributes</th>
        

        
        <th>Default</th>
        

        <th class="last">Description</th>
    </tr>
    </thead>

    <tbody>
    

        <tr>
            
                <td class="name"><code>ring</code></td>
            

            <td class="type">
            
                
<span class="param-type"><a href="Ring.html">Ring</a></span>


            
            </td>

            
                <td class="attributes">
                

                

                
                </td>
            

            
                <td class="default">
                
                </td>
            

            <td class="description last"><p>The ring to position.</p></td>
        </tr>

    

        <tr>
            
                <td class="name"><code>center</code></td>
            

            <td class="type">
            
                
<span class="param-type"><a href="Vector2.html">Vector2</a></span>
|

<span class="param-type">null</span>


            
            </td>

            
                <td class="attributes">
                
                    &lt;optional><br>
                

                

                
                </td>
            

            
                <td class="default">
                
                    <code>null</code>
                
                </td>
            

            <td class="description last"><p>The center of the ring to be created.</p></td>
        </tr>

    

        <tr>
            
                <td class="name"><code>startVertex</code></td>
            

            <td class="type">
            
                
<span class="param-type"><a href="Vertex.html">Vertex</a></span>
|

<span class="param-type">null</span>


            
            </td>

            
                <td class="attributes">
                
                    &lt;optional><br>
                

                

                
                </td>
            

            
                <td class="default">
                
                    <code>null</code>
                
                </td>
            

            <td class="description last"><p>The first vertex to be positioned inside the ring.</p></td>
        </tr>

    

        <tr>
            
                <td class="name"><code>previousVertex</code></td>
            

            <td class="type">
            
                
<span class="param-type"><a href="Vertex.html">Vertex</a></span>
|

<span class="param-type">null</span>


            
            </td>

            
                <td class="attributes">
                
                    &lt;optional><br>
                

                

                
                </td>
            

            
                <td class="default">
                
                    <code>null</code>
                
                </td>
            

            <td class="description last"><p>The last vertex that was positioned.</p></td>
        </tr>

    

        <tr>
            
                <td class="name"><code>previousVertex</code></td>
            

            <td class="type">
            
                
<span class="param-type">Boolean</span>


            
            </td>

            
                <td class="attributes">
                
                    &lt;optional><br>
                

                

                
                </td>
            

            
                <td class="default">
                
                    <code>false</code>
                
                </td>
            

            <td class="description last"><p>A boolean indicating whether or not this ring was force positioned already - this is needed after force layouting a ring, in order to draw rings connected to it.</p></td>
        </tr>

    
    </tbody>
</table>



















        
            

    

    <h4 class="name" id="draw"><span class="type-signature"></span>draw<span class="signature">(data, target, themeName, infoOnly)</span><span class="type-signature"></span></h4>

    




<dl class="details">

    
    <dt class="tag-source">Source:</dt>
    <dd class="tag-source"><ul class="dummy"><li>
        <a href="DrawerBase.js.html">DrawerBase.js</a>, <a href="DrawerBase.js.html#line273">line 273</a>
    </li></ul></dd>
    

    

    

    

    

    

    

    

    

    

    

    

    

    

    

    
</dl>





<div class="description usertext">
    <p>Draws the parsed smiles data to a canvas element.</p>
</div>











    <h5>Parameters:</h5>
    

<table class="params">
    <thead>
    <tr>
        
        <th>Name</th>
        

        <th>Type</th>

        

        
        <th>Default</th>
        

        <th class="last">Description</th>
    </tr>
    </thead>

    <tbody>
    

        <tr>
            
                <td class="name"><code>data</code></td>
            

            <td class="type">
            
                
<span class="param-type">Object</span>


            
            </td>

            

            
                <td class="default">
                
                </td>
            

            <td class="description last"><p>The tree returned by the smiles parser.</p></td>
        </tr>

    

        <tr>
            
                <td class="name"><code>target</code></td>
            

            <td class="type">
            
                
<span class="param-type">String</span>
|

<span class="param-type">HTMLCanvasElement</span>


            
            </td>

            

            
                <td class="default">
                
                </td>
            

            <td class="description last"><p>The id of the HTML canvas element the structure is drawn to - or the element itself.</p></td>
        </tr>

    

        <tr>
            
                <td class="name"><code>themeName</code></td>
            

            <td class="type">
            
                
<span class="param-type">String</span>


            
            </td>

            

            
                <td class="default">
                
                    <code>'dark'</code>
                
                </td>
            

            <td class="description last"><p>The name of the theme to use. Built-in themes are 'light' and 'dark'.</p></td>
        </tr>

    

        <tr>
            
                <td class="name"><code>infoOnly</code></td>
            

            <td class="type">
            
                
<span class="param-type">Boolean</span>


            
            </td>

            

            
                <td class="default">
                
                    <code>false</code>
                
                </td>
            

            <td class="description last"><p>Only output info on the molecule without drawing anything to the canvas.</p></td>
        </tr>

    
    </tbody>
</table>



















        
            

    

    <h4 class="name" id="drawEdge"><span class="type-signature"></span>drawEdge<span class="signature">(edgeId, debug)</span><span class="type-signature"></span></h4>

    




<dl class="details">

    
    <dt class="tag-source">Source:</dt>
    <dd class="tag-source"><ul class="dummy"><li>
<<<<<<< HEAD
        <a href="DrawerBase.js.html">DrawerBase.js</a>, <a href="DrawerBase.js.html#line1505">line 1505</a>
=======
        <a href="DrawerBase.js.html">DrawerBase.js</a>, <a href="DrawerBase.js.html#line1353">line 1353</a>
>>>>>>> 34e575e9
    </li></ul></dd>
    

    

    

    

    

    

    

    

    

    

    

    

    

    

    

    
</dl>





<div class="description usertext">
    <p>Draw the an edge as a bonds to the canvas.</p>
</div>











    <h5>Parameters:</h5>
    

<table class="params">
    <thead>
    <tr>
        
        <th>Name</th>
        

        <th>Type</th>

        

        

        <th class="last">Description</th>
    </tr>
    </thead>

    <tbody>
    

        <tr>
            
                <td class="name"><code>edgeId</code></td>
            

            <td class="type">
            
                
<span class="param-type">Number</span>


            
            </td>

            

            

            <td class="description last"><p>An edge id.</p></td>
        </tr>

    

        <tr>
            
                <td class="name"><code>debug</code></td>
            

            <td class="type">
            
                
<span class="param-type">Boolean</span>


            
            </td>

            

            

            <td class="description last"><p>A boolean indicating whether or not to draw debug helpers.</p></td>
        </tr>

    
    </tbody>
</table>



















        
            

    

    <h4 class="name" id="drawEdges"><span class="type-signature"></span>drawEdges<span class="signature">(debug)</span><span class="type-signature"></span></h4>

    




<dl class="details">

    
    <dt class="tag-source">Source:</dt>
    <dd class="tag-source"><ul class="dummy"><li>
<<<<<<< HEAD
        <a href="DrawerBase.js.html">DrawerBase.js</a>, <a href="DrawerBase.js.html#line1471">line 1471</a>
=======
        <a href="DrawerBase.js.html">DrawerBase.js</a>, <a href="DrawerBase.js.html#line1319">line 1319</a>
>>>>>>> 34e575e9
    </li></ul></dd>
    

    

    

    

    

    

    

    

    

    

    

    

    

    

    

    
</dl>





<div class="description usertext">
    <p>Draw the actual edges as bonds to the canvas.</p>
</div>











    <h5>Parameters:</h5>
    

<table class="params">
    <thead>
    <tr>
        
        <th>Name</th>
        

        <th>Type</th>

        

        

        <th class="last">Description</th>
    </tr>
    </thead>

    <tbody>
    

        <tr>
            
                <td class="name"><code>debug</code></td>
            

            <td class="type">
            
                
<span class="param-type">Boolean</span>


            
            </td>

            

            

            <td class="description last"><p>A boolean indicating whether or not to draw debug helpers.</p></td>
        </tr>

    
    </tbody>
</table>



















        
            

    

    <h4 class="name" id="drawVertices"><span class="type-signature"></span>drawVertices<span class="signature">(debug)</span><span class="type-signature"></span></h4>

    




<dl class="details">

    
    <dt class="tag-source">Source:</dt>
    <dd class="tag-source"><ul class="dummy"><li>
<<<<<<< HEAD
        <a href="DrawerBase.js.html">DrawerBase.js</a>, <a href="DrawerBase.js.html#line1659">line 1659</a>
=======
        <a href="DrawerBase.js.html">DrawerBase.js</a>, <a href="DrawerBase.js.html#line1507">line 1507</a>
>>>>>>> 34e575e9
    </li></ul></dd>
    

    

    

    

    

    

    

    

    

    

    

    

    

    

    

    
</dl>





<div class="description usertext">
    <p>Draws the vertices representing atoms to the canvas.</p>
</div>











    <h5>Parameters:</h5>
    

<table class="params">
    <thead>
    <tr>
        
        <th>Name</th>
        

        <th>Type</th>

        

        

        <th class="last">Description</th>
    </tr>
    </thead>

    <tbody>
    

        <tr>
            
                <td class="name"><code>debug</code></td>
            

            <td class="type">
            
                
<span class="param-type">Boolean</span>


            
            </td>

            

            

            <td class="description last"><p>A boolean indicating whether or not to draw debug messages to the canvas.</p></td>
        </tr>

    
    </tbody>
</table>



















        
            

    

    <h4 class="name" id="edgeRingCount"><span class="type-signature"></span>edgeRingCount<span class="signature">(edgeId)</span><span class="type-signature"> &rarr; {Number}</span></h4>

    




<dl class="details">

    
    <dt class="tag-source">Source:</dt>
    <dd class="tag-source"><ul class="dummy"><li>
        <a href="DrawerBase.js.html">DrawerBase.js</a>, <a href="DrawerBase.js.html#line306">line 306</a>
    </li></ul></dd>
    

    

    

    

    

    

    

    

    

    

    

    

    

    

    

    
</dl>





<div class="description usertext">
    <p>Returns the number of rings this edge is a part of.</p>
</div>











    <h5>Parameters:</h5>
    

<table class="params">
    <thead>
    <tr>
        
        <th>Name</th>
        

        <th>Type</th>

        

        

        <th class="last">Description</th>
    </tr>
    </thead>

    <tbody>
    

        <tr>
            
                <td class="name"><code>edgeId</code></td>
            

            <td class="type">
            
                
<span class="param-type">Number</span>


            
            </td>

            

            

            <td class="description last"><p>The id of an edge.</p></td>
        </tr>

    
    </tbody>
</table>
















<h5>Returns:</h5>

        
<div class="param-desc">
    <p>The number of rings the provided edge is part of.</p>
</div>



<dl class="param-type">
    <dt>
        Type
    </dt>
    <dd>
        
<span class="param-type">Number</span>


    </dd>
</dl>

    



        
            

    

    <h4 class="name" id="getBridgedRingRings"><span class="type-signature"></span>getBridgedRingRings<span class="signature">(ringId)</span><span class="type-signature"> &rarr; {Array.&lt;Number>}</span></h4>

    




<dl class="details">

    
    <dt class="tag-source">Source:</dt>
    <dd class="tag-source"><ul class="dummy"><li>
<<<<<<< HEAD
        <a href="DrawerBase.js.html">DrawerBase.js</a>, <a href="DrawerBase.js.html#line882">line 882</a>
=======
        <a href="DrawerBase.js.html">DrawerBase.js</a>, <a href="DrawerBase.js.html#line730">line 730</a>
>>>>>>> 34e575e9
    </li></ul></dd>
    

    

    

    

    

    

    

    

    

    

    

    

    

    

    

    
</dl>





<div class="description usertext">
    <p>Returns all rings connected by bridged bonds starting from the ring with the supplied ring id.</p>
</div>











    <h5>Parameters:</h5>
    

<table class="params">
    <thead>
    <tr>
        
        <th>Name</th>
        

        <th>Type</th>

        

        

        <th class="last">Description</th>
    </tr>
    </thead>

    <tbody>
    

        <tr>
            
                <td class="name"><code>ringId</code></td>
            

            <td class="type">
            
                
<span class="param-type">Number</span>


            
            </td>

            

            

            <td class="description last"><p>A ring id.</p></td>
        </tr>

    
    </tbody>
</table>
















<h5>Returns:</h5>

        
<div class="param-desc">
    <p>An array containing all ring ids of rings part of a bridged ring system.</p>
</div>



<dl class="param-type">
    <dt>
        Type
    </dt>
    <dd>
        
<span class="param-type">Array.&lt;Number></span>


    </dd>
</dl>

    



        
            

    

    <h4 class="name" id="getBridgedRings"><span class="type-signature"></span>getBridgedRings<span class="signature">()</span><span class="type-signature"> &rarr; {Array.&lt;<a href="Ring.html">Ring</a>>}</span></h4>

    




<dl class="details">

    
    <dt class="tag-source">Source:</dt>
    <dd class="tag-source"><ul class="dummy"><li>
        <a href="DrawerBase.js.html">DrawerBase.js</a>, <a href="DrawerBase.js.html#line319">line 319</a>
    </li></ul></dd>
    

    

    

    

    

    

    

    

    

    

    

    

    

    

    

    
</dl>





<div class="description usertext">
    <p>Returns an array containing the bridged rings associated with this  molecule.</p>
</div>

























<h5>Returns:</h5>

        
<div class="param-desc">
    <p>An array containing all bridged rings associated with this molecule.</p>
</div>



<dl class="param-type">
    <dt>
        Type
    </dt>
    <dd>
        
<span class="param-type">Array.&lt;<a href="Ring.html">Ring</a>></span>


    </dd>
</dl>

    



        
            

    

    <h4 class="name" id="getClosestVertex"><span class="type-signature"></span>getClosestVertex<span class="signature">(vertex)</span><span class="type-signature"> &rarr; {<a href="Vertex.html">Vertex</a>}</span></h4>

    




<dl class="details">

    
    <dt class="tag-source">Source:</dt>
    <dd class="tag-source"><ul class="dummy"><li>
<<<<<<< HEAD
        <a href="DrawerBase.js.html">DrawerBase.js</a>, <a href="DrawerBase.js.html#line1147">line 1147</a>
=======
        <a href="DrawerBase.js.html">DrawerBase.js</a>, <a href="DrawerBase.js.html#line995">line 995</a>
>>>>>>> 34e575e9
    </li></ul></dd>
    

    

    

    

    

    

    

    

    

    

    

    

    

    

    

    
</dl>





<div class="description usertext">
    <p>Returns the closest vertex (connected as well as unconnected).</p>
</div>











    <h5>Parameters:</h5>
    

<table class="params">
    <thead>
    <tr>
        
        <th>Name</th>
        

        <th>Type</th>

        

        

        <th class="last">Description</th>
    </tr>
    </thead>

    <tbody>
    

        <tr>
            
                <td class="name"><code>vertex</code></td>
            

            <td class="type">
            
                
<span class="param-type"><a href="Vertex.html">Vertex</a></span>


            
            </td>

            

            

            <td class="description last"><p>The vertex of which to find the closest other vertex.</p></td>
        </tr>

    
    </tbody>
</table>
















<h5>Returns:</h5>

        
<div class="param-desc">
    <p>The closest vertex.</p>
</div>



<dl class="param-type">
    <dt>
        Type
    </dt>
    <dd>
        
<span class="param-type"><a href="Vertex.html">Vertex</a></span>


    </dd>
</dl>

    



        
            

    

    <h4 class="name" id="getCommonRingbondNeighbour"><span class="type-signature"></span>getCommonRingbondNeighbour<span class="signature">(vertex)</span><span class="type-signature"> &rarr; {Number|null}</span></h4>

    




<dl class="details">

    
    <dt class="tag-source">Source:</dt>
    <dd class="tag-source"><ul class="dummy"><li>
<<<<<<< HEAD
        <a href="DrawerBase.js.html">DrawerBase.js</a>, <a href="DrawerBase.js.html#line2667">line 2667</a>
=======
        <a href="DrawerBase.js.html">DrawerBase.js</a>, <a href="DrawerBase.js.html#line2516">line 2516</a>
>>>>>>> 34e575e9
    </li></ul></dd>
    

    

    

    

    

    

    

    

    

    

    

    

    

    

    

    
</dl>





<div class="description usertext">
    <p>Gets the vetex sharing the edge that is the common bond of two rings.</p>
</div>











    <h5>Parameters:</h5>
    

<table class="params">
    <thead>
    <tr>
        
        <th>Name</th>
        

        <th>Type</th>

        

        

        <th class="last">Description</th>
    </tr>
    </thead>

    <tbody>
    

        <tr>
            
                <td class="name"><code>vertex</code></td>
            

            <td class="type">
            
                
<span class="param-type"><a href="Vertex.html">Vertex</a></span>


            
            </td>

            

            

            <td class="description last"><p>A vertex.</p></td>
        </tr>

    
    </tbody>
</table>
















<h5>Returns:</h5>

        
<div class="param-desc">
    <p>The id of a vertex sharing the edge that is the common bond of two rings with the vertex provided or null, if none.</p>
</div>



<dl class="param-type">
    <dt>
        Type
    </dt>
    <dd>
        
<span class="param-type">Number</span>
|

<span class="param-type">null</span>


    </dd>
</dl>

    



        
            

    

    <h4 class="name" id="getCommonRings"><span class="type-signature"></span>getCommonRings<span class="signature">(vertexA, vertexB)</span><span class="type-signature"> &rarr; {Array.&lt;Number>}</span></h4>

    




<dl class="details">

    
    <dt class="tag-source">Source:</dt>
    <dd class="tag-source"><ul class="dummy"><li>
<<<<<<< HEAD
        <a href="DrawerBase.js.html">DrawerBase.js</a>, <a href="DrawerBase.js.html#line1072">line 1072</a>
=======
        <a href="DrawerBase.js.html">DrawerBase.js</a>, <a href="DrawerBase.js.html#line920">line 920</a>
>>>>>>> 34e575e9
    </li></ul></dd>
    

    

    

    

    

    

    

    

    

    

    

    

    

    

    

    
</dl>





<div class="description usertext">
    <p>Returns an array of ring ids shared by both vertices.</p>
</div>











    <h5>Parameters:</h5>
    

<table class="params">
    <thead>
    <tr>
        
        <th>Name</th>
        

        <th>Type</th>

        

        

        <th class="last">Description</th>
    </tr>
    </thead>

    <tbody>
    

        <tr>
            
                <td class="name"><code>vertexA</code></td>
            

            <td class="type">
            
                
<span class="param-type"><a href="Vertex.html">Vertex</a></span>


            
            </td>

            

            

            <td class="description last"><p>A vertex.</p></td>
        </tr>

    

        <tr>
            
                <td class="name"><code>vertexB</code></td>
            

            <td class="type">
            
                
<span class="param-type"><a href="Vertex.html">Vertex</a></span>


            
            </td>

            

            

            <td class="description last"><p>A vertex.</p></td>
        </tr>

    
    </tbody>
</table>
















<h5>Returns:</h5>

        
<div class="param-desc">
    <p>An array of ids of rings shared by the two vertices.</p>
</div>



<dl class="param-type">
    <dt>
        Type
    </dt>
    <dd>
        
<span class="param-type">Array.&lt;Number></span>


    </dd>
</dl>

    



        
            

    

    <h4 class="name" id="getCurrentCenterOfMass"><span class="type-signature"></span>getCurrentCenterOfMass<span class="signature">()</span><span class="type-signature"> &rarr; {<a href="Vector2.html">Vector2</a>}</span></h4>

    




<dl class="details">

    
    <dt class="tag-source">Source:</dt>
    <dd class="tag-source"><ul class="dummy"><li>
<<<<<<< HEAD
        <a href="DrawerBase.js.html">DrawerBase.js</a>, <a href="DrawerBase.js.html#line2047">line 2047</a>
=======
        <a href="DrawerBase.js.html">DrawerBase.js</a>, <a href="DrawerBase.js.html#line1896">line 1896</a>
>>>>>>> 34e575e9
    </li></ul></dd>
    

    

    

    

    

    

    

    

    

    

    

    

    

    

    

    
</dl>





<div class="description usertext">
    <p>Returns the current (positioned vertices so far) center of mass.</p>
</div>

























<h5>Returns:</h5>

        
<div class="param-desc">
    <p>The current center of mass.</p>
</div>



<dl class="param-type">
    <dt>
        Type
    </dt>
    <dd>
        
<span class="param-type"><a href="Vector2.html">Vector2</a></span>


    </dd>
</dl>

    



        
            

    

    <h4 class="name" id="getCurrentCenterOfMassInNeigbourhood"><span class="type-signature"></span>getCurrentCenterOfMassInNeigbourhood<span class="signature">(vec, r<span class="signature-attributes">opt</span>)</span><span class="type-signature"> &rarr; {<a href="Vector2.html">Vector2</a>}</span></h4>

    




<dl class="details">

    
    <dt class="tag-source">Source:</dt>
    <dd class="tag-source"><ul class="dummy"><li>
<<<<<<< HEAD
        <a href="DrawerBase.js.html">DrawerBase.js</a>, <a href="DrawerBase.js.html#line2070">line 2070</a>
=======
        <a href="DrawerBase.js.html">DrawerBase.js</a>, <a href="DrawerBase.js.html#line1919">line 1919</a>
>>>>>>> 34e575e9
    </li></ul></dd>
    

    

    

    

    

    

    

    

    

    

    

    

    

    

    

    
</dl>





<div class="description usertext">
    <p>Returns the current (positioned vertices so far) center of mass in the neighbourhood of a given position.</p>
</div>











    <h5>Parameters:</h5>
    

<table class="params">
    <thead>
    <tr>
        
        <th>Name</th>
        

        <th>Type</th>

        
        <th>Attributes</th>
        

        
        <th>Default</th>
        

        <th class="last">Description</th>
    </tr>
    </thead>

    <tbody>
    

        <tr>
            
                <td class="name"><code>vec</code></td>
            

            <td class="type">
            
                
<span class="param-type"><a href="Vector2.html">Vector2</a></span>


            
            </td>

            
                <td class="attributes">
                

                

                
                </td>
            

            
                <td class="default">
                
                </td>
            

            <td class="description last"><p>The point at which to look for neighbours.</p></td>
        </tr>

    

        <tr>
            
                <td class="name"><code>r</code></td>
            

            <td class="type">
            
                
<span class="param-type">Number</span>


            
            </td>

            
                <td class="attributes">
                
                    &lt;optional><br>
                

                

                
                </td>
            

            
                <td class="default">
                
                    <code>currentBondLength*2.0</code>
                
                </td>
            

            <td class="description last"><p>The radius of vertices to include.</p></td>
        </tr>

    
    </tbody>
</table>
















<h5>Returns:</h5>

        
<div class="param-desc">
    <p>The current center of mass.</p>
</div>



<dl class="param-type">
    <dt>
        Type
    </dt>
    <dd>
        
<span class="param-type"><a href="Vector2.html">Vector2</a></span>


    </dd>
</dl>

    



        
            

    

    <h4 class="name" id="getEdgeNormals"><span class="type-signature"></span>getEdgeNormals<span class="signature">(edge)</span><span class="type-signature"> &rarr; {Array.&lt;<a href="Vector2.html">Vector2</a>>}</span></h4>

    




<dl class="details">

    
    <dt class="tag-source">Source:</dt>
    <dd class="tag-source"><ul class="dummy"><li>
<<<<<<< HEAD
        <a href="DrawerBase.js.html">DrawerBase.js</a>, <a href="DrawerBase.js.html#line2777">line 2777</a>
=======
        <a href="DrawerBase.js.html">DrawerBase.js</a>, <a href="DrawerBase.js.html#line2626">line 2626</a>
>>>>>>> 34e575e9
    </li></ul></dd>
    

    

    

    

    

    

    

    

    

    

    

    

    

    

    

    
</dl>





<div class="description usertext">
    <p>Get the normals of an edge.</p>
</div>











    <h5>Parameters:</h5>
    

<table class="params">
    <thead>
    <tr>
        
        <th>Name</th>
        

        <th>Type</th>

        

        

        <th class="last">Description</th>
    </tr>
    </thead>

    <tbody>
    

        <tr>
            
                <td class="name"><code>edge</code></td>
            

            <td class="type">
            
                
<span class="param-type"><a href="Edge.html">Edge</a></span>


            
            </td>

            

            

            <td class="description last"><p>An edge.</p></td>
        </tr>

    
    </tbody>
</table>
















<h5>Returns:</h5>

        
<div class="param-desc">
    <p>An array containing two vectors, representing the normals.</p>
</div>



<dl class="param-type">
    <dt>
        Type
    </dt>
    <dd>
        
<span class="param-type">Array.&lt;<a href="Vector2.html">Vector2</a>></span>


    </dd>
</dl>

    



        
            

    

    <h4 class="name" id="getFusedRings"><span class="type-signature"></span>getFusedRings<span class="signature">()</span><span class="type-signature"> &rarr; {Array.&lt;<a href="Ring.html">Ring</a>>}</span></h4>

    




<dl class="details">

    
    <dt class="tag-source">Source:</dt>
    <dd class="tag-source"><ul class="dummy"><li>
        <a href="DrawerBase.js.html">DrawerBase.js</a>, <a href="DrawerBase.js.html#line336">line 336</a>
    </li></ul></dd>
    

    

    

    

    

    

    

    

    

    

    

    

    

    

    

    
</dl>





<div class="description usertext">
    <p>Returns an array containing all fused rings associated with this molecule.</p>
</div>

























<h5>Returns:</h5>

        
<div class="param-desc">
    <p>An array containing all fused rings associated with this molecule.</p>
</div>



<dl class="param-type">
    <dt>
        Type
    </dt>
    <dd>
        
<span class="param-type">Array.&lt;<a href="Ring.html">Ring</a>></span>


    </dd>
</dl>

    



        
            

    

    <h4 class="name" id="getHeavyAtomCount"><span class="type-signature"></span>getHeavyAtomCount<span class="signature">()</span><span class="type-signature"> &rarr; {Number}</span></h4>

    




<dl class="details">

    
    <dt class="tag-source">Source:</dt>
    <dd class="tag-source"><ul class="dummy"><li>
        <a href="DrawerBase.js.html">DrawerBase.js</a>, <a href="DrawerBase.js.html#line481">line 481</a>
    </li></ul></dd>
    

    

    

    

    

    

    

    

    

    

    

    

    

    

    

    
</dl>





<div class="description usertext">
    <p>Returns the number of heavy atoms (non-hydrogen) in the current molecule.</p>
</div>

























<h5>Returns:</h5>

        
<div class="param-desc">
    <p>The heavy atom count.</p>
</div>



<dl class="param-type">
    <dt>
        Type
    </dt>
    <dd>
        
<span class="param-type">Number</span>


    </dd>
</dl>

    



        
            

    

    <h4 class="name" id="getLargestOrAromaticCommonRing"><span class="type-signature"></span>getLargestOrAromaticCommonRing<span class="signature">(vertexA, vertexB)</span><span class="type-signature"> &rarr; {<a href="Ring.html">Ring</a>|null}</span></h4>

    




<dl class="details">

    
    <dt class="tag-source">Source:</dt>
    <dd class="tag-source"><ul class="dummy"><li>
<<<<<<< HEAD
        <a href="DrawerBase.js.html">DrawerBase.js</a>, <a href="DrawerBase.js.html#line1093">line 1093</a>
=======
        <a href="DrawerBase.js.html">DrawerBase.js</a>, <a href="DrawerBase.js.html#line941">line 941</a>
>>>>>>> 34e575e9
    </li></ul></dd>
    

    

    

    

    

    

    

    

    

    

    

    

    

    

    

    
</dl>





<div class="description usertext">
    <p>Returns the aromatic or largest ring shared by the two vertices.</p>
</div>











    <h5>Parameters:</h5>
    

<table class="params">
    <thead>
    <tr>
        
        <th>Name</th>
        

        <th>Type</th>

        

        

        <th class="last">Description</th>
    </tr>
    </thead>

    <tbody>
    

        <tr>
            
                <td class="name"><code>vertexA</code></td>
            

            <td class="type">
            
                
<span class="param-type"><a href="Vertex.html">Vertex</a></span>


            
            </td>

            

            

            <td class="description last"><p>A vertex.</p></td>
        </tr>

    

        <tr>
            
                <td class="name"><code>vertexB</code></td>
            

            <td class="type">
            
                
<span class="param-type"><a href="Vertex.html">Vertex</a></span>


            
            </td>

            

            

            <td class="description last"><p>A vertex.</p></td>
        </tr>

    
    </tbody>
</table>
















<h5>Returns:</h5>

        
<div class="param-desc">
    <p>If an aromatic common ring exists, that ring, else the largest (non-aromatic) ring, else null.</p>
</div>



<dl class="param-type">
    <dt>
        Type
    </dt>
    <dd>
        
<span class="param-type"><a href="Ring.html">Ring</a></span>
|

<span class="param-type">null</span>


    </dd>
</dl>

    



        
            

    

    <h4 class="name" id="getLastVertexWithAngle"><span class="type-signature"></span>getLastVertexWithAngle<span class="signature">(vertexId)</span><span class="type-signature"> &rarr; {<a href="Vertex.html">Vertex</a>}</span></h4>

    




<dl class="details">

    
    <dt class="tag-source">Source:</dt>
    <dd class="tag-source"><ul class="dummy"><li>
<<<<<<< HEAD
        <a href="DrawerBase.js.html">DrawerBase.js</a>, <a href="DrawerBase.js.html#line2223">line 2223</a>
=======
        <a href="DrawerBase.js.html">DrawerBase.js</a>, <a href="DrawerBase.js.html#line2072">line 2072</a>
>>>>>>> 34e575e9
    </li></ul></dd>
    

    

    

    

    

    

    

    

    

    

    

    

    

    

    

    
</dl>





<div class="description usertext">
    <p>Get the last non-null or 0 angle vertex.</p>
</div>











    <h5>Parameters:</h5>
    

<table class="params">
    <thead>
    <tr>
        
        <th>Name</th>
        

        <th>Type</th>

        

        

        <th class="last">Description</th>
    </tr>
    </thead>

    <tbody>
    

        <tr>
            
                <td class="name"><code>vertexId</code></td>
            

            <td class="type">
            
                
<span class="param-type">Number</span>


            
            </td>

            

            

            <td class="description last"><p>A vertex id.</p></td>
        </tr>

    
    </tbody>
</table>
















<h5>Returns:</h5>

        
<div class="param-desc">
    <p>The last vertex with an angle that was not 0 or null.</p>
</div>



<dl class="param-type">
    <dt>
        Type
    </dt>
    <dd>
        
<span class="param-type"><a href="Vertex.html">Vertex</a></span>


    </dd>
</dl>

    



        
            

    

    <h4 class="name" id="getMolecularFormula"><span class="type-signature"></span>getMolecularFormula<span class="signature">()</span><span class="type-signature"> &rarr; {String}</span></h4>

    




<dl class="details">

    
    <dt class="tag-source">Source:</dt>
    <dd class="tag-source"><ul class="dummy"><li>
        <a href="DrawerBase.js.html">DrawerBase.js</a>, <a href="DrawerBase.js.html#line498">line 498</a>
    </li></ul></dd>
    

    

    

    

    

    

    

    

    

    

    

    

    

    

    

    
</dl>





<div class="description usertext">
    <p>Returns the molecular formula of the loaded molecule as a string.</p>
</div>

























<h5>Returns:</h5>

        
<div class="param-desc">
    <p>The molecular formula.</p>
</div>



<dl class="param-type">
    <dt>
        Type
    </dt>
    <dd>
        
<span class="param-type">String</span>


    </dd>
</dl>

    



        
            

    

    <h4 class="name" id="getNonRingNeighbours"><span class="type-signature"></span>getNonRingNeighbours<span class="signature">(vertexId)</span><span class="type-signature"> &rarr; {Array.&lt;<a href="Vertex.html">Vertex</a>>}</span></h4>

    




<dl class="details">

    
    <dt class="tag-source">Source:</dt>
    <dd class="tag-source"><ul class="dummy"><li>
<<<<<<< HEAD
        <a href="DrawerBase.js.html">DrawerBase.js</a>, <a href="DrawerBase.js.html#line2793">line 2793</a>
=======
        <a href="DrawerBase.js.html">DrawerBase.js</a>, <a href="DrawerBase.js.html#line2642">line 2642</a>
>>>>>>> 34e575e9
    </li></ul></dd>
    

    

    

    

    

    

    

    

    

    

    

    

    

    

    

    
</dl>





<div class="description usertext">
    <p>Returns an array of vertices that are neighbouring a vertix but are not members of a ring (including bridges).</p>
</div>











    <h5>Parameters:</h5>
    

<table class="params">
    <thead>
    <tr>
        
        <th>Name</th>
        

        <th>Type</th>

        

        

        <th class="last">Description</th>
    </tr>
    </thead>

    <tbody>
    

        <tr>
            
                <td class="name"><code>vertexId</code></td>
            

            <td class="type">
            
                
<span class="param-type">Number</span>


            
            </td>

            

            

            <td class="description last"><p>A vertex id.</p></td>
        </tr>

    
    </tbody>
</table>
















<h5>Returns:</h5>

        
<div class="param-desc">
    <p>An array of vertices.</p>
</div>



<dl class="param-type">
    <dt>
        Type
    </dt>
    <dd>
        
<span class="param-type">Array.&lt;<a href="Vertex.html">Vertex</a>></span>


    </dd>
</dl>

    



        
            

    

    <h4 class="name" id="getOverlapScore"><span class="type-signature"></span>getOverlapScore<span class="signature">()</span><span class="type-signature"> &rarr; {Object}</span></h4>

    




<dl class="details">

    
    <dt class="tag-source">Source:</dt>
    <dd class="tag-source"><ul class="dummy"><li>
<<<<<<< HEAD
        <a href="DrawerBase.js.html">DrawerBase.js</a>, <a href="DrawerBase.js.html#line1311">line 1311</a>
=======
        <a href="DrawerBase.js.html">DrawerBase.js</a>, <a href="DrawerBase.js.html#line1159">line 1159</a>
>>>>>>> 34e575e9
    </li></ul></dd>
    

    

    

    

    

    

    

    

    

    

    

    

    

    

    

    
</dl>





<div class="description usertext">
    <p>Returns the overlap score of the current molecule based on its positioned vertices. The higher the score, the more overlaps occur in the structure drawing.</p>
</div>

























<h5>Returns:</h5>

        
<div class="param-desc">
    <p>Returns the total overlap score and the overlap score of each vertex sorted by score (higher to lower). Example: { total: 99, scores: [ { id: 0, score: 22 }, ... ]  }</p>
</div>



<dl class="param-type">
    <dt>
        Type
    </dt>
    <dd>
        
<span class="param-type">Object</span>


    </dd>
</dl>

    



        
            

    

    <h4 class="name" id="getRing"><span class="type-signature"></span>getRing<span class="signature">(ringId)</span><span class="type-signature"> &rarr; {<a href="Ring.html">Ring</a>}</span></h4>

    




<dl class="details">

    
    <dt class="tag-source">Source:</dt>
    <dd class="tag-source"><ul class="dummy"><li>
<<<<<<< HEAD
        <a href="DrawerBase.js.html">DrawerBase.js</a>, <a href="DrawerBase.js.html#line1212">line 1212</a>
=======
        <a href="DrawerBase.js.html">DrawerBase.js</a>, <a href="DrawerBase.js.html#line1060">line 1060</a>
>>>>>>> 34e575e9
    </li></ul></dd>
    

    

    

    

    

    

    

    

    

    

    

    

    

    

    

    
</dl>





<div class="description usertext">
    <p>Gets a ring object from the array of rings associated with the current molecule by its id. The ring id is not equal to the index, since rings can be added and removed when processing bridged rings.</p>
</div>











    <h5>Parameters:</h5>
    

<table class="params">
    <thead>
    <tr>
        
        <th>Name</th>
        

        <th>Type</th>

        

        

        <th class="last">Description</th>
    </tr>
    </thead>

    <tbody>
    

        <tr>
            
                <td class="name"><code>ringId</code></td>
            

            <td class="type">
            
                
<span class="param-type">Number</span>


            
            </td>

            

            

            <td class="description last"><p>A ring id.</p></td>
        </tr>

    
    </tbody>
</table>
















<h5>Returns:</h5>

        
<div class="param-desc">
    <p>A ring associated with the current molecule.</p>
</div>



<dl class="param-type">
    <dt>
        Type
    </dt>
    <dd>
        
<span class="param-type"><a href="Ring.html">Ring</a></span>


    </dd>
</dl>

    



        
            

    

    <h4 class="name" id="getRingbondType"><span class="type-signature"></span>getRingbondType<span class="signature">(vertexA, vertexB)</span><span class="type-signature"> &rarr; {String|null}</span></h4>

    




<dl class="details">

    
    <dt class="tag-source">Source:</dt>
    <dd class="tag-source"><ul class="dummy"><li>
        <a href="DrawerBase.js.html">DrawerBase.js</a>, <a href="DrawerBase.js.html#line573">line 573</a>
    </li></ul></dd>
    

    

    

    

    

    

    

    

    

    

    

    

    

    

    

    
</dl>





<div class="description usertext">
    <p>Returns the type of the ringbond (e.g. '=' for a double bond). The ringbond represents the break in a ring introduced when creating the MST. If the two vertices supplied as arguments are not part of a common ringbond, the method returns null.</p>
</div>











    <h5>Parameters:</h5>
    

<table class="params">
    <thead>
    <tr>
        
        <th>Name</th>
        

        <th>Type</th>

        

        

        <th class="last">Description</th>
    </tr>
    </thead>

    <tbody>
    

        <tr>
            
                <td class="name"><code>vertexA</code></td>
            

            <td class="type">
            
                
<span class="param-type"><a href="Vertex.html">Vertex</a></span>


            
            </td>

            

            

            <td class="description last"><p>A vertex.</p></td>
        </tr>

    

        <tr>
            
                <td class="name"><code>vertexB</code></td>
            

            <td class="type">
            
                
<span class="param-type"><a href="Vertex.html">Vertex</a></span>


            
            </td>

            

            

            <td class="description last"><p>A vertex.</p></td>
        </tr>

    
    </tbody>
</table>
















<h5>Returns:</h5>

        
<div class="param-desc">
    <p>Returns the ringbond type or null, if the two supplied vertices are not connected by a ringbond.</p>
</div>



<dl class="param-type">
    <dt>
        Type
    </dt>
    <dd>
        
<span class="param-type">String</span>
|

<span class="param-type">null</span>


    </dd>
</dl>

    



        
            

    

    <h4 class="name" id="getRingConnection"><span class="type-signature"></span>getRingConnection<span class="signature">(id)</span><span class="type-signature"> &rarr; {<a href="RingConnection.html">RingConnection</a>}</span></h4>

    




<dl class="details">

    
    <dt class="tag-source">Source:</dt>
    <dd class="tag-source"><ul class="dummy"><li>
<<<<<<< HEAD
        <a href="DrawerBase.js.html">DrawerBase.js</a>, <a href="DrawerBase.js.html#line1272">line 1272</a>
=======
        <a href="DrawerBase.js.html">DrawerBase.js</a>, <a href="DrawerBase.js.html#line1120">line 1120</a>
>>>>>>> 34e575e9
    </li></ul></dd>
    

    

    

    

    

    

    

    

    

    

    

    

    

    

    

    
</dl>





<div class="description usertext">
    <p>Get a ring connection with a given id.</p>
</div>











    <h5>Parameters:</h5>
    

<table class="params">
    <thead>
    <tr>
        
        <th>Name</th>
        

        <th>Type</th>

        

        

        <th class="last">Description</th>
    </tr>
    </thead>

    <tbody>
    

        <tr>
            
                <td class="name"><code>id</code></td>
            

            <td class="type">
            
                
<span class="param-type">Number</span>


            
            </td>

            

            

            <td class="description last"></td>
        </tr>

    
    </tbody>
</table>
















<h5>Returns:</h5>

        
<div class="param-desc">
    <p>The ring connection with the specified id.</p>
</div>



<dl class="param-type">
    <dt>
        Type
    </dt>
    <dd>
        
<span class="param-type"><a href="RingConnection.html">RingConnection</a></span>


    </dd>
</dl>

    



        
            

    

    <h4 class="name" id="getRingConnections"><span class="type-signature"></span>getRingConnections<span class="signature">(ringId, ringIds)</span><span class="type-signature"> &rarr; {Array.&lt;Number>}</span></h4>

    




<dl class="details">

    
    <dt class="tag-source">Source:</dt>
    <dd class="tag-source"><ul class="dummy"><li>
<<<<<<< HEAD
        <a href="DrawerBase.js.html">DrawerBase.js</a>, <a href="DrawerBase.js.html#line1287">line 1287</a>
=======
        <a href="DrawerBase.js.html">DrawerBase.js</a>, <a href="DrawerBase.js.html#line1135">line 1135</a>
>>>>>>> 34e575e9
    </li></ul></dd>
    

    

    

    

    

    

    

    

    

    

    

    

    

    

    

    
</dl>





<div class="description usertext">
    <p>Get the ring connections between a ring and a set of rings.</p>
</div>











    <h5>Parameters:</h5>
    

<table class="params">
    <thead>
    <tr>
        
        <th>Name</th>
        

        <th>Type</th>

        

        

        <th class="last">Description</th>
    </tr>
    </thead>

    <tbody>
    

        <tr>
            
                <td class="name"><code>ringId</code></td>
            

            <td class="type">
            
                
<span class="param-type">Number</span>


            
            </td>

            

            

            <td class="description last"><p>A ring id.</p></td>
        </tr>

    

        <tr>
            
                <td class="name"><code>ringIds</code></td>
            

            <td class="type">
            
                
<span class="param-type">Array.&lt;Number></span>


            
            </td>

            

            

            <td class="description last"><p>An array of ring ids.</p></td>
        </tr>

    
    </tbody>
</table>
















<h5>Returns:</h5>

        
<div class="param-desc">
    <p>An array of ring connection ids.</p>
</div>



<dl class="param-type">
    <dt>
        Type
    </dt>
    <dd>
        
<span class="param-type">Array.&lt;Number></span>


    </dd>
</dl>

    



        
            

    

    <h4 class="name" id="getRingCount"><span class="type-signature"></span>getRingCount<span class="signature">()</span><span class="type-signature"> &rarr; {Number}</span></h4>

    




<dl class="details">

    
    <dt class="tag-source">Source:</dt>
    <dd class="tag-source"><ul class="dummy"><li>
        <a href="DrawerBase.js.html">DrawerBase.js</a>, <a href="DrawerBase.js.html#line463">line 463</a>
    </li></ul></dd>
    

    

    

    

    

    

    

    

    

    

    

    

    

    

    

    
</dl>





<div class="description usertext">
    <p>Returns the ring count of the current molecule.</p>
</div>

























<h5>Returns:</h5>

        
<div class="param-desc">
    <p>The ring count.</p>
</div>



<dl class="param-type">
    <dt>
        Type
    </dt>
    <dd>
        
<span class="param-type">Number</span>


    </dd>
</dl>

    



        
            

    

    <h4 class="name" id="getSpiros"><span class="type-signature"></span>getSpiros<span class="signature">()</span><span class="type-signature"> &rarr; {Array.&lt;<a href="Ring.html">Ring</a>>}</span></h4>

    




<dl class="details">

    
    <dt class="tag-source">Source:</dt>
    <dd class="tag-source"><ul class="dummy"><li>
        <a href="DrawerBase.js.html">DrawerBase.js</a>, <a href="DrawerBase.js.html#line353">line 353</a>
    </li></ul></dd>
    

    

    

    

    

    

    

    

    

    

    

    

    

    

    

    
</dl>





<div class="description usertext">
    <p>Returns an array containing all spiros associated with this molecule.</p>
</div>

























<h5>Returns:</h5>

        
<div class="param-desc">
    <p>An array containing all spiros associated with this molecule.</p>
</div>



<dl class="param-type">
    <dt>
        Type
    </dt>
    <dd>
        
<span class="param-type">Array.&lt;<a href="Ring.html">Ring</a>></span>


    </dd>
</dl>

    



        
            

    

    <h4 class="name" id="getSubringCenter"><span class="type-signature"></span>getSubringCenter<span class="signature">(ring, vertex)</span><span class="type-signature"> &rarr; {<a href="Vector2.html">Vector2</a>}</span></h4>

    




<dl class="details">

    
    <dt class="tag-source">Source:</dt>
    <dd class="tag-source"><ul class="dummy"><li>
<<<<<<< HEAD
        <a href="DrawerBase.js.html">DrawerBase.js</a>, <a href="DrawerBase.js.html#line1446">line 1446</a>
=======
        <a href="DrawerBase.js.html">DrawerBase.js</a>, <a href="DrawerBase.js.html#line1294">line 1294</a>
>>>>>>> 34e575e9
    </li></ul></dd>
    

    

    

    

    

    

    

    

    

    

    

    

    

    

    

    
</dl>





<div class="description usertext">
    <p>Gets the center of a ring contained within a bridged ring and containing a given vertex.</p>
</div>











    <h5>Parameters:</h5>
    

<table class="params">
    <thead>
    <tr>
        
        <th>Name</th>
        

        <th>Type</th>

        

        

        <th class="last">Description</th>
    </tr>
    </thead>

    <tbody>
    

        <tr>
            
                <td class="name"><code>ring</code></td>
            

            <td class="type">
            
                
<span class="param-type"><a href="Ring.html">Ring</a></span>


            
            </td>

            

            

            <td class="description last"><p>A bridged ring.</p></td>
        </tr>

    

        <tr>
            
                <td class="name"><code>vertex</code></td>
            

            <td class="type">
            
                
<span class="param-type"><a href="Vertex.html">Vertex</a></span>


            
            </td>

            

            

            <td class="description last"><p>A vertex.</p></td>
        </tr>

    
    </tbody>
</table>
















<h5>Returns:</h5>

        
<div class="param-desc">
    <p>The center of the subring that containing the vertex.</p>
</div>



<dl class="param-type">
    <dt>
        Type
    </dt>
    <dd>
        
<span class="param-type"><a href="Vector2.html">Vector2</a></span>


    </dd>
</dl>

    



        
            

    

    <h4 class="name" id="getSubtreeOverlapScore"><span class="type-signature"></span>getSubtreeOverlapScore<span class="signature">(vertexId, parentVertexId, vertexOverlapScores)</span><span class="type-signature"> &rarr; {Object}</span></h4>

    




<dl class="details">

    
    <dt class="tag-source">Source:</dt>
    <dd class="tag-source"><ul class="dummy"><li>
<<<<<<< HEAD
        <a href="DrawerBase.js.html">DrawerBase.js</a>, <a href="DrawerBase.js.html#line2012">line 2012</a>
=======
        <a href="DrawerBase.js.html">DrawerBase.js</a>, <a href="DrawerBase.js.html#line1861">line 1861</a>
>>>>>>> 34e575e9
    </li></ul></dd>
    

    

    

    

    

    

    

    

    

    

    

    

    

    

    

    
</dl>





<div class="description usertext">
    <p>Gets the overlap score of a subtree.</p>
</div>











    <h5>Parameters:</h5>
    

<table class="params">
    <thead>
    <tr>
        
        <th>Name</th>
        

        <th>Type</th>

        

        

        <th class="last">Description</th>
    </tr>
    </thead>

    <tbody>
    

        <tr>
            
                <td class="name"><code>vertexId</code></td>
            

            <td class="type">
            
                
<span class="param-type">Number</span>


            
            </td>

            

            

            <td class="description last"><p>A vertex id (the root of the sub-tree).</p></td>
        </tr>

    

        <tr>
            
                <td class="name"><code>parentVertexId</code></td>
            

            <td class="type">
            
                
<span class="param-type">Number</span>


            
            </td>

            

            

            <td class="description last"><p>A vertex id in the previous direction of the subtree.</p></td>
        </tr>

    

        <tr>
            
                <td class="name"><code>vertexOverlapScores</code></td>
            

            <td class="type">
            
                
<span class="param-type">Array.&lt;Number></span>


            
            </td>

            

            

            <td class="description last"><p>An array containing the vertex overlap scores indexed by vertex id.</p></td>
        </tr>

    
    </tbody>
</table>
















<h5>Returns:</h5>

        
<div class="param-desc">
    <p>An object containing the total overlap score and the center of mass of the subtree weighted by overlap score { value: 0.2, center: new Vector2() }.</p>
</div>



<dl class="param-type">
    <dt>
        Type
    </dt>
    <dd>
        
<span class="param-type">Object</span>


    </dd>
</dl>

    



        
            

    

    <h4 class="name" id="getTotalOverlapScore"><span class="type-signature"></span>getTotalOverlapScore<span class="signature">()</span><span class="type-signature"> &rarr; {Number}</span></h4>

    




<dl class="details">

    
    <dt class="tag-source">Source:</dt>
    <dd class="tag-source"><ul class="dummy"><li>
        <a href="DrawerBase.js.html">DrawerBase.js</a>, <a href="DrawerBase.js.html#line454">line 454</a>
    </li></ul></dd>
    

    

    

    

    

    

    

    

    

    

    

    

    

    

    

    
</dl>





<div class="description usertext">
    <p>Returns the total overlap score of the current molecule.</p>
</div>

























<h5>Returns:</h5>

        
<div class="param-desc">
    <p>The overlap score.</p>
</div>



<dl class="param-type">
    <dt>
        Type
    </dt>
    <dd>
        
<span class="param-type">Number</span>


    </dd>
</dl>

    



        
            

    

    <h4 class="name" id="getVerticesAt"><span class="type-signature"></span>getVerticesAt<span class="signature">(position, radius, excludeVertexId)</span><span class="type-signature"> &rarr; {Array.&lt;Number>}</span></h4>

    




<dl class="details">

    
    <dt class="tag-source">Source:</dt>
    <dd class="tag-source"><ul class="dummy"><li>
<<<<<<< HEAD
        <a href="DrawerBase.js.html">DrawerBase.js</a>, <a href="DrawerBase.js.html#line1121">line 1121</a>
=======
        <a href="DrawerBase.js.html">DrawerBase.js</a>, <a href="DrawerBase.js.html#line969">line 969</a>
>>>>>>> 34e575e9
    </li></ul></dd>
    

    

    

    

    

    

    

    

    

    

    

    

    

    

    

    
</dl>





<div class="description usertext">
    <p>Returns an array of vertices positioned at a specified location.</p>
</div>











    <h5>Parameters:</h5>
    

<table class="params">
    <thead>
    <tr>
        
        <th>Name</th>
        

        <th>Type</th>

        

        

        <th class="last">Description</th>
    </tr>
    </thead>

    <tbody>
    

        <tr>
            
                <td class="name"><code>position</code></td>
            

            <td class="type">
            
                
<span class="param-type"><a href="Vector2.html">Vector2</a></span>


            
            </td>

            

            

            <td class="description last"><p>The position to search for vertices.</p></td>
        </tr>

    

        <tr>
            
                <td class="name"><code>radius</code></td>
            

            <td class="type">
            
                
<span class="param-type">Number</span>


            
            </td>

            

            

            <td class="description last"><p>The radius within to search.</p></td>
        </tr>

    

        <tr>
            
                <td class="name"><code>excludeVertexId</code></td>
            

            <td class="type">
            
                
<span class="param-type">Number</span>


            
            </td>

            

            

            <td class="description last"><p>A vertex id to be excluded from the search results.</p></td>
        </tr>

    
    </tbody>
</table>
















<h5>Returns:</h5>

        
<div class="param-desc">
    <p>An array containing vertex ids in a given location.</p>
</div>



<dl class="param-type">
    <dt>
        Type
    </dt>
    <dd>
        
<span class="param-type">Array.&lt;Number></span>


    </dd>
</dl>

    



        
            

    

    <h4 class="name" id="hasBridgedRing"><span class="type-signature"></span>hasBridgedRing<span class="signature">()</span><span class="type-signature"> &rarr; {Boolean}</span></h4>

    




<dl class="details">

    
    <dt class="tag-source">Source:</dt>
    <dd class="tag-source"><ul class="dummy"><li>
        <a href="DrawerBase.js.html">DrawerBase.js</a>, <a href="DrawerBase.js.html#line472">line 472</a>
    </li></ul></dd>
    

    

    

    

    

    

    

    

    

    

    

    

    

    

    

    
</dl>





<div class="description usertext">
    <p>Checks whether or not the current molecule  a bridged ring.</p>
</div>

























<h5>Returns:</h5>

        
<div class="param-desc">
    <p>A boolean indicating whether or not the current molecule  a bridged ring.</p>
</div>



<dl class="param-type">
    <dt>
        Type
    </dt>
    <dd>
        
<span class="param-type">Boolean</span>


    </dd>
</dl>

    



        
            

    

    <h4 class="name" id="initPseudoElements"><span class="type-signature"></span>initPseudoElements<span class="signature">()</span><span class="type-signature"></span></h4>

    




<dl class="details">

    
    <dt class="tag-source">Source:</dt>
    <dd class="tag-source"><ul class="dummy"><li>
<<<<<<< HEAD
        <a href="DrawerBase.js.html">DrawerBase.js</a>, <a href="DrawerBase.js.html#line3043">line 3043</a>
=======
        <a href="DrawerBase.js.html">DrawerBase.js</a>, <a href="DrawerBase.js.html#line2892">line 2892</a>
>>>>>>> 34e575e9
    </li></ul></dd>
    

    

    

    

    

    

    

    

    

    

    

    

    

    

    

    
</dl>





<div class="description usertext">
    <p>Creates pseudo-elements (such as Et, Me, Ac, Bz, ...) at the position of the carbon sets
the involved atoms not to be displayed.</p>
</div>




























        
            

    

    <h4 class="name" id="initRings"><span class="type-signature"></span>initRings<span class="signature">()</span><span class="type-signature"></span></h4>

    




<dl class="details">

    
    <dt class="tag-source">Source:</dt>
    <dd class="tag-source"><ul class="dummy"><li>
<<<<<<< HEAD
        <a href="DrawerBase.js.html">DrawerBase.js</a>, <a href="DrawerBase.js.html#line729">line 729</a>
=======
        <a href="DrawerBase.js.html">DrawerBase.js</a>, <a href="DrawerBase.js.html#line577">line 577</a>
>>>>>>> 34e575e9
    </li></ul></dd>
    

    

    

    

    

    

    

    

    

    

    

    

    

    

    

    
</dl>





<div class="description usertext">
    <p>Initializes rings and ringbonds for the current molecule.</p>
</div>




























        
            

    

    <h4 class="name" id="isEdgeInRing"><span class="type-signature"></span>isEdgeInRing<span class="signature">(edge)</span><span class="type-signature"> &rarr; {Boolean}</span></h4>

    




<dl class="details">

    
    <dt class="tag-source">Source:</dt>
    <dd class="tag-source"><ul class="dummy"><li>
<<<<<<< HEAD
        <a href="DrawerBase.js.html">DrawerBase.js</a>, <a href="DrawerBase.js.html#line2712">line 2712</a>
=======
        <a href="DrawerBase.js.html">DrawerBase.js</a>, <a href="DrawerBase.js.html#line2561">line 2561</a>
>>>>>>> 34e575e9
    </li></ul></dd>
    

    

    

    

    

    

    

    

    

    

    

    

    

    

    

    
</dl>





<div class="description usertext">
    <p>Check whether or not an edge is part of a ring.</p>
</div>











    <h5>Parameters:</h5>
    

<table class="params">
    <thead>
    <tr>
        
        <th>Name</th>
        

        <th>Type</th>

        

        

        <th class="last">Description</th>
    </tr>
    </thead>

    <tbody>
    

        <tr>
            
                <td class="name"><code>edge</code></td>
            

            <td class="type">
            
                
<span class="param-type"><a href="Edge.html">Edge</a></span>


            
            </td>

            

            

            <td class="description last"><p>An edge.</p></td>
        </tr>

    
    </tbody>
</table>
















<h5>Returns:</h5>

        
<div class="param-desc">
    <p>A boolean indicating whether or not the edge is part of a ring.</p>
</div>



<dl class="param-type">
    <dt>
        Type
    </dt>
    <dd>
        
<span class="param-type">Boolean</span>


    </dd>
</dl>

    



        
            

    

    <h4 class="name" id="isEdgeRotatable"><span class="type-signature"></span>isEdgeRotatable<span class="signature">(edge)</span><span class="type-signature"> &rarr; {Boolean}</span></h4>

    




<dl class="details">

    
    <dt class="tag-source">Source:</dt>
    <dd class="tag-source"><ul class="dummy"><li>
<<<<<<< HEAD
        <a href="DrawerBase.js.html">DrawerBase.js</a>, <a href="DrawerBase.js.html#line2725">line 2725</a>
=======
        <a href="DrawerBase.js.html">DrawerBase.js</a>, <a href="DrawerBase.js.html#line2574">line 2574</a>
>>>>>>> 34e575e9
    </li></ul></dd>
    

    

    

    

    

    

    

    

    

    

    

    

    

    

    

    
</dl>





<div class="description usertext">
    <p>Check whether or not an edge is rotatable.</p>
</div>











    <h5>Parameters:</h5>
    

<table class="params">
    <thead>
    <tr>
        
        <th>Name</th>
        

        <th>Type</th>

        

        

        <th class="last">Description</th>
    </tr>
    </thead>

    <tbody>
    

        <tr>
            
                <td class="name"><code>edge</code></td>
            

            <td class="type">
            
                
<span class="param-type"><a href="Edge.html">Edge</a></span>


            
            </td>

            

            

            <td class="description last"><p>An edge.</p></td>
        </tr>

    
    </tbody>
</table>
















<h5>Returns:</h5>

        
<div class="param-desc">
    <p>A boolean indicating whether or not the edge is rotatable.</p>
</div>



<dl class="param-type">
    <dt>
        Type
    </dt>
    <dd>
        
<span class="param-type">Boolean</span>


    </dd>
</dl>

    



        
            

    

    <h4 class="name" id="isPartOfBridgedRing"><span class="type-signature"></span>isPartOfBridgedRing<span class="signature">(ringId)</span><span class="type-signature"> &rarr; {Boolean}</span></h4>

    




<dl class="details">

    
    <dt class="tag-source">Source:</dt>
    <dd class="tag-source"><ul class="dummy"><li>
<<<<<<< HEAD
        <a href="DrawerBase.js.html">DrawerBase.js</a>, <a href="DrawerBase.js.html#line913">line 913</a>
=======
        <a href="DrawerBase.js.html">DrawerBase.js</a>, <a href="DrawerBase.js.html#line761">line 761</a>
>>>>>>> 34e575e9
    </li></ul></dd>
    

    

    

    

    

    

    

    

    

    

    

    

    

    

    

    
</dl>





<div class="description usertext">
    <p>Checks whether or not a ring is part of a bridged ring.</p>
</div>











    <h5>Parameters:</h5>
    

<table class="params">
    <thead>
    <tr>
        
        <th>Name</th>
        

        <th>Type</th>

        

        

        <th class="last">Description</th>
    </tr>
    </thead>

    <tbody>
    

        <tr>
            
                <td class="name"><code>ringId</code></td>
            

            <td class="type">
            
                
<span class="param-type">Number</span>


            
            </td>

            

            

            <td class="description last"><p>A ring id.</p></td>
        </tr>

    
    </tbody>
</table>
















<h5>Returns:</h5>

        
<div class="param-desc">
    <p>A boolean indicating whether or not the supplied ring (by id) is part of a bridged ring system.</p>
</div>



<dl class="param-type">
    <dt>
        Type
    </dt>
    <dd>
        
<span class="param-type">Boolean</span>


    </dd>
</dl>

    



        
            

    

    <h4 class="name" id="isPointInRing"><span class="type-signature"></span>isPointInRing<span class="signature">(vec)</span><span class="type-signature"> &rarr; {Boolean}</span></h4>

    




<dl class="details">

    
    <dt class="tag-source">Source:</dt>
    <dd class="tag-source"><ul class="dummy"><li>
<<<<<<< HEAD
        <a href="DrawerBase.js.html">DrawerBase.js</a>, <a href="DrawerBase.js.html#line2687">line 2687</a>
=======
        <a href="DrawerBase.js.html">DrawerBase.js</a>, <a href="DrawerBase.js.html#line2536">line 2536</a>
>>>>>>> 34e575e9
    </li></ul></dd>
    

    

    

    

    

    

    

    

    

    

    

    

    

    

    

    
</dl>





<div class="description usertext">
    <p>Check if a vector is inside any ring.</p>
</div>











    <h5>Parameters:</h5>
    

<table class="params">
    <thead>
    <tr>
        
        <th>Name</th>
        

        <th>Type</th>

        

        

        <th class="last">Description</th>
    </tr>
    </thead>

    <tbody>
    

        <tr>
            
                <td class="name"><code>vec</code></td>
            

            <td class="type">
            
                
<span class="param-type"><a href="Vector2.html">Vector2</a></span>


            
            </td>

            

            

            <td class="description last"><p>A vector.</p></td>
        </tr>

    
    </tbody>
</table>
















<h5>Returns:</h5>

        
<div class="param-desc">
    <p>A boolean indicating whether or not the point (vector) is inside any of the rings associated with the current molecule.</p>
</div>



<dl class="param-type">
    <dt>
        Type
    </dt>
    <dd>
        
<span class="param-type">Boolean</span>


    </dd>
</dl>

    



        
            

    

    <h4 class="name" id="isRingAromatic"><span class="type-signature"></span>isRingAromatic<span class="signature">(ring)</span><span class="type-signature"> &rarr; {Boolean}</span></h4>

    




<dl class="details">

    
    <dt class="tag-source">Source:</dt>
    <dd class="tag-source"><ul class="dummy"><li>
<<<<<<< HEAD
        <a href="DrawerBase.js.html">DrawerBase.js</a>, <a href="DrawerBase.js.html#line2759">line 2759</a>
=======
        <a href="DrawerBase.js.html">DrawerBase.js</a>, <a href="DrawerBase.js.html#line2608">line 2608</a>
>>>>>>> 34e575e9
    </li></ul></dd>
    

    

    

    

    

    

    

    

    

    

    

    

    

    

    

    
</dl>





<div class="description usertext">
    <p>Check whether or not a ring is an implicitly defined aromatic ring (lower case smiles).</p>
</div>











    <h5>Parameters:</h5>
    

<table class="params">
    <thead>
    <tr>
        
        <th>Name</th>
        

        <th>Type</th>

        

        

        <th class="last">Description</th>
    </tr>
    </thead>

    <tbody>
    

        <tr>
            
                <td class="name"><code>ring</code></td>
            

            <td class="type">
            
                
<span class="param-type"><a href="Ring.html">Ring</a></span>


            
            </td>

            

            

            <td class="description last"><p>A ring.</p></td>
        </tr>

    
    </tbody>
</table>
















<h5>Returns:</h5>

        
<div class="param-desc">
    <p>A boolean indicating whether or not a ring is implicitly defined as aromatic.</p>
</div>



<dl class="param-type">
    <dt>
        Type
    </dt>
    <dd>
        
<span class="param-type">Boolean</span>


    </dd>
</dl>

    



        
            

    

    <h4 class="name" id="position"><span class="type-signature"></span>position<span class="signature">()</span><span class="type-signature"></span></h4>

    




<dl class="details">

    
    <dt class="tag-source">Source:</dt>
    <dd class="tag-source"><ul class="dummy"><li>
<<<<<<< HEAD
        <a href="DrawerBase.js.html">DrawerBase.js</a>, <a href="DrawerBase.js.html#line1725">line 1725</a>
=======
        <a href="DrawerBase.js.html">DrawerBase.js</a>, <a href="DrawerBase.js.html#line1574">line 1574</a>
>>>>>>> 34e575e9
    </li></ul></dd>
    

    

    

    

    

    

    

    

    

    

    

    

    

    

    

    
</dl>





<div class="description usertext">
    <p>Position the vertices according to their bonds and properties.</p>
</div>




























        
            

    

    <h4 class="name" id="printRingInfo"><span class="type-signature"></span>printRingInfo<span class="signature">()</span><span class="type-signature"> &rarr; {String}</span></h4>

    




<dl class="details">

    
    <dt class="tag-source">Source:</dt>
    <dd class="tag-source"><ul class="dummy"><li>
        <a href="DrawerBase.js.html">DrawerBase.js</a>, <a href="DrawerBase.js.html#line370">line 370</a>
    </li></ul></dd>
    

    

    

    

    

    

    

    

    

    

    

    

    

    

    

    
</dl>





<div class="description usertext">
    <p>Returns a string containing a semicolon and new-line separated list of ring properties: Id; Members Count; Neighbours Count; IsSpiro; IsFused; IsBridged; Ring Count (subrings of bridged rings)</p>
</div>

























<h5>Returns:</h5>

        
<div class="param-desc">
    <p>A string as described in the method description.</p>
</div>



<dl class="param-type">
    <dt>
        Type
    </dt>
    <dd>
        
<span class="param-type">String</span>


    </dd>
</dl>

    



        
            

    

    <h4 class="name" id="removeRing"><span class="type-signature"></span>removeRing<span class="signature">(ringId)</span><span class="type-signature"></span></h4>

    




<dl class="details">

    
    <dt class="tag-source">Source:</dt>
    <dd class="tag-source"><ul class="dummy"><li>
<<<<<<< HEAD
        <a href="DrawerBase.js.html">DrawerBase.js</a>, <a href="DrawerBase.js.html#line1187">line 1187</a>
=======
        <a href="DrawerBase.js.html">DrawerBase.js</a>, <a href="DrawerBase.js.html#line1035">line 1035</a>
>>>>>>> 34e575e9
    </li></ul></dd>
    

    

    

    

    

    

    

    

    

    

    

    

    

    

    

    
</dl>





<div class="description usertext">
    <p>Removes a ring from the array of rings associated with the current molecule.</p>
</div>











    <h5>Parameters:</h5>
    

<table class="params">
    <thead>
    <tr>
        
        <th>Name</th>
        

        <th>Type</th>

        

        

        <th class="last">Description</th>
    </tr>
    </thead>

    <tbody>
    

        <tr>
            
                <td class="name"><code>ringId</code></td>
            

            <td class="type">
            
                
<span class="param-type">Number</span>


            
            </td>

            

            

            <td class="description last"><p>A ring id.</p></td>
        </tr>

    
    </tbody>
</table>



















        
            

    

    <h4 class="name" id="removeRingConnection"><span class="type-signature"></span>removeRingConnection<span class="signature">(ringConnectionId)</span><span class="type-signature"></span></h4>

    




<dl class="details">

    
    <dt class="tag-source">Source:</dt>
    <dd class="tag-source"><ul class="dummy"><li>
<<<<<<< HEAD
        <a href="DrawerBase.js.html">DrawerBase.js</a>, <a href="DrawerBase.js.html#line1238">line 1238</a>
=======
        <a href="DrawerBase.js.html">DrawerBase.js</a>, <a href="DrawerBase.js.html#line1086">line 1086</a>
>>>>>>> 34e575e9
    </li></ul></dd>
    

    

    

    

    

    

    

    

    

    

    

    

    

    

    

    
</dl>





<div class="description usertext">
    <p>Removes a ring connection from the array of rings connections associated with the current molecule.</p>
</div>











    <h5>Parameters:</h5>
    

<table class="params">
    <thead>
    <tr>
        
        <th>Name</th>
        

        <th>Type</th>

        

        

        <th class="last">Description</th>
    </tr>
    </thead>

    <tbody>
    

        <tr>
            
                <td class="name"><code>ringConnectionId</code></td>
            

            <td class="type">
            
                
<span class="param-type">Number</span>


            
            </td>

            

            

            <td class="description last"><p>A ring connection id.</p></td>
        </tr>

    
    </tbody>
</table>



















        
            

    

    <h4 class="name" id="removeRingConnectionsBetween"><span class="type-signature"></span>removeRingConnectionsBetween<span class="signature">(vertexIdA, vertexIdB)</span><span class="type-signature"></span></h4>

    




<dl class="details">

    
    <dt class="tag-source">Source:</dt>
    <dd class="tag-source"><ul class="dummy"><li>
<<<<<<< HEAD
        <a href="DrawerBase.js.html">DrawerBase.js</a>, <a href="DrawerBase.js.html#line1250">line 1250</a>
=======
        <a href="DrawerBase.js.html">DrawerBase.js</a>, <a href="DrawerBase.js.html#line1098">line 1098</a>
>>>>>>> 34e575e9
    </li></ul></dd>
    

    

    

    

    

    

    

    

    

    

    

    

    

    

    

    
</dl>





<div class="description usertext">
    <p>Removes all ring connections between two vertices.</p>
</div>











    <h5>Parameters:</h5>
    

<table class="params">
    <thead>
    <tr>
        
        <th>Name</th>
        

        <th>Type</th>

        

        

        <th class="last">Description</th>
    </tr>
    </thead>

    <tbody>
    

        <tr>
            
                <td class="name"><code>vertexIdA</code></td>
            

            <td class="type">
            
                
<span class="param-type">Number</span>


            
            </td>

            

            

            <td class="description last"><p>A vertex id.</p></td>
        </tr>

    

        <tr>
            
                <td class="name"><code>vertexIdB</code></td>
            

            <td class="type">
            
                
<span class="param-type">Number</span>


            
            </td>

            

            

            <td class="description last"><p>A vertex id.</p></td>
        </tr>

    
    </tbody>
</table>



















        
            

    

    <h4 class="name" id="resolvePrimaryOverlaps"><span class="type-signature"></span>resolvePrimaryOverlaps<span class="signature">()</span><span class="type-signature"></span></h4>

    




<dl class="details">

    
    <dt class="tag-source">Source:</dt>
    <dd class="tag-source"><ul class="dummy"><li>
<<<<<<< HEAD
        <a href="DrawerBase.js.html">DrawerBase.js</a>, <a href="DrawerBase.js.html#line2090">line 2090</a>
=======
        <a href="DrawerBase.js.html">DrawerBase.js</a>, <a href="DrawerBase.js.html#line1939">line 1939</a>
>>>>>>> 34e575e9
    </li></ul></dd>
    

    

    

    

    

    

    

    

    

    

    

    

    

    

    

    
</dl>





<div class="description usertext">
    <p>Resolve primary (exact) overlaps, such as two vertices that are connected to the same ring vertex.</p>
</div>




























        
            

    

    <h4 class="name" id="resolveSecondaryOverlaps"><span class="type-signature"></span>resolveSecondaryOverlaps<span class="signature">(scores)</span><span class="type-signature"></span></h4>

    




<dl class="details">

    
    <dt class="tag-source">Source:</dt>
    <dd class="tag-source"><ul class="dummy"><li>
<<<<<<< HEAD
        <a href="DrawerBase.js.html">DrawerBase.js</a>, <a href="DrawerBase.js.html#line2190">line 2190</a>
=======
        <a href="DrawerBase.js.html">DrawerBase.js</a>, <a href="DrawerBase.js.html#line2039">line 2039</a>
>>>>>>> 34e575e9
    </li></ul></dd>
    

    

    

    

    

    

    

    

    

    

    

    

    

    

    

    
</dl>





<div class="description usertext">
    <p>Resolve secondary overlaps. Those overlaps are due to the structure turning back on itself.</p>
</div>











    <h5>Parameters:</h5>
    

<table class="params">
    <thead>
    <tr>
        
        <th>Name</th>
        

        <th>Type</th>

        

        

        <th class="last">Description</th>
    </tr>
    </thead>

    <tbody>
    

        <tr>
            
                <td class="name"><code>scores</code></td>
            

            <td class="type">
            
                
<span class="param-type">Array.&lt;Object></span>


            
            </td>

            

            

            <td class="description last"><p>An array of objects sorted descending by score.</p>
                <h6>Properties</h6>
                

<table class="params">
    <thead>
    <tr>
        
        <th>Name</th>
        

        <th>Type</th>

        

        

        <th class="last">Description</th>
    </tr>
    </thead>

    <tbody>
    

        <tr>
            
                <td class="name"><code>id</code></td>
            

            <td class="type">
            
                
<span class="param-type">Number</span>


            
            </td>

            

            

            <td class="description last"><p>A vertex id.</p></td>
        </tr>

    

        <tr>
            
                <td class="name"><code>score</code></td>
            

            <td class="type">
            
                
<span class="param-type">Number</span>


            
            </td>

            

            

            <td class="description last"><p>The overlap score associated with the vertex id.</p></td>
        </tr>

    
    </tbody>
</table>

            </td>
        </tr>

    
    </tbody>
</table>



















        
            

    

    <h4 class="name" id="restoreRingInformation"><span class="type-signature"></span>restoreRingInformation<span class="signature">()</span><span class="type-signature"></span></h4>

    




<dl class="details">

    
    <dt class="tag-source">Source:</dt>
    <dd class="tag-source"><ul class="dummy"><li>
<<<<<<< HEAD
        <a href="DrawerBase.js.html">DrawerBase.js</a>, <a href="DrawerBase.js.html#line1778">line 1778</a>
=======
        <a href="DrawerBase.js.html">DrawerBase.js</a>, <a href="DrawerBase.js.html#line1627">line 1627</a>
>>>>>>> 34e575e9
    </li></ul></dd>
    

    

    

    

    

    

    

    

    

    

    

    

    

    

    

    
</dl>





<div class="description usertext">
    <p>Restores the most recently backed up information associated with rings.</p>
</div>




























        
            

    

    <h4 class="name" id="rotateDrawing"><span class="type-signature"></span>rotateDrawing<span class="signature">()</span><span class="type-signature"></span></h4>

    




<dl class="details">

    
    <dt class="tag-source">Source:</dt>
    <dd class="tag-source"><ul class="dummy"><li>
        <a href="DrawerBase.js.html">DrawerBase.js</a>, <a href="DrawerBase.js.html#line391">line 391</a>
    </li></ul></dd>
    

    

    

    

    

    

    

    

    

    

    

    

    

    

    

    
</dl>





<div class="description usertext">
    <p>Rotates the drawing to make the widest dimension horizontal.</p>
</div>




























        
            

    

    <h4 class="name" id="rotateSubtree"><span class="type-signature"></span>rotateSubtree<span class="signature">(vertexId, parentVertexId, angle, center)</span><span class="type-signature"></span></h4>

    




<dl class="details">

    
    <dt class="tag-source">Source:</dt>
    <dd class="tag-source"><ul class="dummy"><li>
<<<<<<< HEAD
        <a href="DrawerBase.js.html">DrawerBase.js</a>, <a href="DrawerBase.js.html#line1988">line 1988</a>
=======
        <a href="DrawerBase.js.html">DrawerBase.js</a>, <a href="DrawerBase.js.html#line1837">line 1837</a>
>>>>>>> 34e575e9
    </li></ul></dd>
    

    

    

    

    

    

    

    

    

    

    

    

    

    

    

    
</dl>





<div class="description usertext">
    <p>Rotate an entire subtree by an angle around a center.</p>
</div>











    <h5>Parameters:</h5>
    

<table class="params">
    <thead>
    <tr>
        
        <th>Name</th>
        

        <th>Type</th>

        

        

        <th class="last">Description</th>
    </tr>
    </thead>

    <tbody>
    

        <tr>
            
                <td class="name"><code>vertexId</code></td>
            

            <td class="type">
            
                
<span class="param-type">Number</span>


            
            </td>

            

            

            <td class="description last"><p>A vertex id (the root of the sub-tree).</p></td>
        </tr>

    

        <tr>
            
                <td class="name"><code>parentVertexId</code></td>
            

            <td class="type">
            
                
<span class="param-type">Number</span>


            
            </td>

            

            

            <td class="description last"><p>A vertex id in the previous direction of the subtree that is to rotate.</p></td>
        </tr>

    

        <tr>
            
                <td class="name"><code>angle</code></td>
            

            <td class="type">
            
                
<span class="param-type">Number</span>


            
            </td>

            

            

            <td class="description last"><p>An angle in randians.</p></td>
        </tr>

    

        <tr>
            
                <td class="name"><code>center</code></td>
            

            <td class="type">
            
                
<span class="param-type"><a href="Vector2.html">Vector2</a></span>


            
            </td>

            

            

            <td class="description last"><p>The rotational center.</p></td>
        </tr>

    
    </tbody>
</table>



















        
            

    

    <h4 class="name" id="setRingCenter"><span class="type-signature"></span>setRingCenter<span class="signature">(ring)</span><span class="type-signature"></span></h4>

    




<dl class="details">

    
    <dt class="tag-source">Source:</dt>
    <dd class="tag-source"><ul class="dummy"><li>
<<<<<<< HEAD
        <a href="DrawerBase.js.html">DrawerBase.js</a>, <a href="DrawerBase.js.html#line1428">line 1428</a>
=======
        <a href="DrawerBase.js.html">DrawerBase.js</a>, <a href="DrawerBase.js.html#line1276">line 1276</a>
>>>>>>> 34e575e9
    </li></ul></dd>
    

    

    

    

    

    

    

    

    

    

    

    

    

    

    

    
</dl>





<div class="description usertext">
    <p>Sets the center for a ring.</p>
</div>











    <h5>Parameters:</h5>
    

<table class="params">
    <thead>
    <tr>
        
        <th>Name</th>
        

        <th>Type</th>

        

        

        <th class="last">Description</th>
    </tr>
    </thead>

    <tbody>
    

        <tr>
            
                <td class="name"><code>ring</code></td>
            

            <td class="type">
            
                
<span class="param-type"><a href="Ring.html">Ring</a></span>


            
            </td>

            

            

            <td class="description last"><p>A ring.</p></td>
        </tr>

    
    </tbody>
</table>



















        
            

    

    <h4 class="name" id="visitStereochemistry"><span class="type-signature"></span>visitStereochemistry<span class="signature">(vertexId, previousVertexId, visited, priority, maxDepth, depth)</span><span class="type-signature"></span></h4>

    




<dl class="details">

    
    <dt class="tag-source">Source:</dt>
    <dd class="tag-source"><ul class="dummy"><li>
<<<<<<< HEAD
        <a href="DrawerBase.js.html">DrawerBase.js</a>, <a href="DrawerBase.js.html#line3000">line 3000</a>
=======
        <a href="DrawerBase.js.html">DrawerBase.js</a>, <a href="DrawerBase.js.html#line2849">line 2849</a>
>>>>>>> 34e575e9
    </li></ul></dd>
    

    

    

    

    

    

    

    

    

    

    

    

    

    

    

    
</dl>















    <h5>Parameters:</h5>
    

<table class="params">
    <thead>
    <tr>
        
        <th>Name</th>
        

        <th>Type</th>

        

        

        <th class="last">Description</th>
    </tr>
    </thead>

    <tbody>
    

        <tr>
            
                <td class="name"><code>vertexId</code></td>
            

            <td class="type">
            
                
<span class="param-type">Number</span>


            
            </td>

            

            

            <td class="description last"><p>The id of a vertex.</p></td>
        </tr>

    

        <tr>
            
                <td class="name"><code>previousVertexId</code></td>
            

            <td class="type">
            
                
<span class="param-type">Number</span>
|

<span class="param-type">null</span>


            
            </td>

            

            

            <td class="description last"><p>The id of the parent vertex of the vertex.</p></td>
        </tr>

    

        <tr>
            
                <td class="name"><code>visited</code></td>
            

            <td class="type">
            
                
<span class="param-type">Uint8Array</span>


            
            </td>

            

            

            <td class="description last"><p>An array containing the visited flag for all vertices in the graph.</p></td>
        </tr>

    

        <tr>
            
                <td class="name"><code>priority</code></td>
            

            <td class="type">
            
                
<span class="param-type">Array</span>


            
            </td>

            

            

            <td class="description last"><p>An array of arrays storing the atomic numbers for each level.</p></td>
        </tr>

    

        <tr>
            
                <td class="name"><code>maxDepth</code></td>
            

            <td class="type">
            
                
<span class="param-type">Number</span>


            
            </td>

            

            

            <td class="description last"><p>The maximum depth.</p></td>
        </tr>

    

        <tr>
            
                <td class="name"><code>depth</code></td>
            

            <td class="type">
            
                
<span class="param-type">Number</span>


            
            </td>

            

            

            <td class="description last"><p>The current depth.</p></td>
        </tr>

    
    </tbody>
</table>



















        
    

    

    
</article>

</section>




    
    
</div>

<br class="clear">

<footer>
<<<<<<< HEAD
    Documentation generated by <a href="https://github.com/jsdoc3/jsdoc">JSDoc 3.6.10</a> on Sun May 29 2022 13:26:34 GMT+0200 (Central European Summer Time) using the <a href="https://github.com/clenemt/docdash">docdash</a> theme.
=======
    Documentation generated by <a href="https://github.com/jsdoc3/jsdoc">JSDoc 3.6.3</a> on Sun Jun 26 2022 22:12:52 GMT-0500 (Central Daylight Time) using the <a href="https://github.com/clenemt/docdash">docdash</a> theme.
>>>>>>> 34e575e9
</footer>

<script>prettyPrint();</script>
<script src="scripts/polyfill.js"></script>
<script src="scripts/linenumber.js"></script>



</body>
</html><|MERGE_RESOLUTION|>--- conflicted
+++ resolved
@@ -1,11 +1,12 @@
 <!DOCTYPE html>
 <html lang="en">
+
 <head>
-    
+
     <meta charset="utf-8">
     <title>DrawerBase - Documentation</title>
-    
-    
+
+
     <script src="scripts/prettify/prettify.js"></script>
     <script src="scripts/prettify/lang-css.js"></script>
     <!--[if lt IE 9]>
@@ -16,9682 +17,10438 @@
     <script src="scripts/nav.js" defer></script>
     <meta name="viewport" content="width=device-width, initial-scale=1.0">
 </head>
+
 <body>
 
-<input type="checkbox" id="nav-trigger" class="nav-trigger" />
-<label for="nav-trigger" class="navicon-button x">
-  <div class="navicon"></div>
-</label>
-
-<label for="nav-trigger" class="overlay"></label>
-
-<nav >
-    
-    <h2><a href="index.html">Home</a></h2><h3>Classes</h3><ul><li><a href="ArrayHelper.html">ArrayHelper</a><ul class='methods'><li data-type='method'><a href="ArrayHelper.html#.clone">clone</a></li><li data-type='method'><a href="ArrayHelper.html#.contains">contains</a></li><li data-type='method'><a href="ArrayHelper.html#.containsAll">containsAll</a></li><li data-type='method'><a href="ArrayHelper.html#.count">count</a></li><li data-type='method'><a href="ArrayHelper.html#.deepCopy">deepCopy</a></li><li data-type='method'><a href="ArrayHelper.html#.each">each</a></li><li data-type='method'><a href="ArrayHelper.html#.equals">equals</a></li><li data-type='method'><a href="ArrayHelper.html#.get">get</a></li><li data-type='method'><a href="ArrayHelper.html#.intersection">intersection</a></li><li data-type='method'><a href="ArrayHelper.html#.merge">merge</a></li><li data-type='method'><a href="ArrayHelper.html#.print">print</a></li><li data-type='method'><a href="ArrayHelper.html#.remove">remove</a></li><li data-type='method'><a href="ArrayHelper.html#.removeAll">removeAll</a></li><li data-type='method'><a href="ArrayHelper.html#.removeUnique">removeUnique</a></li><li data-type='method'><a href="ArrayHelper.html#.sortByAtomicNumberDesc">sortByAtomicNumberDesc</a></li><li data-type='method'><a href="ArrayHelper.html#.toggle">toggle</a></li><li data-type='method'><a href="ArrayHelper.html#.unique">unique</a></li></ul></li><li><a href="Atom.html">Atom</a><ul class='methods'><li data-type='method'><a href="Atom.html#addAnchoredRing">addAnchoredRing</a></li><li data-type='method'><a href="Atom.html#addNeighbouringElement">addNeighbouringElement</a></li><li data-type='method'><a href="Atom.html#attachPseudoElement">attachPseudoElement</a></li><li data-type='method'><a href="Atom.html#backupRings">backupRings</a></li><li data-type='method'><a href="Atom.html#getAtomicNumber">getAtomicNumber</a></li><li data-type='method'><a href="Atom.html#getAttachedPseudoElements">getAttachedPseudoElements</a></li><li data-type='method'><a href="Atom.html#getAttachedPseudoElementsCount">getAttachedPseudoElementsCount</a></li><li data-type='method'><a href="Atom.html#getMaxBonds">getMaxBonds</a></li><li data-type='method'><a href="Atom.html#getRingbondCount">getRingbondCount</a></li><li data-type='method'><a href="Atom.html#haveCommonRingbond">haveCommonRingbond</a></li><li data-type='method'><a href="Atom.html#isHeteroAtom">isHeteroAtom</a></li><li data-type='method'><a href="Atom.html#neighbouringElementsEqual">neighbouringElementsEqual</a></li><li data-type='method'><a href="Atom.html#restoreRings">restoreRings</a></li></ul></li><li><a href="CanvasWrapper.html">CanvasWrapper</a><ul class='methods'><li data-type='method'><a href="CanvasWrapper.html#clear">clear</a></li><li data-type='method'><a href="CanvasWrapper.html#drawAromaticityRing">drawAromaticityRing</a></li><li data-type='method'><a href="CanvasWrapper.html#drawBall">drawBall</a></li><li data-type='method'><a href="CanvasWrapper.html#drawCircle">drawCircle</a></li><li data-type='method'><a href="CanvasWrapper.html#drawDashedWedge">drawDashedWedge</a></li><li data-type='method'><a href="CanvasWrapper.html#drawDebugPoint">drawDebugPoint</a></li><li data-type='method'><a href="CanvasWrapper.html#drawDebugText">drawDebugText</a></li><li data-type='method'><a href="CanvasWrapper.html#drawLine">drawLine</a></li><li data-type='method'><a href="CanvasWrapper.html#drawPoint">drawPoint</a></li><li data-type='method'><a href="CanvasWrapper.html#drawText">drawText</a></li><li data-type='method'><a href="CanvasWrapper.html#drawWedge">drawWedge</a></li><li data-type='method'><a href="CanvasWrapper.html#getChargeText">getChargeText</a></li><li data-type='method'><a href="CanvasWrapper.html#getColor">getColor</a></li><li data-type='method'><a href="CanvasWrapper.html#reset">reset</a></li><li data-type='method'><a href="CanvasWrapper.html#scale">scale</a></li><li data-type='method'><a href="CanvasWrapper.html#setTheme">setTheme</a></li><li data-type='method'><a href="CanvasWrapper.html#updateSize">updateSize</a></li></ul></li><li><a href="Drawer.html">Drawer</a><ul class='methods'><li data-type='method'><a href="Drawer.html#draw">draw</a></li><li data-type='method'><a href="Drawer.html#getMolecularFormula">getMolecularFormula</a></li><li data-type='method'><a href="Drawer.html#getTotalOverlapScore">getTotalOverlapScore</a></li></ul></li><li><a href="DrawerBase.html">DrawerBase</a><ul class='methods'><li data-type='method'><a href="DrawerBase.html#addRing">addRing</a></li><li data-type='method'><a href="DrawerBase.html#addRingConnection">addRingConnection</a></li><li data-type='method'><a href="DrawerBase.html#annotateStereochemistry">annotateStereochemistry</a></li><li data-type='method'><a href="DrawerBase.html#areVerticesInSameRing">areVerticesInSameRing</a></li><li data-type='method'><a href="DrawerBase.html#backupRingInformation">backupRingInformation</a></li><li data-type='method'><a href="DrawerBase.html#chooseSide">chooseSide</a></li><li data-type='method'><a href="DrawerBase.html#createBridgedRing">createBridgedRing</a></li><li data-type='method'><a href="DrawerBase.html#createNextBond">createNextBond</a></li><li data-type='method'><a href="DrawerBase.html#createRing">createRing</a></li><li data-type='method'><a href="DrawerBase.html#draw">draw</a></li><li data-type='method'><a href="DrawerBase.html#drawEdge">drawEdge</a></li><li data-type='method'><a href="DrawerBase.html#drawEdges">drawEdges</a></li><li data-type='method'><a href="DrawerBase.html#drawVertices">drawVertices</a></li><li data-type='method'><a href="DrawerBase.html#edgeRingCount">edgeRingCount</a></li><li data-type='method'><a href="DrawerBase.html#getBridgedRingRings">getBridgedRingRings</a></li><li data-type='method'><a href="DrawerBase.html#getBridgedRings">getBridgedRings</a></li><li data-type='method'><a href="DrawerBase.html#getClosestVertex">getClosestVertex</a></li><li data-type='method'><a href="DrawerBase.html#getCommonRingbondNeighbour">getCommonRingbondNeighbour</a></li><li data-type='method'><a href="DrawerBase.html#getCommonRings">getCommonRings</a></li><li data-type='method'><a href="DrawerBase.html#getCurrentCenterOfMass">getCurrentCenterOfMass</a></li><li data-type='method'><a href="DrawerBase.html#getCurrentCenterOfMassInNeigbourhood">getCurrentCenterOfMassInNeigbourhood</a></li><li data-type='method'><a href="DrawerBase.html#getEdgeNormals">getEdgeNormals</a></li><li data-type='method'><a href="DrawerBase.html#getFusedRings">getFusedRings</a></li><li data-type='method'><a href="DrawerBase.html#getHeavyAtomCount">getHeavyAtomCount</a></li><li data-type='method'><a href="DrawerBase.html#getLargestOrAromaticCommonRing">getLargestOrAromaticCommonRing</a></li><li data-type='method'><a href="DrawerBase.html#getLastVertexWithAngle">getLastVertexWithAngle</a></li><li data-type='method'><a href="DrawerBase.html#getMolecularFormula">getMolecularFormula</a></li><li data-type='method'><a href="DrawerBase.html#getNonRingNeighbours">getNonRingNeighbours</a></li><li data-type='method'><a href="DrawerBase.html#getOverlapScore">getOverlapScore</a></li><li data-type='method'><a href="DrawerBase.html#getRing">getRing</a></li><li data-type='method'><a href="DrawerBase.html#getRingbondType">getRingbondType</a></li><li data-type='method'><a href="DrawerBase.html#getRingConnection">getRingConnection</a></li><li data-type='method'><a href="DrawerBase.html#getRingConnections">getRingConnections</a></li><li data-type='method'><a href="DrawerBase.html#getRingCount">getRingCount</a></li><li data-type='method'><a href="DrawerBase.html#getSpiros">getSpiros</a></li><li data-type='method'><a href="DrawerBase.html#getSubringCenter">getSubringCenter</a></li><li data-type='method'><a href="DrawerBase.html#getSubtreeOverlapScore">getSubtreeOverlapScore</a></li><li data-type='method'><a href="DrawerBase.html#getTotalOverlapScore">getTotalOverlapScore</a></li><li data-type='method'><a href="DrawerBase.html#getVerticesAt">getVerticesAt</a></li><li data-type='method'><a href="DrawerBase.html#hasBridgedRing">hasBridgedRing</a></li><li data-type='method'><a href="DrawerBase.html#initPseudoElements">initPseudoElements</a></li><li data-type='method'><a href="DrawerBase.html#initRings">initRings</a></li><li data-type='method'><a href="DrawerBase.html#isEdgeInRing">isEdgeInRing</a></li><li data-type='method'><a href="DrawerBase.html#isEdgeRotatable">isEdgeRotatable</a></li><li data-type='method'><a href="DrawerBase.html#isPartOfBridgedRing">isPartOfBridgedRing</a></li><li data-type='method'><a href="DrawerBase.html#isPointInRing">isPointInRing</a></li><li data-type='method'><a href="DrawerBase.html#isRingAromatic">isRingAromatic</a></li><li data-type='method'><a href="DrawerBase.html#position">position</a></li><li data-type='method'><a href="DrawerBase.html#printRingInfo">printRingInfo</a></li><li data-type='method'><a href="DrawerBase.html#removeRing">removeRing</a></li><li data-type='method'><a href="DrawerBase.html#removeRingConnection">removeRingConnection</a></li><li data-type='method'><a href="DrawerBase.html#removeRingConnectionsBetween">removeRingConnectionsBetween</a></li><li data-type='method'><a href="DrawerBase.html#resolvePrimaryOverlaps">resolvePrimaryOverlaps</a></li><li data-type='method'><a href="DrawerBase.html#resolveSecondaryOverlaps">resolveSecondaryOverlaps</a></li><li data-type='method'><a href="DrawerBase.html#restoreRingInformation">restoreRingInformation</a></li><li data-type='method'><a href="DrawerBase.html#rotateDrawing">rotateDrawing</a></li><li data-type='method'><a href="DrawerBase.html#rotateSubtree">rotateSubtree</a></li><li data-type='method'><a href="DrawerBase.html#setRingCenter">setRingCenter</a></li><li data-type='method'><a href="DrawerBase.html#visitStereochemistry">visitStereochemistry</a></li></ul></li><li><a href="Edge.html">Edge</a><ul class='methods'><li data-type='method'><a href="Edge.html#setBondType">setBondType</a></li></ul></li><li><a href="Graph.html">Graph</a><ul class='methods'><li data-type='method'><a href="Graph.html#._ccCountDfs">_ccCountDfs</a></li><li data-type='method'><a href="Graph.html#._ccGetDfs">_ccGetDfs</a></li><li data-type='method'><a href="Graph.html#.getConnectedComponentCount">getConnectedComponentCount</a></li><li data-type='method'><a href="Graph.html#.getConnectedComponents">getConnectedComponents</a></li><li data-type='method'><a href="Graph.html#_bridgeDfs">_bridgeDfs</a></li><li data-type='method'><a href="Graph.html#_init">_init</a></li><li data-type='method'><a href="Graph.html#addEdge">addEdge</a></li><li data-type='method'><a href="Graph.html#addVertex">addVertex</a></li><li data-type='method'><a href="Graph.html#clear">clear</a></li><li data-type='method'><a href="Graph.html#getAdjacencyList">getAdjacencyList</a></li><li data-type='method'><a href="Graph.html#getAdjacencyMatrix">getAdjacencyMatrix</a></li><li data-type='method'><a href="Graph.html#getBridges">getBridges</a></li><li data-type='method'><a href="Graph.html#getComponentsAdjacencyMatrix">getComponentsAdjacencyMatrix</a></li><li data-type='method'><a href="Graph.html#getDistanceMatrix">getDistanceMatrix</a></li><li data-type='method'><a href="Graph.html#getEdge">getEdge</a></li><li data-type='method'><a href="Graph.html#getEdgeList">getEdgeList</a></li><li data-type='method'><a href="Graph.html#getEdges">getEdges</a></li><li data-type='method'><a href="Graph.html#getSubgraphAdjacencyList">getSubgraphAdjacencyList</a></li><li data-type='method'><a href="Graph.html#getSubgraphAdjacencyMatrix">getSubgraphAdjacencyMatrix</a></li><li data-type='method'><a href="Graph.html#getSubgraphDistanceMatrix">getSubgraphDistanceMatrix</a></li><li data-type='method'><a href="Graph.html#getTreeDepth">getTreeDepth</a></li><li data-type='method'><a href="Graph.html#getVertexList">getVertexList</a></li><li data-type='method'><a href="Graph.html#hasEdge">hasEdge</a></li><li data-type='method'><a href="Graph.html#kkLayout">kkLayout</a></li><li data-type='method'><a href="Graph.html#traverseBF">traverseBF</a></li><li data-type='method'><a href="Graph.html#traverseTree">traverseTree</a></li></ul></li><li><a href="Line.html">Line</a><ul class='methods'><li data-type='method'><a href="Line.html#clone">clone</a></li><li data-type='method'><a href="Line.html#getAngle">getAngle</a></li><li data-type='method'><a href="Line.html#getLeftChiral">getLeftChiral</a></li><li data-type='method'><a href="Line.html#getLeftElement">getLeftElement</a></li><li data-type='method'><a href="Line.html#getLeftVector">getLeftVector</a></li><li data-type='method'><a href="Line.html#getLength">getLength</a></li><li data-type='method'><a href="Line.html#getRightChiral">getRightChiral</a></li><li data-type='method'><a href="Line.html#getRightElement">getRightElement</a></li><li data-type='method'><a href="Line.html#getRightVector">getRightVector</a></li><li data-type='method'><a href="Line.html#rotate">rotate</a></li><li data-type='method'><a href="Line.html#rotateToXAxis">rotateToXAxis</a></li><li data-type='method'><a href="Line.html#setLeftVector">setLeftVector</a></li><li data-type='method'><a href="Line.html#setRightVector">setRightVector</a></li><li data-type='method'><a href="Line.html#shorten">shorten</a></li><li data-type='method'><a href="Line.html#shortenFrom">shortenFrom</a></li><li data-type='method'><a href="Line.html#shortenLeft">shortenLeft</a></li><li data-type='method'><a href="Line.html#shortenRight">shortenRight</a></li><li data-type='method'><a href="Line.html#shortenTo">shortenTo</a></li></ul></li><li><a href="MathHelper.html">MathHelper</a><ul class='methods'><li data-type='method'><a href="MathHelper.html#.apothem">apothem</a></li><li data-type='method'><a href="MathHelper.html#.centralAngle">centralAngle</a></li><li data-type='method'><a href="MathHelper.html#.innerAngle">innerAngle</a></li><li data-type='method'><a href="MathHelper.html#.meanAngle">meanAngle</a></li><li data-type='method'><a href="MathHelper.html#.parityOfPermutation">parityOfPermutation</a></li><li data-type='method'><a href="MathHelper.html#.polyCircumradius">polyCircumradius</a></li><li data-type='method'><a href="MathHelper.html#.round">round</a></li><li data-type='method'><a href="MathHelper.html#.toDeg">toDeg</a></li><li data-type='method'><a href="MathHelper.html#.toRad">toRad</a></li></ul></li><li><a href="Reaction.html">Reaction</a></li><li><a href="ReactionDrawer.html">ReactionDrawer</a><ul class='methods'><li data-type='method'><a href="ReactionDrawer.html#draw">draw</a></li></ul></li><li><a href="Ring.html">Ring</a><ul class='methods'><li data-type='method'><a href="Ring.html#clone">clone</a></li><li data-type='method'><a href="Ring.html#contains">contains</a></li><li data-type='method'><a href="Ring.html#eachMember">eachMember</a></li><li data-type='method'><a href="Ring.html#getAngle">getAngle</a></li><li data-type='method'><a href="Ring.html#getDoubleBondCount">getDoubleBondCount</a></li><li data-type='method'><a href="Ring.html#getOrderedNeighbours">getOrderedNeighbours</a></li><li data-type='method'><a href="Ring.html#getPolygon">getPolygon</a></li><li data-type='method'><a href="Ring.html#getSize">getSize</a></li><li data-type='method'><a href="Ring.html#isBenzeneLike">isBenzeneLike</a></li></ul></li><li><a href="RingConnection.html">RingConnection</a><ul class='methods'><li data-type='method'><a href="RingConnection.html#.getNeighbours">getNeighbours</a></li><li data-type='method'><a href="RingConnection.html#.getVertices">getVertices</a></li><li data-type='method'><a href="RingConnection.html#.isBridge">isBridge</a></li><li data-type='method'><a href="RingConnection.html#addVertex">addVertex</a></li><li data-type='method'><a href="RingConnection.html#containsRing">containsRing</a></li><li data-type='method'><a href="RingConnection.html#isBridge">isBridge</a></li><li data-type='method'><a href="RingConnection.html#updateOther">updateOther</a></li></ul></li><li><a href="SSSR.html">SSSR</a><ul class='methods'><li data-type='method'><a href="SSSR.html#.areSetsEqual">areSetsEqual</a></li><li data-type='method'><a href="SSSR.html#.bondsToAtoms">bondsToAtoms</a></li><li data-type='method'><a href="SSSR.html#.getBondCount">getBondCount</a></li><li data-type='method'><a href="SSSR.html#.getEdgeCount">getEdgeCount</a></li><li data-type='method'><a href="SSSR.html#.getEdgeList">getEdgeList</a></li><li data-type='method'><a href="SSSR.html#.getPathIncludedDistanceMatrices">getPathIncludedDistanceMatrices</a></li><li data-type='method'><a href="SSSR.html#.getRingCandidates">getRingCandidates</a></li><li data-type='method'><a href="SSSR.html#.getRings">getRings</a></li><li data-type='method'><a href="SSSR.html#.getSSSR">getSSSR</a></li><li data-type='method'><a href="SSSR.html#.isSupersetOf">isSupersetOf</a></li><li data-type='method'><a href="SSSR.html#.matrixToString">matrixToString</a></li><li data-type='method'><a href="SSSR.html#.pathSetsContain">pathSetsContain</a></li></ul></li><li><a href="Vector2.html">Vector2</a><ul class='methods'><li data-type='method'><a href="Vector2.html#add">add</a></li><li data-type='method'><a href="Vector2.html#angle">angle</a></li><li data-type='method'><a href="Vector2.html#clockwise">clockwise</a></li><li data-type='method'><a href="Vector2.html#clone">clone</a></li><li data-type='method'><a href="Vector2.html#distance">distance</a></li><li data-type='method'><a href="Vector2.html#distanceSq">distanceSq</a></li><li data-type='method'><a href="Vector2.html#divide">divide</a></li><li data-type='method'><a href="Vector2.html#getRotateAwayFromAngle">getRotateAwayFromAngle</a></li><li data-type='method'><a href="Vector2.html#getRotateToAngle">getRotateToAngle</a></li><li data-type='method'><a href="Vector2.html#getRotateTowardsAngle">getRotateTowardsAngle</a></li><li data-type='method'><a href="Vector2.html#invert">invert</a></li><li data-type='method'><a href="Vector2.html#isInPolygon">isInPolygon</a></li><li data-type='method'><a href="Vector2.html#length">length</a></li><li data-type='method'><a href="Vector2.html#lengthSq">lengthSq</a></li><li data-type='method'><a href="Vector2.html#multiply">multiply</a></li><li data-type='method'><a href="Vector2.html#multiplyScalar">multiplyScalar</a></li><li data-type='method'><a href="Vector2.html#normalize">normalize</a></li><li data-type='method'><a href="Vector2.html#normalized">normalized</a></li><li data-type='method'><a href="Vector2.html#relativeClockwise">relativeClockwise</a></li><li data-type='method'><a href="Vector2.html#rotate">rotate</a></li><li data-type='method'><a href="Vector2.html#rotateAround">rotateAround</a></li><li data-type='method'><a href="Vector2.html#rotateAwayFrom">rotateAwayFrom</a></li><li data-type='method'><a href="Vector2.html#rotateTo">rotateTo</a></li><li data-type='method'><a href="Vector2.html#sameSideAs">sameSideAs</a></li><li data-type='method'><a href="Vector2.html#subtract">subtract</a></li><li data-type='method'><a href="Vector2.html#toString">toString</a></li><li data-type='method'><a href="Vector2.html#whichSide">whichSide</a></li><li data-type='method'><a href="Vector2.html#.add">add</a></li><li data-type='method'><a href="Vector2.html#.angle">angle</a></li><li data-type='method'><a href="Vector2.html#.averageDirection">averageDirection</a></li><li data-type='method'><a href="Vector2.html#.divide">divide</a></li><li data-type='method'><a href="Vector2.html#.divideScalar">divideScalar</a></li><li data-type='method'><a href="Vector2.html#.dot">dot</a></li><li data-type='method'><a href="Vector2.html#.midpoint">midpoint</a></li><li data-type='method'><a href="Vector2.html#.multiply">multiply</a></li><li data-type='method'><a href="Vector2.html#.multiplyScalar">multiplyScalar</a></li><li data-type='method'><a href="Vector2.html#.normals">normals</a></li><li data-type='method'><a href="Vector2.html#.scalarProjection">scalarProjection</a></li><li data-type='method'><a href="Vector2.html#.subtract">subtract</a></li><li data-type='method'><a href="Vector2.html#.threePointangle">threePointangle</a></li><li data-type='method'><a href="Vector2.html#.units">units</a></li></ul></li><li><a href="Vertex.html">Vertex</a><ul class='methods'><li data-type='method'><a href="Vertex.html#addChild">addChild</a></li><li data-type='method'><a href="Vertex.html#addRingbondChild">addRingbondChild</a></li><li data-type='method'><a href="Vertex.html#clone">clone</a></li><li data-type='method'><a href="Vertex.html#equals">equals</a></li><li data-type='method'><a href="Vertex.html#getAngle">getAngle</a></li><li data-type='method'><a href="Vertex.html#getDrawnNeighbours">getDrawnNeighbours</a></li><li data-type='method'><a href="Vertex.html#getNeighbourCount">getNeighbourCount</a></li><li data-type='method'><a href="Vertex.html#getNeighbours">getNeighbours</a></li><li data-type='method'><a href="Vertex.html#getNextInRing">getNextInRing</a></li><li data-type='method'><a href="Vertex.html#getSpanningTreeNeighbours">getSpanningTreeNeighbours</a></li><li data-type='method'><a href="Vertex.html#getTextDirection">getTextDirection</a></li><li data-type='method'><a href="Vertex.html#isTerminal">isTerminal</a></li><li data-type='method'><a href="Vertex.html#setParentVertexId">setParentVertexId</a></li><li data-type='method'><a href="Vertex.html#setPosition">setPosition</a></li><li data-type='method'><a href="Vertex.html#setPositionFromVector">setPositionFromVector</a></li></ul></li></ul><h3>Global</h3><ul><li><a href="global.html#getChargeText">getChargeText</a></li></ul>
-</nav>
-
-<div id="main">
-    
-    <h1 class="page-title">DrawerBase</h1>
-    
-
-    
-
-
-
-
-<section>
-
-<header>
-    
-        <h2>
-        DrawerBase
-        </h2>
-        
-            <div class="class-description usertext"><p>The main class of the application representing the smiles drawer</p></div>
-        
-    
-</header>
-
-<article>
-    
-        <div class="container-overview">
-        
-            
-
-    
-    <h2>Constructor</h2>
-    
-
-    <h4 class="name" id="DrawerBase"><span class="type-signature"></span>new DrawerBase<span class="signature">(options)</span><span class="type-signature"></span></h4>
-
-    
-
-
-
-
-<dl class="details">
-
-    
-    <dt class="tag-source">Source:</dt>
-    <dd class="tag-source"><ul class="dummy"><li>
-        <a href="DrawerBase.js.html">DrawerBase.js</a>, <a href="DrawerBase.js.html#line35">line 35</a>
-    </li></ul></dd>
-    
-
-    
-
-    
-
-    
-
-    
-
-    
-
-    
-
-    
-
-    
-
-    
-
-    
-
-    
-
-    
-
-    
-
-    
-
-    
-</dl>
-
-
-
-    <h5 class="subsection-title">Properties:</h5>
-
-    
-
-<table class="props">
-    <thead>
-    <tr>
-        
-        <th>Name</th>
-        
-
-        <th>Type</th>
-
-        
-
-        
-
-        <th class="last">Description</th>
-    </tr>
-    </thead>
-
-    <tbody>
-    
-
-        <tr>
-            
-                <td class="name"><code>graph</code></td>
-            
-
-            <td class="type">
-            
-                
-<span class="param-type"><a href="Graph.html">Graph</a></span>
-
-
-            
-            </td>
-
-            
-
-            
-
-            <td class="description last"><p>The graph associated with this SmilesDrawer.Drawer instance.</p></td>
-        </tr>
-
-    
-
-        <tr>
-            
-                <td class="name"><code>ringIdCounter</code></td>
-            
-
-            <td class="type">
-            
-                
-<span class="param-type">Number</span>
-
-
-            
-            </td>
-
-            
-
-            
-
-            <td class="description last"><p>An internal counter to keep track of ring ids.</p></td>
-        </tr>
-
-    
-
-        <tr>
-            
-                <td class="name"><code>ringConnectionIdCounter</code></td>
-            
-
-            <td class="type">
-            
-                
-<span class="param-type">Number</span>
-
-
-            
-            </td>
-
-            
-
-            
-
-            <td class="description last"><p>An internal counter to keep track of ring connection ids.</p></td>
-        </tr>
-
-    
-
-        <tr>
-            
-                <td class="name"><code>canvasWrapper</code></td>
-            
-
-            <td class="type">
-            
-                
-<span class="param-type"><a href="CanvasWrapper.html">CanvasWrapper</a></span>
-
-
-            
-            </td>
-
-            
-
-            
-
-            <td class="description last"><p>The CanvasWrapper associated with this SmilesDrawer.Drawer instance.</p></td>
-        </tr>
-
-    
-
-        <tr>
-            
-                <td class="name"><code>totalOverlapScore</code></td>
-            
-
-            <td class="type">
-            
-                
-<span class="param-type">Number</span>
-
-
-            
-            </td>
-
-            
-
-            
-
-            <td class="description last"><p>The current internal total overlap score.</p></td>
-        </tr>
-
-    
-
-        <tr>
-            
-                <td class="name"><code>defaultOptions</code></td>
-            
-
-            <td class="type">
-            
-                
-<span class="param-type">Object</span>
-
-
-            
-            </td>
-
-            
-
-            
-
-            <td class="description last"><p>The default options.</p></td>
-        </tr>
-
-    
-
-        <tr>
-            
-                <td class="name"><code>opts</code></td>
-            
-
-            <td class="type">
-            
-                
-<span class="param-type">Object</span>
-
-
-            
-            </td>
-
-            
-
-            
-
-            <td class="description last"><p>The merged options.</p></td>
-        </tr>
-
-    
-
-        <tr>
-            
-                <td class="name"><code>theme</code></td>
-            
-
-            <td class="type">
-            
-                
-<span class="param-type">Object</span>
-
-
-            
-            </td>
-
-            
-
-            
-
-            <td class="description last"><p>The current theme.</p></td>
-        </tr>
-
-    
-    </tbody>
-</table>
-
-
-
-
-
-
-<div class="description usertext">
-    <p>The constructor for the class SmilesDrawer.</p>
-</div>
-
-
-
-
-
-
-
-
-
-
-
-    <h5>Parameters:</h5>
-    
-
-<table class="params">
-    <thead>
-    <tr>
-        
-        <th>Name</th>
-        
-
-        <th>Type</th>
-
-        
-
-        
-
-        <th class="last">Description</th>
-    </tr>
-    </thead>
-
-    <tbody>
-    
-
-        <tr>
-            
-                <td class="name"><code>options</code></td>
-            
-
-            <td class="type">
-            
-                
-<span class="param-type">Object</span>
-
-
-            
-            </td>
-
-            
-
-            
-
-            <td class="description last"><p>An object containing custom values for different options. It is merged with the default options.</p></td>
-        </tr>
-
-    
-    </tbody>
-</table>
-
-
-
-
-
-
-
-
-
-
-
-
-
-
-
-
-
-
-
-        
-        </div>
-    
-
-    
-
-    
-
-    
-    
-    
-
-     
-
-    
-
-    
-
-    
-        <h3 class="subsection-title">Methods</h3>
-
-        
-            
-
-    
-
-    <h4 class="name" id="addRing"><span class="type-signature"></span>addRing<span class="signature">(ring)</span><span class="type-signature"> &rarr; {Number}</span></h4>
-
-    
-
-
-
-
-<dl class="details">
-
-    
-    <dt class="tag-source">Source:</dt>
-    <dd class="tag-source"><ul class="dummy"><li>
-<<<<<<< HEAD
-        <a href="DrawerBase.js.html">DrawerBase.js</a>, <a href="DrawerBase.js.html#line1175">line 1175</a>
-=======
-        <a href="DrawerBase.js.html">DrawerBase.js</a>, <a href="DrawerBase.js.html#line1023">line 1023</a>
->>>>>>> 34e575e9
-    </li></ul></dd>
-    
-
-    
-
-    
-
-    
-
-    
-
-    
-
-    
-
-    
-
-    
-
-    
-
-    
-
-    
-
-    
-
-    
-
-    
-
-    
-</dl>
-
-
-
-
-
-<div class="description usertext">
-    <p>Add a ring to this representation of a molecule.</p>
-</div>
-
-
-
-
-
-
-
-
-
-
-
-    <h5>Parameters:</h5>
-    
-
-<table class="params">
-    <thead>
-    <tr>
-        
-        <th>Name</th>
-        
-
-        <th>Type</th>
-
-        
-
-        
-
-        <th class="last">Description</th>
-    </tr>
-    </thead>
-
-    <tbody>
-    
-
-        <tr>
-            
-                <td class="name"><code>ring</code></td>
-            
-
-            <td class="type">
-            
-                
-<span class="param-type"><a href="Ring.html">Ring</a></span>
-
-
-            
-            </td>
-
-            
-
-            
-
-            <td class="description last"><p>A new ring.</p></td>
-        </tr>
-
-    
-    </tbody>
-</table>
-
-
-
-
-
-
-
-
-
-
-
-
-
-
-
-
-<h5>Returns:</h5>
-
-        
-<div class="param-desc">
-    <p>The ring id of the new ring.</p>
-</div>
-
-
-
-<dl class="param-type">
-    <dt>
-        Type
-    </dt>
-    <dd>
-        
-<span class="param-type">Number</span>
-
-
-    </dd>
-</dl>
-
-    
-
-
-
-        
-            
-
-    
-
-    <h4 class="name" id="addRingConnection"><span class="type-signature"></span>addRingConnection<span class="signature">(ringConnection)</span><span class="type-signature"> &rarr; {Number}</span></h4>
-
-    
-
-
-
-
-<dl class="details">
-
-    
-    <dt class="tag-source">Source:</dt>
-    <dd class="tag-source"><ul class="dummy"><li>
-<<<<<<< HEAD
-        <a href="DrawerBase.js.html">DrawerBase.js</a>, <a href="DrawerBase.js.html#line1226">line 1226</a>
-=======
-        <a href="DrawerBase.js.html">DrawerBase.js</a>, <a href="DrawerBase.js.html#line1074">line 1074</a>
->>>>>>> 34e575e9
-    </li></ul></dd>
-    
-
-    
-
-    
-
-    
-
-    
-
-    
-
-    
-
-    
-
-    
-
-    
-
-    
-
-    
-
-    
-
-    
-
-    
-
-    
-</dl>
-
-
-
-
-
-<div class="description usertext">
-    <p>Add a ring connection to this representation of a molecule.</p>
-</div>
-
-
-
-
-
-
-
-
-
-
-
-    <h5>Parameters:</h5>
-    
-
-<table class="params">
-    <thead>
-    <tr>
-        
-        <th>Name</th>
-        
-
-        <th>Type</th>
-
-        
-
-        
-
-        <th class="last">Description</th>
-    </tr>
-    </thead>
-
-    <tbody>
-    
-
-        <tr>
-            
-                <td class="name"><code>ringConnection</code></td>
-            
-
-            <td class="type">
-            
-                
-<span class="param-type"><a href="RingConnection.html">RingConnection</a></span>
-
-
-            
-            </td>
-
-            
-
-            
-
-            <td class="description last"><p>A new ringConnection.</p></td>
-        </tr>
-
-    
-    </tbody>
-</table>
-
-
-
-
-
-
-
-
-
-
-
-
-
-
-
-
-<h5>Returns:</h5>
-
-        
-<div class="param-desc">
-    <p>The ring connection id of the new ring connection.</p>
-</div>
-
-
-
-<dl class="param-type">
-    <dt>
-        Type
-    </dt>
-    <dd>
-        
-<span class="param-type">Number</span>
-
-
-    </dd>
-</dl>
-
-    
-
-
-
-        
-            
-
-    
-
-    <h4 class="name" id="annotateStereochemistry"><span class="type-signature"></span>annotateStereochemistry<span class="signature">()</span><span class="type-signature"></span></h4>
-
-    
-
-
-
-
-<dl class="details">
-
-    
-    <dt class="tag-source">Source:</dt>
-    <dd class="tag-source"><ul class="dummy"><li>
-<<<<<<< HEAD
-        <a href="DrawerBase.js.html">DrawerBase.js</a>, <a href="DrawerBase.js.html#line2813">line 2813</a>
-=======
-        <a href="DrawerBase.js.html">DrawerBase.js</a>, <a href="DrawerBase.js.html#line2662">line 2662</a>
->>>>>>> 34e575e9
-    </li></ul></dd>
-    
-
-    
-
-    
-
-    
-
-    
-
-    
-
-    
-
-    
-
-    
-
-    
-
-    
-
-    
-
-    
-
-    
-
-    
-
-    
-</dl>
-
-
-
-
-
-<div class="description usertext">
-    <p>Annotaed stereochemistry information for visualization.</p>
-</div>
-
-
-
-
-
-
-
-
-
-
-
-
-
-
-
-
-
-
-
-
-
-
-
-
-
-
-
-
-        
-            
-
-    
-
-    <h4 class="name" id="areVerticesInSameRing"><span class="type-signature"></span>areVerticesInSameRing<span class="signature">(vertexA, vertexB)</span><span class="type-signature"> &rarr; {Boolean}</span></h4>
-
-    
-
-
-
-
-<dl class="details">
-
-    
-    <dt class="tag-source">Source:</dt>
-    <dd class="tag-source"><ul class="dummy"><li>
-<<<<<<< HEAD
-        <a href="DrawerBase.js.html">DrawerBase.js</a>, <a href="DrawerBase.js.html#line1051">line 1051</a>
-=======
-        <a href="DrawerBase.js.html">DrawerBase.js</a>, <a href="DrawerBase.js.html#line899">line 899</a>
->>>>>>> 34e575e9
-    </li></ul></dd>
-    
-
-    
-
-    
-
-    
-
-    
-
-    
-
-    
-
-    
-
-    
-
-    
-
-    
-
-    
-
-    
-
-    
-
-    
-
-    
-</dl>
-
-
-
-
-
-<div class="description usertext">
-    <p>Checks whether or not two vertices are in the same ring.</p>
-</div>
-
-
-
-
-
-
-
-
-
-
-
-    <h5>Parameters:</h5>
-    
-
-<table class="params">
-    <thead>
-    <tr>
-        
-        <th>Name</th>
-        
-
-        <th>Type</th>
-
-        
-
-        
-
-        <th class="last">Description</th>
-    </tr>
-    </thead>
-
-    <tbody>
-    
-
-        <tr>
-            
-                <td class="name"><code>vertexA</code></td>
-            
-
-            <td class="type">
-            
-                
-<span class="param-type"><a href="Vertex.html">Vertex</a></span>
-
-
-            
-            </td>
-
-            
-
-            
-
-            <td class="description last"><p>A vertex.</p></td>
-        </tr>
-
-    
-
-        <tr>
-            
-                <td class="name"><code>vertexB</code></td>
-            
-
-            <td class="type">
-            
-                
-<span class="param-type"><a href="Vertex.html">Vertex</a></span>
-
-
-            
-            </td>
-
-            
-
-            
-
-            <td class="description last"><p>A vertex.</p></td>
-        </tr>
-
-    
-    </tbody>
-</table>
-
-
-
-
-
-
-
-
-
-
-
-
-
-
-
-
-<h5>Returns:</h5>
-
-        
-<div class="param-desc">
-    <p>A boolean indicating whether or not the two vertices are in the same ring.</p>
-</div>
-
-
-
-<dl class="param-type">
-    <dt>
-        Type
-    </dt>
-    <dd>
-        
-<span class="param-type">Boolean</span>
-
-
-    </dd>
-</dl>
-
-    
-
-
-
-        
-            
-
-    
-
-    <h4 class="name" id="backupRingInformation"><span class="type-signature"></span>backupRingInformation<span class="signature">()</span><span class="type-signature"></span></h4>
-
-    
-
-
-
-
-<dl class="details">
-
-    
-    <dt class="tag-source">Source:</dt>
-    <dd class="tag-source"><ul class="dummy"><li>
-<<<<<<< HEAD
-        <a href="DrawerBase.js.html">DrawerBase.js</a>, <a href="DrawerBase.js.html#line1758">line 1758</a>
-=======
-        <a href="DrawerBase.js.html">DrawerBase.js</a>, <a href="DrawerBase.js.html#line1607">line 1607</a>
->>>>>>> 34e575e9
-    </li></ul></dd>
-    
-
-    
-
-    
-
-    
-
-    
-
-    
-
-    
-
-    
-
-    
-
-    
-
-    
-
-    
-
-    
-
-    
-
-    
-
-    
-</dl>
-
-
-
-
-
-<div class="description usertext">
-    <p>Stores the current information associated with rings.</p>
-</div>
-
-
-
-
-
-
-
-
-
-
-
-
-
-
-
-
-
-
-
-
-
-
-
-
-
-
-
-
-        
-            
-
-    
-
-    <h4 class="name" id="chooseSide"><span class="type-signature"></span>chooseSide<span class="signature">(vertexA, vertexB, sides)</span><span class="type-signature"> &rarr; {Object}</span></h4>
-
-    
-
-
-
-
-<dl class="details">
-
-    
-    <dt class="tag-source">Source:</dt>
-    <dd class="tag-source"><ul class="dummy"><li>
-<<<<<<< HEAD
-        <a href="DrawerBase.js.html">DrawerBase.js</a>, <a href="DrawerBase.js.html#line1375">line 1375</a>
-=======
-        <a href="DrawerBase.js.html">DrawerBase.js</a>, <a href="DrawerBase.js.html#line1223">line 1223</a>
->>>>>>> 34e575e9
-    </li></ul></dd>
-    
-
-    
-
-    
-
-    
-
-    
-
-    
-
-    
-
-    
-
-    
-
-    
-
-    
-
-    
-
-    
-
-    
-
-    
-
-    
-</dl>
-
-
-
-
-
-<div class="description usertext">
-    <p>When drawing a double bond, choose the side to place the double bond. E.g. a double bond should always been drawn inside a ring.</p>
-</div>
-
-
-
-
-
-
-
-
-
-
-
-    <h5>Parameters:</h5>
-    
-
-<table class="params">
-    <thead>
-    <tr>
-        
-        <th>Name</th>
-        
-
-        <th>Type</th>
-
-        
-
-        
-
-        <th class="last">Description</th>
-    </tr>
-    </thead>
-
-    <tbody>
-    
-
-        <tr>
-            
-                <td class="name"><code>vertexA</code></td>
-            
-
-            <td class="type">
-            
-                
-<span class="param-type"><a href="Vertex.html">Vertex</a></span>
-
-
-            
-            </td>
-
-            
-
-            
-
-            <td class="description last"><p>A vertex.</p></td>
-        </tr>
-
-    
-
-        <tr>
-            
-                <td class="name"><code>vertexB</code></td>
-            
-
-            <td class="type">
-            
-                
-<span class="param-type"><a href="Vertex.html">Vertex</a></span>
-
-
-            
-            </td>
-
-            
-
-            
-
-            <td class="description last"><p>A vertex.</p></td>
-        </tr>
-
-    
-
-        <tr>
-            
-                <td class="name"><code>sides</code></td>
-            
-
-            <td class="type">
-            
-                
-<span class="param-type">Array.&lt;<a href="Vector2.html">Vector2</a>></span>
-
-
-            
-            </td>
-
-            
-
-            
-
-            <td class="description last"><p>An array containing the two normals of the line spanned by the two provided vertices.</p></td>
-        </tr>
-
-    
-    </tbody>
-</table>
-
-
-
-
-
-
-
-
-
-
-
-
-
-
-
-
-<h5>Returns:</h5>
-
-        
-<div class="param-desc">
-    <p>Returns an object containing the following information: {
-totalSideCount: Counts the sides of each vertex in the molecule, is an array [ a, b ],
-totalPosition: Same as position, but based on entire molecule,
-sideCount: Counts the sides of each neighbour, is an array [ a, b ],
-position: which side to position the second bond, is 0 or 1, represents the index in the normal array. This is based on only the neighbours
-anCount: the number of neighbours of vertexA,
-bnCount: the number of neighbours of vertexB
-}</p>
-</div>
-
-
-
-<dl class="param-type">
-    <dt>
-        Type
-    </dt>
-    <dd>
-        
-<span class="param-type">Object</span>
-
-
-    </dd>
-</dl>
-
-    
-
-
-
-        
-            
-
-    
-
-    <h4 class="name" id="createBridgedRing"><span class="type-signature"></span>createBridgedRing<span class="signature">(ringIds, sourceVertexId)</span><span class="type-signature"> &rarr; {<a href="Ring.html">Ring</a>}</span></h4>
-
-    
-
-
-
-
-<dl class="details">
-
-    
-    <dt class="tag-source">Source:</dt>
-    <dd class="tag-source"><ul class="dummy"><li>
-<<<<<<< HEAD
-        <a href="DrawerBase.js.html">DrawerBase.js</a>, <a href="DrawerBase.js.html#line931">line 931</a>
-=======
-        <a href="DrawerBase.js.html">DrawerBase.js</a>, <a href="DrawerBase.js.html#line779">line 779</a>
->>>>>>> 34e575e9
-    </li></ul></dd>
-    
-
-    
-
-    
-
-    
-
-    
-
-    
-
-    
-
-    
-
-    
-
-    
-
-    
-
-    
-
-    
-
-    
-
-    
-
-    
-</dl>
-
-
-
-
-
-<div class="description usertext">
-    <p>Creates a bridged ring.</p>
-</div>
-
-
-
-
-
-
-
-
-
-
-
-    <h5>Parameters:</h5>
-    
-
-<table class="params">
-    <thead>
-    <tr>
-        
-        <th>Name</th>
-        
-
-        <th>Type</th>
-
-        
-
-        
-
-        <th class="last">Description</th>
-    </tr>
-    </thead>
-
-    <tbody>
-    
-
-        <tr>
-            
-                <td class="name"><code>ringIds</code></td>
-            
-
-            <td class="type">
-            
-                
-<span class="param-type">Array.&lt;Number></span>
-
-
-            
-            </td>
-
-            
-
-            
-
-            <td class="description last"><p>An array of ids of rings involved in the bridged ring.</p></td>
-        </tr>
-
-    
-
-        <tr>
-            
-                <td class="name"><code>sourceVertexId</code></td>
-            
-
-            <td class="type">
-            
-                
-<span class="param-type">Number</span>
-
-
-            
-            </td>
-
-            
-
-            
-
-            <td class="description last"><p>The vertex id to start the bridged ring discovery from.</p></td>
-        </tr>
-
-    
-    </tbody>
-</table>
-
-
-
-
-
-
-
-
-
-
-
-
-
-
-
-
-<h5>Returns:</h5>
-
-        
-<div class="param-desc">
-    <p>The bridged ring.</p>
-</div>
-
-
-
-<dl class="param-type">
-    <dt>
-        Type
-    </dt>
-    <dd>
-        
-<span class="param-type"><a href="Ring.html">Ring</a></span>
-
-
-    </dd>
-</dl>
-
-    
-
-
-
-        
-            
-
-    
-
-    <h4 class="name" id="createNextBond"><span class="type-signature"></span>createNextBond<span class="signature">(vertex, previousVertex<span class="signature-attributes">opt</span>, angle<span class="signature-attributes">opt</span>, originShortest<span class="signature-attributes">opt</span>, skipPositioning<span class="signature-attributes">opt</span>)</span><span class="type-signature"></span></h4>
-
-    
-
-
-
-
-<dl class="details">
-
-    
-    <dt class="tag-source">Source:</dt>
-    <dd class="tag-source"><ul class="dummy"><li>
-<<<<<<< HEAD
-        <a href="DrawerBase.js.html">DrawerBase.js</a>, <a href="DrawerBase.js.html#line2245">line 2245</a>
-=======
-        <a href="DrawerBase.js.html">DrawerBase.js</a>, <a href="DrawerBase.js.html#line2094">line 2094</a>
->>>>>>> 34e575e9
-    </li></ul></dd>
-    
-
-    
-
-    
-
-    
-
-    
-
-    
-
-    
-
-    
-
-    
-
-    
-
-    
-
-    
-
-    
-
-    
-
-    
-
-    
-</dl>
-
-
-
-
-
-<div class="description usertext">
-    <p>Positiones the next vertex thus creating a bond.</p>
-</div>
-
-
-
-
-
-
-
-
-
-
-
-    <h5>Parameters:</h5>
-    
-
-<table class="params">
-    <thead>
-    <tr>
-        
-        <th>Name</th>
-        
-
-        <th>Type</th>
-
-        
-        <th>Attributes</th>
-        
-
-        
-        <th>Default</th>
-        
-
-        <th class="last">Description</th>
-    </tr>
-    </thead>
-
-    <tbody>
-    
-
-        <tr>
-            
-                <td class="name"><code>vertex</code></td>
-            
-
-            <td class="type">
-            
-                
-<span class="param-type"><a href="Vertex.html">Vertex</a></span>
-
-
-            
-            </td>
-
-            
-                <td class="attributes">
-                
-
-                
-
-                
-                </td>
-            
-
-            
-                <td class="default">
-                
-                </td>
-            
-
-            <td class="description last"><p>A vertex.</p></td>
-        </tr>
-
-    
-
-        <tr>
-            
-                <td class="name"><code>previousVertex</code></td>
-            
-
-            <td class="type">
-            
-                
-<span class="param-type"><a href="Vertex.html">Vertex</a></span>
-
-
-            
-            </td>
-
-            
-                <td class="attributes">
-                
-                    &lt;optional><br>
-                
-
-                
-
-                
-                </td>
-            
-
-            
-                <td class="default">
-                
-                    <code>null</code>
-                
-                </td>
-            
-
-            <td class="description last"><p>The previous vertex which has been positioned.</p></td>
-        </tr>
-
-    
-
-        <tr>
-            
-                <td class="name"><code>angle</code></td>
-            
-
-            <td class="type">
-            
-                
-<span class="param-type">Number</span>
-
-
-            
-            </td>
-
-            
-                <td class="attributes">
-                
-                    &lt;optional><br>
-                
-
-                
-
-                
-                </td>
-            
-
-            
-                <td class="default">
-                
-                    <code>0.0</code>
-                
-                </td>
-            
-
-            <td class="description last"><p>The (global) angle of the vertex.</p></td>
-        </tr>
-
-    
-
-        <tr>
-            
-                <td class="name"><code>originShortest</code></td>
-            
-
-            <td class="type">
-            
-                
-<span class="param-type">Boolean</span>
-
-
-            
-            </td>
-
-            
-                <td class="attributes">
-                
-                    &lt;optional><br>
-                
-
-                
-
-                
-                </td>
-            
-
-            
-                <td class="default">
-                
-                    <code>false</code>
-                
-                </td>
-            
-
-            <td class="description last"><p>Whether the origin is the shortest subtree in the branch.</p></td>
-        </tr>
-
-    
-
-        <tr>
-            
-                <td class="name"><code>skipPositioning</code></td>
-            
-
-            <td class="type">
-            
-                
-<span class="param-type">Boolean</span>
-
-
-            
-            </td>
-
-            
-                <td class="attributes">
-                
-                    &lt;optional><br>
-                
-
-                
-
-                
-                </td>
-            
-
-            
-                <td class="default">
-                
-                    <code>false</code>
-                
-                </td>
-            
-
-            <td class="description last"><p>Whether or not to skip positioning and just check the neighbours.</p></td>
-        </tr>
-
-    
-    </tbody>
-</table>
-
-
-
-
-
-
-
-
-
-
-
-
-
-
-
-
-
-
-
-        
-            
-
-    
-
-    <h4 class="name" id="createRing"><span class="type-signature"></span>createRing<span class="signature">(ring, center<span class="signature-attributes">opt</span>, startVertex<span class="signature-attributes">opt</span>, previousVertex<span class="signature-attributes">opt</span>, previousVertex<span class="signature-attributes">opt</span>)</span><span class="type-signature"></span></h4>
-
-    
-
-
-
-
-<dl class="details">
-
-    
-    <dt class="tag-source">Source:</dt>
-    <dd class="tag-source"><ul class="dummy"><li>
-<<<<<<< HEAD
-        <a href="DrawerBase.js.html">DrawerBase.js</a>, <a href="DrawerBase.js.html#line1818">line 1818</a>
-=======
-        <a href="DrawerBase.js.html">DrawerBase.js</a>, <a href="DrawerBase.js.html#line1667">line 1667</a>
->>>>>>> 34e575e9
-    </li></ul></dd>
-    
-
-    
-
-    
-
-    
-
-    
-
-    
-
-    
-
-    
-
-    
-
-    
-
-    
-
-    
-
-    
-
-    
-
-    
-
-    
-</dl>
-
-
-
-
-
-<div class="description usertext">
-    <p>Creates a new ring, that is, positiones all the vertices inside a ring.</p>
-</div>
-
-
-
-
-
-
-
-
-
-
-
-    <h5>Parameters:</h5>
-    
-
-<table class="params">
-    <thead>
-    <tr>
-        
-        <th>Name</th>
-        
-
-        <th>Type</th>
-
-        
-        <th>Attributes</th>
-        
-
-        
-        <th>Default</th>
-        
-
-        <th class="last">Description</th>
-    </tr>
-    </thead>
-
-    <tbody>
-    
-
-        <tr>
-            
-                <td class="name"><code>ring</code></td>
-            
-
-            <td class="type">
-            
-                
-<span class="param-type"><a href="Ring.html">Ring</a></span>
-
-
-            
-            </td>
-
-            
-                <td class="attributes">
-                
-
-                
-
-                
-                </td>
-            
-
-            
-                <td class="default">
-                
-                </td>
-            
-
-            <td class="description last"><p>The ring to position.</p></td>
-        </tr>
-
-    
-
-        <tr>
-            
-                <td class="name"><code>center</code></td>
-            
-
-            <td class="type">
-            
-                
-<span class="param-type"><a href="Vector2.html">Vector2</a></span>
-|
-
-<span class="param-type">null</span>
-
-
-            
-            </td>
-
-            
-                <td class="attributes">
-                
-                    &lt;optional><br>
-                
-
-                
-
-                
-                </td>
-            
-
-            
-                <td class="default">
-                
-                    <code>null</code>
-                
-                </td>
-            
-
-            <td class="description last"><p>The center of the ring to be created.</p></td>
-        </tr>
-
-    
-
-        <tr>
-            
-                <td class="name"><code>startVertex</code></td>
-            
-
-            <td class="type">
-            
-                
-<span class="param-type"><a href="Vertex.html">Vertex</a></span>
-|
-
-<span class="param-type">null</span>
-
-
-            
-            </td>
-
-            
-                <td class="attributes">
-                
-                    &lt;optional><br>
-                
-
-                
-
-                
-                </td>
-            
-
-            
-                <td class="default">
-                
-                    <code>null</code>
-                
-                </td>
-            
-
-            <td class="description last"><p>The first vertex to be positioned inside the ring.</p></td>
-        </tr>
-
-    
-
-        <tr>
-            
-                <td class="name"><code>previousVertex</code></td>
-            
-
-            <td class="type">
-            
-                
-<span class="param-type"><a href="Vertex.html">Vertex</a></span>
-|
-
-<span class="param-type">null</span>
-
-
-            
-            </td>
-
-            
-                <td class="attributes">
-                
-                    &lt;optional><br>
-                
-
-                
-
-                
-                </td>
-            
-
-            
-                <td class="default">
-                
-                    <code>null</code>
-                
-                </td>
-            
-
-            <td class="description last"><p>The last vertex that was positioned.</p></td>
-        </tr>
-
-    
-
-        <tr>
-            
-                <td class="name"><code>previousVertex</code></td>
-            
-
-            <td class="type">
-            
-                
-<span class="param-type">Boolean</span>
-
-
-            
-            </td>
-
-            
-                <td class="attributes">
-                
-                    &lt;optional><br>
-                
-
-                
-
-                
-                </td>
-            
-
-            
-                <td class="default">
-                
-                    <code>false</code>
-                
-                </td>
-            
-
-            <td class="description last"><p>A boolean indicating whether or not this ring was force positioned already - this is needed after force layouting a ring, in order to draw rings connected to it.</p></td>
-        </tr>
-
-    
-    </tbody>
-</table>
-
-
-
-
-
-
-
-
-
-
-
-
-
-
-
-
-
-
-
-        
-            
-
-    
-
-    <h4 class="name" id="draw"><span class="type-signature"></span>draw<span class="signature">(data, target, themeName, infoOnly)</span><span class="type-signature"></span></h4>
-
-    
-
-
-
-
-<dl class="details">
-
-    
-    <dt class="tag-source">Source:</dt>
-    <dd class="tag-source"><ul class="dummy"><li>
-        <a href="DrawerBase.js.html">DrawerBase.js</a>, <a href="DrawerBase.js.html#line273">line 273</a>
-    </li></ul></dd>
-    
-
-    
-
-    
-
-    
-
-    
-
-    
-
-    
-
-    
-
-    
-
-    
-
-    
-
-    
-
-    
-
-    
-
-    
-
-    
-</dl>
-
-
-
-
-
-<div class="description usertext">
-    <p>Draws the parsed smiles data to a canvas element.</p>
-</div>
-
-
-
-
-
-
-
-
-
-
-
-    <h5>Parameters:</h5>
-    
-
-<table class="params">
-    <thead>
-    <tr>
-        
-        <th>Name</th>
-        
-
-        <th>Type</th>
-
-        
-
-        
-        <th>Default</th>
-        
-
-        <th class="last">Description</th>
-    </tr>
-    </thead>
-
-    <tbody>
-    
-
-        <tr>
-            
-                <td class="name"><code>data</code></td>
-            
-
-            <td class="type">
-            
-                
-<span class="param-type">Object</span>
-
-
-            
-            </td>
-
-            
-
-            
-                <td class="default">
-                
-                </td>
-            
-
-            <td class="description last"><p>The tree returned by the smiles parser.</p></td>
-        </tr>
-
-    
-
-        <tr>
-            
-                <td class="name"><code>target</code></td>
-            
-
-            <td class="type">
-            
-                
-<span class="param-type">String</span>
-|
-
-<span class="param-type">HTMLCanvasElement</span>
-
-
-            
-            </td>
-
-            
-
-            
-                <td class="default">
-                
-                </td>
-            
-
-            <td class="description last"><p>The id of the HTML canvas element the structure is drawn to - or the element itself.</p></td>
-        </tr>
-
-    
-
-        <tr>
-            
-                <td class="name"><code>themeName</code></td>
-            
-
-            <td class="type">
-            
-                
-<span class="param-type">String</span>
-
-
-            
-            </td>
-
-            
-
-            
-                <td class="default">
-                
-                    <code>'dark'</code>
-                
-                </td>
-            
-
-            <td class="description last"><p>The name of the theme to use. Built-in themes are 'light' and 'dark'.</p></td>
-        </tr>
-
-    
-
-        <tr>
-            
-                <td class="name"><code>infoOnly</code></td>
-            
-
-            <td class="type">
-            
-                
-<span class="param-type">Boolean</span>
-
-
-            
-            </td>
-
-            
-
-            
-                <td class="default">
-                
-                    <code>false</code>
-                
-                </td>
-            
-
-            <td class="description last"><p>Only output info on the molecule without drawing anything to the canvas.</p></td>
-        </tr>
-
-    
-    </tbody>
-</table>
-
-
-
-
-
-
-
-
-
-
-
-
-
-
-
-
-
-
-
-        
-            
-
-    
-
-    <h4 class="name" id="drawEdge"><span class="type-signature"></span>drawEdge<span class="signature">(edgeId, debug)</span><span class="type-signature"></span></h4>
-
-    
-
-
-
-
-<dl class="details">
-
-    
-    <dt class="tag-source">Source:</dt>
-    <dd class="tag-source"><ul class="dummy"><li>
-<<<<<<< HEAD
-        <a href="DrawerBase.js.html">DrawerBase.js</a>, <a href="DrawerBase.js.html#line1505">line 1505</a>
-=======
-        <a href="DrawerBase.js.html">DrawerBase.js</a>, <a href="DrawerBase.js.html#line1353">line 1353</a>
->>>>>>> 34e575e9
-    </li></ul></dd>
-    
-
-    
-
-    
-
-    
-
-    
-
-    
-
-    
-
-    
-
-    
-
-    
-
-    
-
-    
-
-    
-
-    
-
-    
-
-    
-</dl>
-
-
-
-
-
-<div class="description usertext">
-    <p>Draw the an edge as a bonds to the canvas.</p>
-</div>
-
-
-
-
-
-
-
-
-
-
-
-    <h5>Parameters:</h5>
-    
-
-<table class="params">
-    <thead>
-    <tr>
-        
-        <th>Name</th>
-        
-
-        <th>Type</th>
-
-        
-
-        
-
-        <th class="last">Description</th>
-    </tr>
-    </thead>
-
-    <tbody>
-    
-
-        <tr>
-            
-                <td class="name"><code>edgeId</code></td>
-            
-
-            <td class="type">
-            
-                
-<span class="param-type">Number</span>
-
-
-            
-            </td>
-
-            
-
-            
-
-            <td class="description last"><p>An edge id.</p></td>
-        </tr>
-
-    
-
-        <tr>
-            
-                <td class="name"><code>debug</code></td>
-            
-
-            <td class="type">
-            
-                
-<span class="param-type">Boolean</span>
-
-
-            
-            </td>
-
-            
-
-            
-
-            <td class="description last"><p>A boolean indicating whether or not to draw debug helpers.</p></td>
-        </tr>
-
-    
-    </tbody>
-</table>
-
-
-
-
-
-
-
-
-
-
-
-
-
-
-
-
-
-
-
-        
-            
-
-    
-
-    <h4 class="name" id="drawEdges"><span class="type-signature"></span>drawEdges<span class="signature">(debug)</span><span class="type-signature"></span></h4>
-
-    
-
-
-
-
-<dl class="details">
-
-    
-    <dt class="tag-source">Source:</dt>
-    <dd class="tag-source"><ul class="dummy"><li>
-<<<<<<< HEAD
-        <a href="DrawerBase.js.html">DrawerBase.js</a>, <a href="DrawerBase.js.html#line1471">line 1471</a>
-=======
-        <a href="DrawerBase.js.html">DrawerBase.js</a>, <a href="DrawerBase.js.html#line1319">line 1319</a>
->>>>>>> 34e575e9
-    </li></ul></dd>
-    
-
-    
-
-    
-
-    
-
-    
-
-    
-
-    
-
-    
-
-    
-
-    
-
-    
-
-    
-
-    
-
-    
-
-    
-
-    
-</dl>
-
-
-
-
-
-<div class="description usertext">
-    <p>Draw the actual edges as bonds to the canvas.</p>
-</div>
-
-
-
-
-
-
-
-
-
-
-
-    <h5>Parameters:</h5>
-    
-
-<table class="params">
-    <thead>
-    <tr>
-        
-        <th>Name</th>
-        
-
-        <th>Type</th>
-
-        
-
-        
-
-        <th class="last">Description</th>
-    </tr>
-    </thead>
-
-    <tbody>
-    
-
-        <tr>
-            
-                <td class="name"><code>debug</code></td>
-            
-
-            <td class="type">
-            
-                
-<span class="param-type">Boolean</span>
-
-
-            
-            </td>
-
-            
-
-            
-
-            <td class="description last"><p>A boolean indicating whether or not to draw debug helpers.</p></td>
-        </tr>
-
-    
-    </tbody>
-</table>
-
-
-
-
-
-
-
-
-
-
-
-
-
-
-
-
-
-
-
-        
-            
-
-    
-
-    <h4 class="name" id="drawVertices"><span class="type-signature"></span>drawVertices<span class="signature">(debug)</span><span class="type-signature"></span></h4>
-
-    
-
-
-
-
-<dl class="details">
-
-    
-    <dt class="tag-source">Source:</dt>
-    <dd class="tag-source"><ul class="dummy"><li>
-<<<<<<< HEAD
-        <a href="DrawerBase.js.html">DrawerBase.js</a>, <a href="DrawerBase.js.html#line1659">line 1659</a>
-=======
-        <a href="DrawerBase.js.html">DrawerBase.js</a>, <a href="DrawerBase.js.html#line1507">line 1507</a>
->>>>>>> 34e575e9
-    </li></ul></dd>
-    
-
-    
-
-    
-
-    
-
-    
-
-    
-
-    
-
-    
-
-    
-
-    
-
-    
-
-    
-
-    
-
-    
-
-    
-
-    
-</dl>
-
-
-
-
-
-<div class="description usertext">
-    <p>Draws the vertices representing atoms to the canvas.</p>
-</div>
-
-
-
-
-
-
-
-
-
-
-
-    <h5>Parameters:</h5>
-    
-
-<table class="params">
-    <thead>
-    <tr>
-        
-        <th>Name</th>
-        
-
-        <th>Type</th>
-
-        
-
-        
-
-        <th class="last">Description</th>
-    </tr>
-    </thead>
-
-    <tbody>
-    
-
-        <tr>
-            
-                <td class="name"><code>debug</code></td>
-            
-
-            <td class="type">
-            
-                
-<span class="param-type">Boolean</span>
-
-
-            
-            </td>
-
-            
-
-            
-
-            <td class="description last"><p>A boolean indicating whether or not to draw debug messages to the canvas.</p></td>
-        </tr>
-
-    
-    </tbody>
-</table>
-
-
-
-
-
-
-
-
-
-
-
-
-
-
-
-
-
-
-
-        
-            
-
-    
-
-    <h4 class="name" id="edgeRingCount"><span class="type-signature"></span>edgeRingCount<span class="signature">(edgeId)</span><span class="type-signature"> &rarr; {Number}</span></h4>
-
-    
-
-
-
-
-<dl class="details">
-
-    
-    <dt class="tag-source">Source:</dt>
-    <dd class="tag-source"><ul class="dummy"><li>
-        <a href="DrawerBase.js.html">DrawerBase.js</a>, <a href="DrawerBase.js.html#line306">line 306</a>
-    </li></ul></dd>
-    
-
-    
-
-    
-
-    
-
-    
-
-    
-
-    
-
-    
-
-    
-
-    
-
-    
-
-    
-
-    
-
-    
-
-    
-
-    
-</dl>
-
-
-
-
-
-<div class="description usertext">
-    <p>Returns the number of rings this edge is a part of.</p>
-</div>
-
-
-
-
-
-
-
-
-
-
-
-    <h5>Parameters:</h5>
-    
-
-<table class="params">
-    <thead>
-    <tr>
-        
-        <th>Name</th>
-        
-
-        <th>Type</th>
-
-        
-
-        
-
-        <th class="last">Description</th>
-    </tr>
-    </thead>
-
-    <tbody>
-    
-
-        <tr>
-            
-                <td class="name"><code>edgeId</code></td>
-            
-
-            <td class="type">
-            
-                
-<span class="param-type">Number</span>
-
-
-            
-            </td>
-
-            
-
-            
-
-            <td class="description last"><p>The id of an edge.</p></td>
-        </tr>
-
-    
-    </tbody>
-</table>
-
-
-
-
-
-
-
-
-
-
-
-
-
-
-
-
-<h5>Returns:</h5>
-
-        
-<div class="param-desc">
-    <p>The number of rings the provided edge is part of.</p>
-</div>
-
-
-
-<dl class="param-type">
-    <dt>
-        Type
-    </dt>
-    <dd>
-        
-<span class="param-type">Number</span>
-
-
-    </dd>
-</dl>
-
-    
-
-
-
-        
-            
-
-    
-
-    <h4 class="name" id="getBridgedRingRings"><span class="type-signature"></span>getBridgedRingRings<span class="signature">(ringId)</span><span class="type-signature"> &rarr; {Array.&lt;Number>}</span></h4>
-
-    
-
-
-
-
-<dl class="details">
-
-    
-    <dt class="tag-source">Source:</dt>
-    <dd class="tag-source"><ul class="dummy"><li>
-<<<<<<< HEAD
-        <a href="DrawerBase.js.html">DrawerBase.js</a>, <a href="DrawerBase.js.html#line882">line 882</a>
-=======
-        <a href="DrawerBase.js.html">DrawerBase.js</a>, <a href="DrawerBase.js.html#line730">line 730</a>
->>>>>>> 34e575e9
-    </li></ul></dd>
-    
-
-    
-
-    
-
-    
-
-    
-
-    
-
-    
-
-    
-
-    
-
-    
-
-    
-
-    
-
-    
-
-    
-
-    
-
-    
-</dl>
-
-
-
-
-
-<div class="description usertext">
-    <p>Returns all rings connected by bridged bonds starting from the ring with the supplied ring id.</p>
-</div>
-
-
-
-
-
-
-
-
-
-
-
-    <h5>Parameters:</h5>
-    
-
-<table class="params">
-    <thead>
-    <tr>
-        
-        <th>Name</th>
-        
-
-        <th>Type</th>
-
-        
-
-        
-
-        <th class="last">Description</th>
-    </tr>
-    </thead>
-
-    <tbody>
-    
-
-        <tr>
-            
-                <td class="name"><code>ringId</code></td>
-            
-
-            <td class="type">
-            
-                
-<span class="param-type">Number</span>
-
-
-            
-            </td>
-
-            
-
-            
-
-            <td class="description last"><p>A ring id.</p></td>
-        </tr>
-
-    
-    </tbody>
-</table>
-
-
-
-
-
-
-
-
-
-
-
-
-
-
-
-
-<h5>Returns:</h5>
-
-        
-<div class="param-desc">
-    <p>An array containing all ring ids of rings part of a bridged ring system.</p>
-</div>
-
-
-
-<dl class="param-type">
-    <dt>
-        Type
-    </dt>
-    <dd>
-        
-<span class="param-type">Array.&lt;Number></span>
-
-
-    </dd>
-</dl>
-
-    
-
-
-
-        
-            
-
-    
-
-    <h4 class="name" id="getBridgedRings"><span class="type-signature"></span>getBridgedRings<span class="signature">()</span><span class="type-signature"> &rarr; {Array.&lt;<a href="Ring.html">Ring</a>>}</span></h4>
-
-    
-
-
-
-
-<dl class="details">
-
-    
-    <dt class="tag-source">Source:</dt>
-    <dd class="tag-source"><ul class="dummy"><li>
-        <a href="DrawerBase.js.html">DrawerBase.js</a>, <a href="DrawerBase.js.html#line319">line 319</a>
-    </li></ul></dd>
-    
-
-    
-
-    
-
-    
-
-    
-
-    
-
-    
-
-    
-
-    
-
-    
-
-    
-
-    
-
-    
-
-    
-
-    
-
-    
-</dl>
-
-
-
-
-
-<div class="description usertext">
-    <p>Returns an array containing the bridged rings associated with this  molecule.</p>
-</div>
-
-
-
-
-
-
-
-
-
-
-
-
-
-
-
-
-
-
-
-
-
-
-
-
-
-<h5>Returns:</h5>
-
-        
-<div class="param-desc">
-    <p>An array containing all bridged rings associated with this molecule.</p>
-</div>
-
-
-
-<dl class="param-type">
-    <dt>
-        Type
-    </dt>
-    <dd>
-        
-<span class="param-type">Array.&lt;<a href="Ring.html">Ring</a>></span>
-
-
-    </dd>
-</dl>
-
-    
-
-
-
-        
-            
-
-    
-
-    <h4 class="name" id="getClosestVertex"><span class="type-signature"></span>getClosestVertex<span class="signature">(vertex)</span><span class="type-signature"> &rarr; {<a href="Vertex.html">Vertex</a>}</span></h4>
-
-    
-
-
-
-
-<dl class="details">
-
-    
-    <dt class="tag-source">Source:</dt>
-    <dd class="tag-source"><ul class="dummy"><li>
-<<<<<<< HEAD
-        <a href="DrawerBase.js.html">DrawerBase.js</a>, <a href="DrawerBase.js.html#line1147">line 1147</a>
-=======
-        <a href="DrawerBase.js.html">DrawerBase.js</a>, <a href="DrawerBase.js.html#line995">line 995</a>
->>>>>>> 34e575e9
-    </li></ul></dd>
-    
-
-    
-
-    
-
-    
-
-    
-
-    
-
-    
-
-    
-
-    
-
-    
-
-    
-
-    
-
-    
-
-    
-
-    
-
-    
-</dl>
-
-
-
-
-
-<div class="description usertext">
-    <p>Returns the closest vertex (connected as well as unconnected).</p>
-</div>
-
-
-
-
-
-
-
-
-
-
-
-    <h5>Parameters:</h5>
-    
-
-<table class="params">
-    <thead>
-    <tr>
-        
-        <th>Name</th>
-        
-
-        <th>Type</th>
-
-        
-
-        
-
-        <th class="last">Description</th>
-    </tr>
-    </thead>
-
-    <tbody>
-    
-
-        <tr>
-            
-                <td class="name"><code>vertex</code></td>
-            
-
-            <td class="type">
-            
-                
-<span class="param-type"><a href="Vertex.html">Vertex</a></span>
-
-
-            
-            </td>
-
-            
-
-            
-
-            <td class="description last"><p>The vertex of which to find the closest other vertex.</p></td>
-        </tr>
-
-    
-    </tbody>
-</table>
-
-
-
-
-
-
-
-
-
-
-
-
-
-
-
-
-<h5>Returns:</h5>
-
-        
-<div class="param-desc">
-    <p>The closest vertex.</p>
-</div>
-
-
-
-<dl class="param-type">
-    <dt>
-        Type
-    </dt>
-    <dd>
-        
-<span class="param-type"><a href="Vertex.html">Vertex</a></span>
-
-
-    </dd>
-</dl>
-
-    
-
-
-
-        
-            
-
-    
-
-    <h4 class="name" id="getCommonRingbondNeighbour"><span class="type-signature"></span>getCommonRingbondNeighbour<span class="signature">(vertex)</span><span class="type-signature"> &rarr; {Number|null}</span></h4>
-
-    
-
-
-
-
-<dl class="details">
-
-    
-    <dt class="tag-source">Source:</dt>
-    <dd class="tag-source"><ul class="dummy"><li>
-<<<<<<< HEAD
-        <a href="DrawerBase.js.html">DrawerBase.js</a>, <a href="DrawerBase.js.html#line2667">line 2667</a>
-=======
-        <a href="DrawerBase.js.html">DrawerBase.js</a>, <a href="DrawerBase.js.html#line2516">line 2516</a>
->>>>>>> 34e575e9
-    </li></ul></dd>
-    
-
-    
-
-    
-
-    
-
-    
-
-    
-
-    
-
-    
-
-    
-
-    
-
-    
-
-    
-
-    
-
-    
-
-    
-
-    
-</dl>
-
-
-
-
-
-<div class="description usertext">
-    <p>Gets the vetex sharing the edge that is the common bond of two rings.</p>
-</div>
-
-
-
-
-
-
-
-
-
-
-
-    <h5>Parameters:</h5>
-    
-
-<table class="params">
-    <thead>
-    <tr>
-        
-        <th>Name</th>
-        
-
-        <th>Type</th>
-
-        
-
-        
-
-        <th class="last">Description</th>
-    </tr>
-    </thead>
-
-    <tbody>
-    
-
-        <tr>
-            
-                <td class="name"><code>vertex</code></td>
-            
-
-            <td class="type">
-            
-                
-<span class="param-type"><a href="Vertex.html">Vertex</a></span>
-
-
-            
-            </td>
-
-            
-
-            
-
-            <td class="description last"><p>A vertex.</p></td>
-        </tr>
-
-    
-    </tbody>
-</table>
-
-
-
-
-
-
-
-
-
-
-
-
-
-
-
-
-<h5>Returns:</h5>
-
-        
-<div class="param-desc">
-    <p>The id of a vertex sharing the edge that is the common bond of two rings with the vertex provided or null, if none.</p>
-</div>
-
-
-
-<dl class="param-type">
-    <dt>
-        Type
-    </dt>
-    <dd>
-        
-<span class="param-type">Number</span>
-|
-
-<span class="param-type">null</span>
-
-
-    </dd>
-</dl>
-
-    
-
-
-
-        
-            
-
-    
-
-    <h4 class="name" id="getCommonRings"><span class="type-signature"></span>getCommonRings<span class="signature">(vertexA, vertexB)</span><span class="type-signature"> &rarr; {Array.&lt;Number>}</span></h4>
-
-    
-
-
-
-
-<dl class="details">
-
-    
-    <dt class="tag-source">Source:</dt>
-    <dd class="tag-source"><ul class="dummy"><li>
-<<<<<<< HEAD
-        <a href="DrawerBase.js.html">DrawerBase.js</a>, <a href="DrawerBase.js.html#line1072">line 1072</a>
-=======
-        <a href="DrawerBase.js.html">DrawerBase.js</a>, <a href="DrawerBase.js.html#line920">line 920</a>
->>>>>>> 34e575e9
-    </li></ul></dd>
-    
-
-    
-
-    
-
-    
-
-    
-
-    
-
-    
-
-    
-
-    
-
-    
-
-    
-
-    
-
-    
-
-    
-
-    
-
-    
-</dl>
-
-
-
-
-
-<div class="description usertext">
-    <p>Returns an array of ring ids shared by both vertices.</p>
-</div>
-
-
-
-
-
-
-
-
-
-
-
-    <h5>Parameters:</h5>
-    
-
-<table class="params">
-    <thead>
-    <tr>
-        
-        <th>Name</th>
-        
-
-        <th>Type</th>
-
-        
-
-        
-
-        <th class="last">Description</th>
-    </tr>
-    </thead>
-
-    <tbody>
-    
-
-        <tr>
-            
-                <td class="name"><code>vertexA</code></td>
-            
-
-            <td class="type">
-            
-                
-<span class="param-type"><a href="Vertex.html">Vertex</a></span>
-
-
-            
-            </td>
-
-            
-
-            
-
-            <td class="description last"><p>A vertex.</p></td>
-        </tr>
-
-    
-
-        <tr>
-            
-                <td class="name"><code>vertexB</code></td>
-            
-
-            <td class="type">
-            
-                
-<span class="param-type"><a href="Vertex.html">Vertex</a></span>
-
-
-            
-            </td>
-
-            
-
-            
-
-            <td class="description last"><p>A vertex.</p></td>
-        </tr>
-
-    
-    </tbody>
-</table>
-
-
-
-
-
-
-
-
-
-
-
-
-
-
-
-
-<h5>Returns:</h5>
-
-        
-<div class="param-desc">
-    <p>An array of ids of rings shared by the two vertices.</p>
-</div>
-
-
-
-<dl class="param-type">
-    <dt>
-        Type
-    </dt>
-    <dd>
-        
-<span class="param-type">Array.&lt;Number></span>
-
-
-    </dd>
-</dl>
-
-    
-
-
-
-        
-            
-
-    
-
-    <h4 class="name" id="getCurrentCenterOfMass"><span class="type-signature"></span>getCurrentCenterOfMass<span class="signature">()</span><span class="type-signature"> &rarr; {<a href="Vector2.html">Vector2</a>}</span></h4>
-
-    
-
-
-
-
-<dl class="details">
-
-    
-    <dt class="tag-source">Source:</dt>
-    <dd class="tag-source"><ul class="dummy"><li>
-<<<<<<< HEAD
-        <a href="DrawerBase.js.html">DrawerBase.js</a>, <a href="DrawerBase.js.html#line2047">line 2047</a>
-=======
-        <a href="DrawerBase.js.html">DrawerBase.js</a>, <a href="DrawerBase.js.html#line1896">line 1896</a>
->>>>>>> 34e575e9
-    </li></ul></dd>
-    
-
-    
-
-    
-
-    
-
-    
-
-    
-
-    
-
-    
-
-    
-
-    
-
-    
-
-    
-
-    
-
-    
-
-    
-
-    
-</dl>
-
-
-
-
-
-<div class="description usertext">
-    <p>Returns the current (positioned vertices so far) center of mass.</p>
-</div>
-
-
-
-
-
-
-
-
-
-
-
-
-
-
-
-
-
-
-
-
-
-
-
-
-
-<h5>Returns:</h5>
-
-        
-<div class="param-desc">
-    <p>The current center of mass.</p>
-</div>
-
-
-
-<dl class="param-type">
-    <dt>
-        Type
-    </dt>
-    <dd>
-        
-<span class="param-type"><a href="Vector2.html">Vector2</a></span>
-
-
-    </dd>
-</dl>
-
-    
-
-
-
-        
-            
-
-    
-
-    <h4 class="name" id="getCurrentCenterOfMassInNeigbourhood"><span class="type-signature"></span>getCurrentCenterOfMassInNeigbourhood<span class="signature">(vec, r<span class="signature-attributes">opt</span>)</span><span class="type-signature"> &rarr; {<a href="Vector2.html">Vector2</a>}</span></h4>
-
-    
-
-
-
-
-<dl class="details">
-
-    
-    <dt class="tag-source">Source:</dt>
-    <dd class="tag-source"><ul class="dummy"><li>
-<<<<<<< HEAD
-        <a href="DrawerBase.js.html">DrawerBase.js</a>, <a href="DrawerBase.js.html#line2070">line 2070</a>
-=======
-        <a href="DrawerBase.js.html">DrawerBase.js</a>, <a href="DrawerBase.js.html#line1919">line 1919</a>
->>>>>>> 34e575e9
-    </li></ul></dd>
-    
-
-    
-
-    
-
-    
-
-    
-
-    
-
-    
-
-    
-
-    
-
-    
-
-    
-
-    
-
-    
-
-    
-
-    
-
-    
-</dl>
-
-
-
-
-
-<div class="description usertext">
-    <p>Returns the current (positioned vertices so far) center of mass in the neighbourhood of a given position.</p>
-</div>
-
-
-
-
-
-
-
-
-
-
-
-    <h5>Parameters:</h5>
-    
-
-<table class="params">
-    <thead>
-    <tr>
-        
-        <th>Name</th>
-        
-
-        <th>Type</th>
-
-        
-        <th>Attributes</th>
-        
-
-        
-        <th>Default</th>
-        
-
-        <th class="last">Description</th>
-    </tr>
-    </thead>
-
-    <tbody>
-    
-
-        <tr>
-            
-                <td class="name"><code>vec</code></td>
-            
-
-            <td class="type">
-            
-                
-<span class="param-type"><a href="Vector2.html">Vector2</a></span>
-
-
-            
-            </td>
-
-            
-                <td class="attributes">
-                
-
-                
-
-                
-                </td>
-            
-
-            
-                <td class="default">
-                
-                </td>
-            
-
-            <td class="description last"><p>The point at which to look for neighbours.</p></td>
-        </tr>
-
-    
-
-        <tr>
-            
-                <td class="name"><code>r</code></td>
-            
-
-            <td class="type">
-            
-                
-<span class="param-type">Number</span>
-
-
-            
-            </td>
-
-            
-                <td class="attributes">
-                
-                    &lt;optional><br>
-                
-
-                
-
-                
-                </td>
-            
-
-            
-                <td class="default">
-                
-                    <code>currentBondLength*2.0</code>
-                
-                </td>
-            
-
-            <td class="description last"><p>The radius of vertices to include.</p></td>
-        </tr>
-
-    
-    </tbody>
-</table>
-
-
-
-
-
-
-
-
-
-
-
-
-
-
-
-
-<h5>Returns:</h5>
-
-        
-<div class="param-desc">
-    <p>The current center of mass.</p>
-</div>
-
-
-
-<dl class="param-type">
-    <dt>
-        Type
-    </dt>
-    <dd>
-        
-<span class="param-type"><a href="Vector2.html">Vector2</a></span>
-
-
-    </dd>
-</dl>
-
-    
-
-
-
-        
-            
-
-    
-
-    <h4 class="name" id="getEdgeNormals"><span class="type-signature"></span>getEdgeNormals<span class="signature">(edge)</span><span class="type-signature"> &rarr; {Array.&lt;<a href="Vector2.html">Vector2</a>>}</span></h4>
-
-    
-
-
-
-
-<dl class="details">
-
-    
-    <dt class="tag-source">Source:</dt>
-    <dd class="tag-source"><ul class="dummy"><li>
-<<<<<<< HEAD
-        <a href="DrawerBase.js.html">DrawerBase.js</a>, <a href="DrawerBase.js.html#line2777">line 2777</a>
-=======
-        <a href="DrawerBase.js.html">DrawerBase.js</a>, <a href="DrawerBase.js.html#line2626">line 2626</a>
->>>>>>> 34e575e9
-    </li></ul></dd>
-    
-
-    
-
-    
-
-    
-
-    
-
-    
-
-    
-
-    
-
-    
-
-    
-
-    
-
-    
-
-    
-
-    
-
-    
-
-    
-</dl>
-
-
-
-
-
-<div class="description usertext">
-    <p>Get the normals of an edge.</p>
-</div>
-
-
-
-
-
-
-
-
-
-
-
-    <h5>Parameters:</h5>
-    
-
-<table class="params">
-    <thead>
-    <tr>
-        
-        <th>Name</th>
-        
-
-        <th>Type</th>
-
-        
-
-        
-
-        <th class="last">Description</th>
-    </tr>
-    </thead>
-
-    <tbody>
-    
-
-        <tr>
-            
-                <td class="name"><code>edge</code></td>
-            
-
-            <td class="type">
-            
-                
-<span class="param-type"><a href="Edge.html">Edge</a></span>
-
-
-            
-            </td>
-
-            
-
-            
-
-            <td class="description last"><p>An edge.</p></td>
-        </tr>
-
-    
-    </tbody>
-</table>
-
-
-
-
-
-
-
-
-
-
-
-
-
-
-
-
-<h5>Returns:</h5>
-
-        
-<div class="param-desc">
-    <p>An array containing two vectors, representing the normals.</p>
-</div>
-
-
-
-<dl class="param-type">
-    <dt>
-        Type
-    </dt>
-    <dd>
-        
-<span class="param-type">Array.&lt;<a href="Vector2.html">Vector2</a>></span>
-
-
-    </dd>
-</dl>
-
-    
-
-
-
-        
-            
-
-    
-
-    <h4 class="name" id="getFusedRings"><span class="type-signature"></span>getFusedRings<span class="signature">()</span><span class="type-signature"> &rarr; {Array.&lt;<a href="Ring.html">Ring</a>>}</span></h4>
-
-    
-
-
-
-
-<dl class="details">
-
-    
-    <dt class="tag-source">Source:</dt>
-    <dd class="tag-source"><ul class="dummy"><li>
-        <a href="DrawerBase.js.html">DrawerBase.js</a>, <a href="DrawerBase.js.html#line336">line 336</a>
-    </li></ul></dd>
-    
-
-    
-
-    
-
-    
-
-    
-
-    
-
-    
-
-    
-
-    
-
-    
-
-    
-
-    
-
-    
-
-    
-
-    
-
-    
-</dl>
-
-
-
-
-
-<div class="description usertext">
-    <p>Returns an array containing all fused rings associated with this molecule.</p>
-</div>
-
-
-
-
-
-
-
-
-
-
-
-
-
-
-
-
-
-
-
-
-
-
-
-
-
-<h5>Returns:</h5>
-
-        
-<div class="param-desc">
-    <p>An array containing all fused rings associated with this molecule.</p>
-</div>
-
-
-
-<dl class="param-type">
-    <dt>
-        Type
-    </dt>
-    <dd>
-        
-<span class="param-type">Array.&lt;<a href="Ring.html">Ring</a>></span>
-
-
-    </dd>
-</dl>
-
-    
-
-
-
-        
-            
-
-    
-
-    <h4 class="name" id="getHeavyAtomCount"><span class="type-signature"></span>getHeavyAtomCount<span class="signature">()</span><span class="type-signature"> &rarr; {Number}</span></h4>
-
-    
-
-
-
-
-<dl class="details">
-
-    
-    <dt class="tag-source">Source:</dt>
-    <dd class="tag-source"><ul class="dummy"><li>
-        <a href="DrawerBase.js.html">DrawerBase.js</a>, <a href="DrawerBase.js.html#line481">line 481</a>
-    </li></ul></dd>
-    
-
-    
-
-    
-
-    
-
-    
-
-    
-
-    
-
-    
-
-    
-
-    
-
-    
-
-    
-
-    
-
-    
-
-    
-
-    
-</dl>
-
-
-
-
-
-<div class="description usertext">
-    <p>Returns the number of heavy atoms (non-hydrogen) in the current molecule.</p>
-</div>
-
-
-
-
-
-
-
-
-
-
-
-
-
-
-
-
-
-
-
-
-
-
-
-
-
-<h5>Returns:</h5>
-
-        
-<div class="param-desc">
-    <p>The heavy atom count.</p>
-</div>
-
-
-
-<dl class="param-type">
-    <dt>
-        Type
-    </dt>
-    <dd>
-        
-<span class="param-type">Number</span>
-
-
-    </dd>
-</dl>
-
-    
-
-
-
-        
-            
-
-    
-
-    <h4 class="name" id="getLargestOrAromaticCommonRing"><span class="type-signature"></span>getLargestOrAromaticCommonRing<span class="signature">(vertexA, vertexB)</span><span class="type-signature"> &rarr; {<a href="Ring.html">Ring</a>|null}</span></h4>
-
-    
-
-
-
-
-<dl class="details">
-
-    
-    <dt class="tag-source">Source:</dt>
-    <dd class="tag-source"><ul class="dummy"><li>
-<<<<<<< HEAD
-        <a href="DrawerBase.js.html">DrawerBase.js</a>, <a href="DrawerBase.js.html#line1093">line 1093</a>
-=======
-        <a href="DrawerBase.js.html">DrawerBase.js</a>, <a href="DrawerBase.js.html#line941">line 941</a>
->>>>>>> 34e575e9
-    </li></ul></dd>
-    
-
-    
-
-    
-
-    
-
-    
-
-    
-
-    
-
-    
-
-    
-
-    
-
-    
-
-    
-
-    
-
-    
-
-    
-
-    
-</dl>
-
-
-
-
-
-<div class="description usertext">
-    <p>Returns the aromatic or largest ring shared by the two vertices.</p>
-</div>
-
-
-
-
-
-
-
-
-
-
-
-    <h5>Parameters:</h5>
-    
-
-<table class="params">
-    <thead>
-    <tr>
-        
-        <th>Name</th>
-        
-
-        <th>Type</th>
-
-        
-
-        
-
-        <th class="last">Description</th>
-    </tr>
-    </thead>
-
-    <tbody>
-    
-
-        <tr>
-            
-                <td class="name"><code>vertexA</code></td>
-            
-
-            <td class="type">
-            
-                
-<span class="param-type"><a href="Vertex.html">Vertex</a></span>
-
-
-            
-            </td>
-
-            
-
-            
-
-            <td class="description last"><p>A vertex.</p></td>
-        </tr>
-
-    
-
-        <tr>
-            
-                <td class="name"><code>vertexB</code></td>
-            
-
-            <td class="type">
-            
-                
-<span class="param-type"><a href="Vertex.html">Vertex</a></span>
-
-
-            
-            </td>
-
-            
-
-            
-
-            <td class="description last"><p>A vertex.</p></td>
-        </tr>
-
-    
-    </tbody>
-</table>
-
-
-
-
-
-
-
-
-
-
-
-
-
-
-
-
-<h5>Returns:</h5>
-
-        
-<div class="param-desc">
-    <p>If an aromatic common ring exists, that ring, else the largest (non-aromatic) ring, else null.</p>
-</div>
-
-
-
-<dl class="param-type">
-    <dt>
-        Type
-    </dt>
-    <dd>
-        
-<span class="param-type"><a href="Ring.html">Ring</a></span>
-|
-
-<span class="param-type">null</span>
-
-
-    </dd>
-</dl>
-
-    
-
-
-
-        
-            
-
-    
-
-    <h4 class="name" id="getLastVertexWithAngle"><span class="type-signature"></span>getLastVertexWithAngle<span class="signature">(vertexId)</span><span class="type-signature"> &rarr; {<a href="Vertex.html">Vertex</a>}</span></h4>
-
-    
-
-
-
-
-<dl class="details">
-
-    
-    <dt class="tag-source">Source:</dt>
-    <dd class="tag-source"><ul class="dummy"><li>
-<<<<<<< HEAD
-        <a href="DrawerBase.js.html">DrawerBase.js</a>, <a href="DrawerBase.js.html#line2223">line 2223</a>
-=======
-        <a href="DrawerBase.js.html">DrawerBase.js</a>, <a href="DrawerBase.js.html#line2072">line 2072</a>
->>>>>>> 34e575e9
-    </li></ul></dd>
-    
-
-    
-
-    
-
-    
-
-    
-
-    
-
-    
-
-    
-
-    
-
-    
-
-    
-
-    
-
-    
-
-    
-
-    
-
-    
-</dl>
-
-
-
-
-
-<div class="description usertext">
-    <p>Get the last non-null or 0 angle vertex.</p>
-</div>
-
-
-
-
-
-
-
-
-
-
-
-    <h5>Parameters:</h5>
-    
-
-<table class="params">
-    <thead>
-    <tr>
-        
-        <th>Name</th>
-        
-
-        <th>Type</th>
-
-        
-
-        
-
-        <th class="last">Description</th>
-    </tr>
-    </thead>
-
-    <tbody>
-    
-
-        <tr>
-            
-                <td class="name"><code>vertexId</code></td>
-            
-
-            <td class="type">
-            
-                
-<span class="param-type">Number</span>
-
-
-            
-            </td>
-
-            
-
-            
-
-            <td class="description last"><p>A vertex id.</p></td>
-        </tr>
-
-    
-    </tbody>
-</table>
-
-
-
-
-
-
-
-
-
-
-
-
-
-
-
-
-<h5>Returns:</h5>
-
-        
-<div class="param-desc">
-    <p>The last vertex with an angle that was not 0 or null.</p>
-</div>
-
-
-
-<dl class="param-type">
-    <dt>
-        Type
-    </dt>
-    <dd>
-        
-<span class="param-type"><a href="Vertex.html">Vertex</a></span>
-
-
-    </dd>
-</dl>
-
-    
-
-
-
-        
-            
-
-    
-
-    <h4 class="name" id="getMolecularFormula"><span class="type-signature"></span>getMolecularFormula<span class="signature">()</span><span class="type-signature"> &rarr; {String}</span></h4>
-
-    
-
-
-
-
-<dl class="details">
-
-    
-    <dt class="tag-source">Source:</dt>
-    <dd class="tag-source"><ul class="dummy"><li>
-        <a href="DrawerBase.js.html">DrawerBase.js</a>, <a href="DrawerBase.js.html#line498">line 498</a>
-    </li></ul></dd>
-    
-
-    
-
-    
-
-    
-
-    
-
-    
-
-    
-
-    
-
-    
-
-    
-
-    
-
-    
-
-    
-
-    
-
-    
-
-    
-</dl>
-
-
-
-
-
-<div class="description usertext">
-    <p>Returns the molecular formula of the loaded molecule as a string.</p>
-</div>
-
-
-
-
-
-
-
-
-
-
-
-
-
-
-
-
-
-
-
-
-
-
-
-
-
-<h5>Returns:</h5>
-
-        
-<div class="param-desc">
-    <p>The molecular formula.</p>
-</div>
-
-
-
-<dl class="param-type">
-    <dt>
-        Type
-    </dt>
-    <dd>
-        
-<span class="param-type">String</span>
-
-
-    </dd>
-</dl>
-
-    
-
-
-
-        
-            
-
-    
-
-    <h4 class="name" id="getNonRingNeighbours"><span class="type-signature"></span>getNonRingNeighbours<span class="signature">(vertexId)</span><span class="type-signature"> &rarr; {Array.&lt;<a href="Vertex.html">Vertex</a>>}</span></h4>
-
-    
-
-
-
-
-<dl class="details">
-
-    
-    <dt class="tag-source">Source:</dt>
-    <dd class="tag-source"><ul class="dummy"><li>
-<<<<<<< HEAD
-        <a href="DrawerBase.js.html">DrawerBase.js</a>, <a href="DrawerBase.js.html#line2793">line 2793</a>
-=======
-        <a href="DrawerBase.js.html">DrawerBase.js</a>, <a href="DrawerBase.js.html#line2642">line 2642</a>
->>>>>>> 34e575e9
-    </li></ul></dd>
-    
-
-    
-
-    
-
-    
-
-    
-
-    
-
-    
-
-    
-
-    
-
-    
-
-    
-
-    
-
-    
-
-    
-
-    
-
-    
-</dl>
-
-
-
-
-
-<div class="description usertext">
-    <p>Returns an array of vertices that are neighbouring a vertix but are not members of a ring (including bridges).</p>
-</div>
-
-
-
-
-
-
-
-
-
-
-
-    <h5>Parameters:</h5>
-    
-
-<table class="params">
-    <thead>
-    <tr>
-        
-        <th>Name</th>
-        
-
-        <th>Type</th>
-
-        
-
-        
-
-        <th class="last">Description</th>
-    </tr>
-    </thead>
-
-    <tbody>
-    
-
-        <tr>
-            
-                <td class="name"><code>vertexId</code></td>
-            
-
-            <td class="type">
-            
-                
-<span class="param-type">Number</span>
-
-
-            
-            </td>
-
-            
-
-            
-
-            <td class="description last"><p>A vertex id.</p></td>
-        </tr>
-
-    
-    </tbody>
-</table>
-
-
-
-
-
-
-
-
-
-
-
-
-
-
-
-
-<h5>Returns:</h5>
-
-        
-<div class="param-desc">
-    <p>An array of vertices.</p>
-</div>
-
-
-
-<dl class="param-type">
-    <dt>
-        Type
-    </dt>
-    <dd>
-        
-<span class="param-type">Array.&lt;<a href="Vertex.html">Vertex</a>></span>
-
-
-    </dd>
-</dl>
-
-    
-
-
-
-        
-            
-
-    
-
-    <h4 class="name" id="getOverlapScore"><span class="type-signature"></span>getOverlapScore<span class="signature">()</span><span class="type-signature"> &rarr; {Object}</span></h4>
-
-    
-
-
-
-
-<dl class="details">
-
-    
-    <dt class="tag-source">Source:</dt>
-    <dd class="tag-source"><ul class="dummy"><li>
-<<<<<<< HEAD
-        <a href="DrawerBase.js.html">DrawerBase.js</a>, <a href="DrawerBase.js.html#line1311">line 1311</a>
-=======
-        <a href="DrawerBase.js.html">DrawerBase.js</a>, <a href="DrawerBase.js.html#line1159">line 1159</a>
->>>>>>> 34e575e9
-    </li></ul></dd>
-    
-
-    
-
-    
-
-    
-
-    
-
-    
-
-    
-
-    
-
-    
-
-    
-
-    
-
-    
-
-    
-
-    
-
-    
-
-    
-</dl>
-
-
-
-
-
-<div class="description usertext">
-    <p>Returns the overlap score of the current molecule based on its positioned vertices. The higher the score, the more overlaps occur in the structure drawing.</p>
-</div>
-
-
-
-
-
-
-
-
-
-
-
-
-
-
-
-
-
-
-
-
-
-
-
-
-
-<h5>Returns:</h5>
-
-        
-<div class="param-desc">
-    <p>Returns the total overlap score and the overlap score of each vertex sorted by score (higher to lower). Example: { total: 99, scores: [ { id: 0, score: 22 }, ... ]  }</p>
-</div>
-
-
-
-<dl class="param-type">
-    <dt>
-        Type
-    </dt>
-    <dd>
-        
-<span class="param-type">Object</span>
-
-
-    </dd>
-</dl>
-
-    
-
-
-
-        
-            
-
-    
-
-    <h4 class="name" id="getRing"><span class="type-signature"></span>getRing<span class="signature">(ringId)</span><span class="type-signature"> &rarr; {<a href="Ring.html">Ring</a>}</span></h4>
-
-    
-
-
-
-
-<dl class="details">
-
-    
-    <dt class="tag-source">Source:</dt>
-    <dd class="tag-source"><ul class="dummy"><li>
-<<<<<<< HEAD
-        <a href="DrawerBase.js.html">DrawerBase.js</a>, <a href="DrawerBase.js.html#line1212">line 1212</a>
-=======
-        <a href="DrawerBase.js.html">DrawerBase.js</a>, <a href="DrawerBase.js.html#line1060">line 1060</a>
->>>>>>> 34e575e9
-    </li></ul></dd>
-    
-
-    
-
-    
-
-    
-
-    
-
-    
-
-    
-
-    
-
-    
-
-    
-
-    
-
-    
-
-    
-
-    
-
-    
-
-    
-</dl>
-
-
-
-
-
-<div class="description usertext">
-    <p>Gets a ring object from the array of rings associated with the current molecule by its id. The ring id is not equal to the index, since rings can be added and removed when processing bridged rings.</p>
-</div>
-
-
-
-
-
-
-
-
-
-
-
-    <h5>Parameters:</h5>
-    
-
-<table class="params">
-    <thead>
-    <tr>
-        
-        <th>Name</th>
-        
-
-        <th>Type</th>
-
-        
-
-        
-
-        <th class="last">Description</th>
-    </tr>
-    </thead>
-
-    <tbody>
-    
-
-        <tr>
-            
-                <td class="name"><code>ringId</code></td>
-            
-
-            <td class="type">
-            
-                
-<span class="param-type">Number</span>
-
-
-            
-            </td>
-
-            
-
-            
-
-            <td class="description last"><p>A ring id.</p></td>
-        </tr>
-
-    
-    </tbody>
-</table>
-
-
-
-
-
-
-
-
-
-
-
-
-
-
-
-
-<h5>Returns:</h5>
-
-        
-<div class="param-desc">
-    <p>A ring associated with the current molecule.</p>
-</div>
-
-
-
-<dl class="param-type">
-    <dt>
-        Type
-    </dt>
-    <dd>
-        
-<span class="param-type"><a href="Ring.html">Ring</a></span>
-
-
-    </dd>
-</dl>
-
-    
-
-
-
-        
-            
-
-    
-
-    <h4 class="name" id="getRingbondType"><span class="type-signature"></span>getRingbondType<span class="signature">(vertexA, vertexB)</span><span class="type-signature"> &rarr; {String|null}</span></h4>
-
-    
-
-
-
-
-<dl class="details">
-
-    
-    <dt class="tag-source">Source:</dt>
-    <dd class="tag-source"><ul class="dummy"><li>
-        <a href="DrawerBase.js.html">DrawerBase.js</a>, <a href="DrawerBase.js.html#line573">line 573</a>
-    </li></ul></dd>
-    
-
-    
-
-    
-
-    
-
-    
-
-    
-
-    
-
-    
-
-    
-
-    
-
-    
-
-    
-
-    
-
-    
-
-    
-
-    
-</dl>
-
-
-
-
-
-<div class="description usertext">
-    <p>Returns the type of the ringbond (e.g. '=' for a double bond). The ringbond represents the break in a ring introduced when creating the MST. If the two vertices supplied as arguments are not part of a common ringbond, the method returns null.</p>
-</div>
-
-
-
-
-
-
-
-
-
-
-
-    <h5>Parameters:</h5>
-    
-
-<table class="params">
-    <thead>
-    <tr>
-        
-        <th>Name</th>
-        
-
-        <th>Type</th>
-
-        
-
-        
-
-        <th class="last">Description</th>
-    </tr>
-    </thead>
-
-    <tbody>
-    
-
-        <tr>
-            
-                <td class="name"><code>vertexA</code></td>
-            
-
-            <td class="type">
-            
-                
-<span class="param-type"><a href="Vertex.html">Vertex</a></span>
-
-
-            
-            </td>
-
-            
-
-            
-
-            <td class="description last"><p>A vertex.</p></td>
-        </tr>
-
-    
-
-        <tr>
-            
-                <td class="name"><code>vertexB</code></td>
-            
-
-            <td class="type">
-            
-                
-<span class="param-type"><a href="Vertex.html">Vertex</a></span>
-
-
-            
-            </td>
-
-            
-
-            
-
-            <td class="description last"><p>A vertex.</p></td>
-        </tr>
-
-    
-    </tbody>
-</table>
-
-
-
-
-
-
-
-
-
-
-
-
-
-
-
-
-<h5>Returns:</h5>
-
-        
-<div class="param-desc">
-    <p>Returns the ringbond type or null, if the two supplied vertices are not connected by a ringbond.</p>
-</div>
-
-
-
-<dl class="param-type">
-    <dt>
-        Type
-    </dt>
-    <dd>
-        
-<span class="param-type">String</span>
-|
-
-<span class="param-type">null</span>
-
-
-    </dd>
-</dl>
-
-    
-
-
-
-        
-            
-
-    
-
-    <h4 class="name" id="getRingConnection"><span class="type-signature"></span>getRingConnection<span class="signature">(id)</span><span class="type-signature"> &rarr; {<a href="RingConnection.html">RingConnection</a>}</span></h4>
-
-    
-
-
-
-
-<dl class="details">
-
-    
-    <dt class="tag-source">Source:</dt>
-    <dd class="tag-source"><ul class="dummy"><li>
-<<<<<<< HEAD
-        <a href="DrawerBase.js.html">DrawerBase.js</a>, <a href="DrawerBase.js.html#line1272">line 1272</a>
-=======
-        <a href="DrawerBase.js.html">DrawerBase.js</a>, <a href="DrawerBase.js.html#line1120">line 1120</a>
->>>>>>> 34e575e9
-    </li></ul></dd>
-    
-
-    
-
-    
-
-    
-
-    
-
-    
-
-    
-
-    
-
-    
-
-    
-
-    
-
-    
-
-    
-
-    
-
-    
-
-    
-</dl>
-
-
-
-
-
-<div class="description usertext">
-    <p>Get a ring connection with a given id.</p>
-</div>
-
-
-
-
-
-
-
-
-
-
-
-    <h5>Parameters:</h5>
-    
-
-<table class="params">
-    <thead>
-    <tr>
-        
-        <th>Name</th>
-        
-
-        <th>Type</th>
-
-        
-
-        
-
-        <th class="last">Description</th>
-    </tr>
-    </thead>
-
-    <tbody>
-    
-
-        <tr>
-            
-                <td class="name"><code>id</code></td>
-            
-
-            <td class="type">
-            
-                
-<span class="param-type">Number</span>
-
-
-            
-            </td>
-
-            
-
-            
-
-            <td class="description last"></td>
-        </tr>
-
-    
-    </tbody>
-</table>
-
-
-
-
-
-
-
-
-
-
-
-
-
-
-
-
-<h5>Returns:</h5>
-
-        
-<div class="param-desc">
-    <p>The ring connection with the specified id.</p>
-</div>
-
-
-
-<dl class="param-type">
-    <dt>
-        Type
-    </dt>
-    <dd>
-        
-<span class="param-type"><a href="RingConnection.html">RingConnection</a></span>
-
-
-    </dd>
-</dl>
-
-    
-
-
-
-        
-            
-
-    
-
-    <h4 class="name" id="getRingConnections"><span class="type-signature"></span>getRingConnections<span class="signature">(ringId, ringIds)</span><span class="type-signature"> &rarr; {Array.&lt;Number>}</span></h4>
-
-    
-
-
-
-
-<dl class="details">
-
-    
-    <dt class="tag-source">Source:</dt>
-    <dd class="tag-source"><ul class="dummy"><li>
-<<<<<<< HEAD
-        <a href="DrawerBase.js.html">DrawerBase.js</a>, <a href="DrawerBase.js.html#line1287">line 1287</a>
-=======
-        <a href="DrawerBase.js.html">DrawerBase.js</a>, <a href="DrawerBase.js.html#line1135">line 1135</a>
->>>>>>> 34e575e9
-    </li></ul></dd>
-    
-
-    
-
-    
-
-    
-
-    
-
-    
-
-    
-
-    
-
-    
-
-    
-
-    
-
-    
-
-    
-
-    
-
-    
-
-    
-</dl>
-
-
-
-
-
-<div class="description usertext">
-    <p>Get the ring connections between a ring and a set of rings.</p>
-</div>
-
-
-
-
-
-
-
-
-
-
-
-    <h5>Parameters:</h5>
-    
-
-<table class="params">
-    <thead>
-    <tr>
-        
-        <th>Name</th>
-        
-
-        <th>Type</th>
-
-        
-
-        
-
-        <th class="last">Description</th>
-    </tr>
-    </thead>
-
-    <tbody>
-    
-
-        <tr>
-            
-                <td class="name"><code>ringId</code></td>
-            
-
-            <td class="type">
-            
-                
-<span class="param-type">Number</span>
-
-
-            
-            </td>
-
-            
-
-            
-
-            <td class="description last"><p>A ring id.</p></td>
-        </tr>
-
-    
-
-        <tr>
-            
-                <td class="name"><code>ringIds</code></td>
-            
-
-            <td class="type">
-            
-                
-<span class="param-type">Array.&lt;Number></span>
-
-
-            
-            </td>
-
-            
-
-            
-
-            <td class="description last"><p>An array of ring ids.</p></td>
-        </tr>
-
-    
-    </tbody>
-</table>
-
-
-
-
-
-
-
-
-
-
-
-
-
-
-
-
-<h5>Returns:</h5>
-
-        
-<div class="param-desc">
-    <p>An array of ring connection ids.</p>
-</div>
-
-
-
-<dl class="param-type">
-    <dt>
-        Type
-    </dt>
-    <dd>
-        
-<span class="param-type">Array.&lt;Number></span>
-
-
-    </dd>
-</dl>
-
-    
-
-
-
-        
-            
-
-    
-
-    <h4 class="name" id="getRingCount"><span class="type-signature"></span>getRingCount<span class="signature">()</span><span class="type-signature"> &rarr; {Number}</span></h4>
-
-    
-
-
-
-
-<dl class="details">
-
-    
-    <dt class="tag-source">Source:</dt>
-    <dd class="tag-source"><ul class="dummy"><li>
-        <a href="DrawerBase.js.html">DrawerBase.js</a>, <a href="DrawerBase.js.html#line463">line 463</a>
-    </li></ul></dd>
-    
-
-    
-
-    
-
-    
-
-    
-
-    
-
-    
-
-    
-
-    
-
-    
-
-    
-
-    
-
-    
-
-    
-
-    
-
-    
-</dl>
-
-
-
-
-
-<div class="description usertext">
-    <p>Returns the ring count of the current molecule.</p>
-</div>
-
-
-
-
-
-
-
-
-
-
-
-
-
-
-
-
-
-
-
-
-
-
-
-
-
-<h5>Returns:</h5>
-
-        
-<div class="param-desc">
-    <p>The ring count.</p>
-</div>
-
-
-
-<dl class="param-type">
-    <dt>
-        Type
-    </dt>
-    <dd>
-        
-<span class="param-type">Number</span>
-
-
-    </dd>
-</dl>
-
-    
-
-
-
-        
-            
-
-    
-
-    <h4 class="name" id="getSpiros"><span class="type-signature"></span>getSpiros<span class="signature">()</span><span class="type-signature"> &rarr; {Array.&lt;<a href="Ring.html">Ring</a>>}</span></h4>
-
-    
-
-
-
-
-<dl class="details">
-
-    
-    <dt class="tag-source">Source:</dt>
-    <dd class="tag-source"><ul class="dummy"><li>
-        <a href="DrawerBase.js.html">DrawerBase.js</a>, <a href="DrawerBase.js.html#line353">line 353</a>
-    </li></ul></dd>
-    
-
-    
-
-    
-
-    
-
-    
-
-    
-
-    
-
-    
-
-    
-
-    
-
-    
-
-    
-
-    
-
-    
-
-    
-
-    
-</dl>
-
-
-
-
-
-<div class="description usertext">
-    <p>Returns an array containing all spiros associated with this molecule.</p>
-</div>
-
-
-
-
-
-
-
-
-
-
-
-
-
-
-
-
-
-
-
-
-
-
-
-
-
-<h5>Returns:</h5>
-
-        
-<div class="param-desc">
-    <p>An array containing all spiros associated with this molecule.</p>
-</div>
-
-
-
-<dl class="param-type">
-    <dt>
-        Type
-    </dt>
-    <dd>
-        
-<span class="param-type">Array.&lt;<a href="Ring.html">Ring</a>></span>
-
-
-    </dd>
-</dl>
-
-    
-
-
-
-        
-            
-
-    
-
-    <h4 class="name" id="getSubringCenter"><span class="type-signature"></span>getSubringCenter<span class="signature">(ring, vertex)</span><span class="type-signature"> &rarr; {<a href="Vector2.html">Vector2</a>}</span></h4>
-
-    
-
-
-
-
-<dl class="details">
-
-    
-    <dt class="tag-source">Source:</dt>
-    <dd class="tag-source"><ul class="dummy"><li>
-<<<<<<< HEAD
-        <a href="DrawerBase.js.html">DrawerBase.js</a>, <a href="DrawerBase.js.html#line1446">line 1446</a>
-=======
-        <a href="DrawerBase.js.html">DrawerBase.js</a>, <a href="DrawerBase.js.html#line1294">line 1294</a>
->>>>>>> 34e575e9
-    </li></ul></dd>
-    
-
-    
-
-    
-
-    
-
-    
-
-    
-
-    
-
-    
-
-    
-
-    
-
-    
-
-    
-
-    
-
-    
-
-    
-
-    
-</dl>
-
-
-
-
-
-<div class="description usertext">
-    <p>Gets the center of a ring contained within a bridged ring and containing a given vertex.</p>
-</div>
-
-
-
-
-
-
-
-
-
-
-
-    <h5>Parameters:</h5>
-    
-
-<table class="params">
-    <thead>
-    <tr>
-        
-        <th>Name</th>
-        
-
-        <th>Type</th>
-
-        
-
-        
-
-        <th class="last">Description</th>
-    </tr>
-    </thead>
-
-    <tbody>
-    
-
-        <tr>
-            
-                <td class="name"><code>ring</code></td>
-            
-
-            <td class="type">
-            
-                
-<span class="param-type"><a href="Ring.html">Ring</a></span>
-
-
-            
-            </td>
-
-            
-
-            
-
-            <td class="description last"><p>A bridged ring.</p></td>
-        </tr>
-
-    
-
-        <tr>
-            
-                <td class="name"><code>vertex</code></td>
-            
-
-            <td class="type">
-            
-                
-<span class="param-type"><a href="Vertex.html">Vertex</a></span>
-
-
-            
-            </td>
-
-            
-
-            
-
-            <td class="description last"><p>A vertex.</p></td>
-        </tr>
-
-    
-    </tbody>
-</table>
-
-
-
-
-
-
-
-
-
-
-
-
-
-
-
-
-<h5>Returns:</h5>
-
-        
-<div class="param-desc">
-    <p>The center of the subring that containing the vertex.</p>
-</div>
-
-
-
-<dl class="param-type">
-    <dt>
-        Type
-    </dt>
-    <dd>
-        
-<span class="param-type"><a href="Vector2.html">Vector2</a></span>
-
-
-    </dd>
-</dl>
-
-    
-
-
-
-        
-            
-
-    
-
-    <h4 class="name" id="getSubtreeOverlapScore"><span class="type-signature"></span>getSubtreeOverlapScore<span class="signature">(vertexId, parentVertexId, vertexOverlapScores)</span><span class="type-signature"> &rarr; {Object}</span></h4>
-
-    
-
-
-
-
-<dl class="details">
-
-    
-    <dt class="tag-source">Source:</dt>
-    <dd class="tag-source"><ul class="dummy"><li>
-<<<<<<< HEAD
-        <a href="DrawerBase.js.html">DrawerBase.js</a>, <a href="DrawerBase.js.html#line2012">line 2012</a>
-=======
-        <a href="DrawerBase.js.html">DrawerBase.js</a>, <a href="DrawerBase.js.html#line1861">line 1861</a>
->>>>>>> 34e575e9
-    </li></ul></dd>
-    
-
-    
-
-    
-
-    
-
-    
-
-    
-
-    
-
-    
-
-    
-
-    
-
-    
-
-    
-
-    
-
-    
-
-    
-
-    
-</dl>
-
-
-
-
-
-<div class="description usertext">
-    <p>Gets the overlap score of a subtree.</p>
-</div>
-
-
-
-
-
-
-
-
-
-
-
-    <h5>Parameters:</h5>
-    
-
-<table class="params">
-    <thead>
-    <tr>
-        
-        <th>Name</th>
-        
-
-        <th>Type</th>
-
-        
-
-        
-
-        <th class="last">Description</th>
-    </tr>
-    </thead>
-
-    <tbody>
-    
-
-        <tr>
-            
-                <td class="name"><code>vertexId</code></td>
-            
-
-            <td class="type">
-            
-                
-<span class="param-type">Number</span>
-
-
-            
-            </td>
-
-            
-
-            
-
-            <td class="description last"><p>A vertex id (the root of the sub-tree).</p></td>
-        </tr>
-
-    
-
-        <tr>
-            
-                <td class="name"><code>parentVertexId</code></td>
-            
-
-            <td class="type">
-            
-                
-<span class="param-type">Number</span>
-
-
-            
-            </td>
-
-            
-
-            
-
-            <td class="description last"><p>A vertex id in the previous direction of the subtree.</p></td>
-        </tr>
-
-    
-
-        <tr>
-            
-                <td class="name"><code>vertexOverlapScores</code></td>
-            
-
-            <td class="type">
-            
-                
-<span class="param-type">Array.&lt;Number></span>
-
-
-            
-            </td>
-
-            
-
-            
-
-            <td class="description last"><p>An array containing the vertex overlap scores indexed by vertex id.</p></td>
-        </tr>
-
-    
-    </tbody>
-</table>
-
-
-
-
-
-
-
-
-
-
-
-
-
-
-
-
-<h5>Returns:</h5>
-
-        
-<div class="param-desc">
-    <p>An object containing the total overlap score and the center of mass of the subtree weighted by overlap score { value: 0.2, center: new Vector2() }.</p>
-</div>
-
-
-
-<dl class="param-type">
-    <dt>
-        Type
-    </dt>
-    <dd>
-        
-<span class="param-type">Object</span>
-
-
-    </dd>
-</dl>
-
-    
-
-
-
-        
-            
-
-    
-
-    <h4 class="name" id="getTotalOverlapScore"><span class="type-signature"></span>getTotalOverlapScore<span class="signature">()</span><span class="type-signature"> &rarr; {Number}</span></h4>
-
-    
-
-
-
-
-<dl class="details">
-
-    
-    <dt class="tag-source">Source:</dt>
-    <dd class="tag-source"><ul class="dummy"><li>
-        <a href="DrawerBase.js.html">DrawerBase.js</a>, <a href="DrawerBase.js.html#line454">line 454</a>
-    </li></ul></dd>
-    
-
-    
-
-    
-
-    
-
-    
-
-    
-
-    
-
-    
-
-    
-
-    
-
-    
-
-    
-
-    
-
-    
-
-    
-
-    
-</dl>
-
-
-
-
-
-<div class="description usertext">
-    <p>Returns the total overlap score of the current molecule.</p>
-</div>
-
-
-
-
-
-
-
-
-
-
-
-
-
-
-
-
-
-
-
-
-
-
-
-
-
-<h5>Returns:</h5>
-
-        
-<div class="param-desc">
-    <p>The overlap score.</p>
-</div>
-
-
-
-<dl class="param-type">
-    <dt>
-        Type
-    </dt>
-    <dd>
-        
-<span class="param-type">Number</span>
-
-
-    </dd>
-</dl>
-
-    
-
-
-
-        
-            
-
-    
-
-    <h4 class="name" id="getVerticesAt"><span class="type-signature"></span>getVerticesAt<span class="signature">(position, radius, excludeVertexId)</span><span class="type-signature"> &rarr; {Array.&lt;Number>}</span></h4>
-
-    
-
-
-
-
-<dl class="details">
-
-    
-    <dt class="tag-source">Source:</dt>
-    <dd class="tag-source"><ul class="dummy"><li>
-<<<<<<< HEAD
-        <a href="DrawerBase.js.html">DrawerBase.js</a>, <a href="DrawerBase.js.html#line1121">line 1121</a>
-=======
-        <a href="DrawerBase.js.html">DrawerBase.js</a>, <a href="DrawerBase.js.html#line969">line 969</a>
->>>>>>> 34e575e9
-    </li></ul></dd>
-    
-
-    
-
-    
-
-    
-
-    
-
-    
-
-    
-
-    
-
-    
-
-    
-
-    
-
-    
-
-    
-
-    
-
-    
-
-    
-</dl>
-
-
-
-
-
-<div class="description usertext">
-    <p>Returns an array of vertices positioned at a specified location.</p>
-</div>
-
-
-
-
-
-
-
-
-
-
-
-    <h5>Parameters:</h5>
-    
-
-<table class="params">
-    <thead>
-    <tr>
-        
-        <th>Name</th>
-        
-
-        <th>Type</th>
-
-        
-
-        
-
-        <th class="last">Description</th>
-    </tr>
-    </thead>
-
-    <tbody>
-    
-
-        <tr>
-            
-                <td class="name"><code>position</code></td>
-            
-
-            <td class="type">
-            
-                
-<span class="param-type"><a href="Vector2.html">Vector2</a></span>
-
-
-            
-            </td>
-
-            
-
-            
-
-            <td class="description last"><p>The position to search for vertices.</p></td>
-        </tr>
-
-    
-
-        <tr>
-            
-                <td class="name"><code>radius</code></td>
-            
-
-            <td class="type">
-            
-                
-<span class="param-type">Number</span>
-
-
-            
-            </td>
-
-            
-
-            
-
-            <td class="description last"><p>The radius within to search.</p></td>
-        </tr>
-
-    
-
-        <tr>
-            
-                <td class="name"><code>excludeVertexId</code></td>
-            
-
-            <td class="type">
-            
-                
-<span class="param-type">Number</span>
-
-
-            
-            </td>
-
-            
-
-            
-
-            <td class="description last"><p>A vertex id to be excluded from the search results.</p></td>
-        </tr>
-
-    
-    </tbody>
-</table>
-
-
-
-
-
-
-
-
-
-
-
-
-
-
-
-
-<h5>Returns:</h5>
-
-        
-<div class="param-desc">
-    <p>An array containing vertex ids in a given location.</p>
-</div>
-
-
-
-<dl class="param-type">
-    <dt>
-        Type
-    </dt>
-    <dd>
-        
-<span class="param-type">Array.&lt;Number></span>
-
-
-    </dd>
-</dl>
-
-    
-
-
-
-        
-            
-
-    
-
-    <h4 class="name" id="hasBridgedRing"><span class="type-signature"></span>hasBridgedRing<span class="signature">()</span><span class="type-signature"> &rarr; {Boolean}</span></h4>
-
-    
-
-
-
-
-<dl class="details">
-
-    
-    <dt class="tag-source">Source:</dt>
-    <dd class="tag-source"><ul class="dummy"><li>
-        <a href="DrawerBase.js.html">DrawerBase.js</a>, <a href="DrawerBase.js.html#line472">line 472</a>
-    </li></ul></dd>
-    
-
-    
-
-    
-
-    
-
-    
-
-    
-
-    
-
-    
-
-    
-
-    
-
-    
-
-    
-
-    
-
-    
-
-    
-
-    
-</dl>
-
-
-
-
-
-<div class="description usertext">
-    <p>Checks whether or not the current molecule  a bridged ring.</p>
-</div>
-
-
-
-
-
-
-
-
-
-
-
-
-
-
-
-
-
-
-
-
-
-
-
-
-
-<h5>Returns:</h5>
-
-        
-<div class="param-desc">
-    <p>A boolean indicating whether or not the current molecule  a bridged ring.</p>
-</div>
-
-
-
-<dl class="param-type">
-    <dt>
-        Type
-    </dt>
-    <dd>
-        
-<span class="param-type">Boolean</span>
-
-
-    </dd>
-</dl>
-
-    
-
-
-
-        
-            
-
-    
-
-    <h4 class="name" id="initPseudoElements"><span class="type-signature"></span>initPseudoElements<span class="signature">()</span><span class="type-signature"></span></h4>
-
-    
-
-
-
-
-<dl class="details">
-
-    
-    <dt class="tag-source">Source:</dt>
-    <dd class="tag-source"><ul class="dummy"><li>
-<<<<<<< HEAD
-        <a href="DrawerBase.js.html">DrawerBase.js</a>, <a href="DrawerBase.js.html#line3043">line 3043</a>
-=======
-        <a href="DrawerBase.js.html">DrawerBase.js</a>, <a href="DrawerBase.js.html#line2892">line 2892</a>
->>>>>>> 34e575e9
-    </li></ul></dd>
-    
-
-    
-
-    
-
-    
-
-    
-
-    
-
-    
-
-    
-
-    
-
-    
-
-    
-
-    
-
-    
-
-    
-
-    
-
-    
-</dl>
-
-
-
-
-
-<div class="description usertext">
-    <p>Creates pseudo-elements (such as Et, Me, Ac, Bz, ...) at the position of the carbon sets
-the involved atoms not to be displayed.</p>
-</div>
-
-
-
-
-
-
-
-
-
-
-
-
-
-
-
-
-
-
-
-
-
-
-
-
-
-
-
-
-        
-            
-
-    
-
-    <h4 class="name" id="initRings"><span class="type-signature"></span>initRings<span class="signature">()</span><span class="type-signature"></span></h4>
-
-    
-
-
-
-
-<dl class="details">
-
-    
-    <dt class="tag-source">Source:</dt>
-    <dd class="tag-source"><ul class="dummy"><li>
-<<<<<<< HEAD
-        <a href="DrawerBase.js.html">DrawerBase.js</a>, <a href="DrawerBase.js.html#line729">line 729</a>
-=======
-        <a href="DrawerBase.js.html">DrawerBase.js</a>, <a href="DrawerBase.js.html#line577">line 577</a>
->>>>>>> 34e575e9
-    </li></ul></dd>
-    
-
-    
-
-    
-
-    
-
-    
-
-    
-
-    
-
-    
-
-    
-
-    
-
-    
-
-    
-
-    
-
-    
-
-    
-
-    
-</dl>
-
-
-
-
-
-<div class="description usertext">
-    <p>Initializes rings and ringbonds for the current molecule.</p>
-</div>
-
-
-
-
-
-
-
-
-
-
-
-
-
-
-
-
-
-
-
-
-
-
-
-
-
-
-
-
-        
-            
-
-    
-
-    <h4 class="name" id="isEdgeInRing"><span class="type-signature"></span>isEdgeInRing<span class="signature">(edge)</span><span class="type-signature"> &rarr; {Boolean}</span></h4>
-
-    
-
-
-
-
-<dl class="details">
-
-    
-    <dt class="tag-source">Source:</dt>
-    <dd class="tag-source"><ul class="dummy"><li>
-<<<<<<< HEAD
-        <a href="DrawerBase.js.html">DrawerBase.js</a>, <a href="DrawerBase.js.html#line2712">line 2712</a>
-=======
-        <a href="DrawerBase.js.html">DrawerBase.js</a>, <a href="DrawerBase.js.html#line2561">line 2561</a>
->>>>>>> 34e575e9
-    </li></ul></dd>
-    
-
-    
-
-    
-
-    
-
-    
-
-    
-
-    
-
-    
-
-    
-
-    
-
-    
-
-    
-
-    
-
-    
-
-    
-
-    
-</dl>
-
-
-
-
-
-<div class="description usertext">
-    <p>Check whether or not an edge is part of a ring.</p>
-</div>
-
-
-
-
-
-
-
-
-
-
-
-    <h5>Parameters:</h5>
-    
-
-<table class="params">
-    <thead>
-    <tr>
-        
-        <th>Name</th>
-        
-
-        <th>Type</th>
-
-        
-
-        
-
-        <th class="last">Description</th>
-    </tr>
-    </thead>
-
-    <tbody>
-    
-
-        <tr>
-            
-                <td class="name"><code>edge</code></td>
-            
-
-            <td class="type">
-            
-                
-<span class="param-type"><a href="Edge.html">Edge</a></span>
-
-
-            
-            </td>
-
-            
-
-            
-
-            <td class="description last"><p>An edge.</p></td>
-        </tr>
-
-    
-    </tbody>
-</table>
-
-
-
-
-
-
-
-
-
-
-
-
-
-
-
-
-<h5>Returns:</h5>
-
-        
-<div class="param-desc">
-    <p>A boolean indicating whether or not the edge is part of a ring.</p>
-</div>
-
-
-
-<dl class="param-type">
-    <dt>
-        Type
-    </dt>
-    <dd>
-        
-<span class="param-type">Boolean</span>
-
-
-    </dd>
-</dl>
-
-    
-
-
-
-        
-            
-
-    
-
-    <h4 class="name" id="isEdgeRotatable"><span class="type-signature"></span>isEdgeRotatable<span class="signature">(edge)</span><span class="type-signature"> &rarr; {Boolean}</span></h4>
-
-    
-
-
-
-
-<dl class="details">
-
-    
-    <dt class="tag-source">Source:</dt>
-    <dd class="tag-source"><ul class="dummy"><li>
-<<<<<<< HEAD
-        <a href="DrawerBase.js.html">DrawerBase.js</a>, <a href="DrawerBase.js.html#line2725">line 2725</a>
-=======
-        <a href="DrawerBase.js.html">DrawerBase.js</a>, <a href="DrawerBase.js.html#line2574">line 2574</a>
->>>>>>> 34e575e9
-    </li></ul></dd>
-    
-
-    
-
-    
-
-    
-
-    
-
-    
-
-    
-
-    
-
-    
-
-    
-
-    
-
-    
-
-    
-
-    
-
-    
-
-    
-</dl>
-
-
-
-
-
-<div class="description usertext">
-    <p>Check whether or not an edge is rotatable.</p>
-</div>
-
-
-
-
-
-
-
-
-
-
-
-    <h5>Parameters:</h5>
-    
-
-<table class="params">
-    <thead>
-    <tr>
-        
-        <th>Name</th>
-        
-
-        <th>Type</th>
-
-        
-
-        
-
-        <th class="last">Description</th>
-    </tr>
-    </thead>
-
-    <tbody>
-    
-
-        <tr>
-            
-                <td class="name"><code>edge</code></td>
-            
-
-            <td class="type">
-            
-                
-<span class="param-type"><a href="Edge.html">Edge</a></span>
-
-
-            
-            </td>
-
-            
-
-            
-
-            <td class="description last"><p>An edge.</p></td>
-        </tr>
-
-    
-    </tbody>
-</table>
-
-
-
-
-
-
-
-
-
-
-
-
-
-
-
-
-<h5>Returns:</h5>
-
-        
-<div class="param-desc">
-    <p>A boolean indicating whether or not the edge is rotatable.</p>
-</div>
-
-
-
-<dl class="param-type">
-    <dt>
-        Type
-    </dt>
-    <dd>
-        
-<span class="param-type">Boolean</span>
-
-
-    </dd>
-</dl>
-
-    
-
-
-
-        
-            
-
-    
-
-    <h4 class="name" id="isPartOfBridgedRing"><span class="type-signature"></span>isPartOfBridgedRing<span class="signature">(ringId)</span><span class="type-signature"> &rarr; {Boolean}</span></h4>
-
-    
-
-
-
-
-<dl class="details">
-
-    
-    <dt class="tag-source">Source:</dt>
-    <dd class="tag-source"><ul class="dummy"><li>
-<<<<<<< HEAD
-        <a href="DrawerBase.js.html">DrawerBase.js</a>, <a href="DrawerBase.js.html#line913">line 913</a>
-=======
-        <a href="DrawerBase.js.html">DrawerBase.js</a>, <a href="DrawerBase.js.html#line761">line 761</a>
->>>>>>> 34e575e9
-    </li></ul></dd>
-    
-
-    
-
-    
-
-    
-
-    
-
-    
-
-    
-
-    
-
-    
-
-    
-
-    
-
-    
-
-    
-
-    
-
-    
-
-    
-</dl>
-
-
-
-
-
-<div class="description usertext">
-    <p>Checks whether or not a ring is part of a bridged ring.</p>
-</div>
-
-
-
-
-
-
-
-
-
-
-
-    <h5>Parameters:</h5>
-    
-
-<table class="params">
-    <thead>
-    <tr>
-        
-        <th>Name</th>
-        
-
-        <th>Type</th>
-
-        
-
-        
-
-        <th class="last">Description</th>
-    </tr>
-    </thead>
-
-    <tbody>
-    
-
-        <tr>
-            
-                <td class="name"><code>ringId</code></td>
-            
-
-            <td class="type">
-            
-                
-<span class="param-type">Number</span>
-
-
-            
-            </td>
-
-            
-
-            
-
-            <td class="description last"><p>A ring id.</p></td>
-        </tr>
-
-    
-    </tbody>
-</table>
-
-
-
-
-
-
-
-
-
-
-
-
-
-
-
-
-<h5>Returns:</h5>
-
-        
-<div class="param-desc">
-    <p>A boolean indicating whether or not the supplied ring (by id) is part of a bridged ring system.</p>
-</div>
-
-
-
-<dl class="param-type">
-    <dt>
-        Type
-    </dt>
-    <dd>
-        
-<span class="param-type">Boolean</span>
-
-
-    </dd>
-</dl>
-
-    
-
-
-
-        
-            
-
-    
-
-    <h4 class="name" id="isPointInRing"><span class="type-signature"></span>isPointInRing<span class="signature">(vec)</span><span class="type-signature"> &rarr; {Boolean}</span></h4>
-
-    
-
-
-
-
-<dl class="details">
-
-    
-    <dt class="tag-source">Source:</dt>
-    <dd class="tag-source"><ul class="dummy"><li>
-<<<<<<< HEAD
-        <a href="DrawerBase.js.html">DrawerBase.js</a>, <a href="DrawerBase.js.html#line2687">line 2687</a>
-=======
-        <a href="DrawerBase.js.html">DrawerBase.js</a>, <a href="DrawerBase.js.html#line2536">line 2536</a>
->>>>>>> 34e575e9
-    </li></ul></dd>
-    
-
-    
-
-    
-
-    
-
-    
-
-    
-
-    
-
-    
-
-    
-
-    
-
-    
-
-    
-
-    
-
-    
-
-    
-
-    
-</dl>
-
-
-
-
-
-<div class="description usertext">
-    <p>Check if a vector is inside any ring.</p>
-</div>
-
-
-
-
-
-
-
-
-
-
-
-    <h5>Parameters:</h5>
-    
-
-<table class="params">
-    <thead>
-    <tr>
-        
-        <th>Name</th>
-        
-
-        <th>Type</th>
-
-        
-
-        
-
-        <th class="last">Description</th>
-    </tr>
-    </thead>
-
-    <tbody>
-    
-
-        <tr>
-            
-                <td class="name"><code>vec</code></td>
-            
-
-            <td class="type">
-            
-                
-<span class="param-type"><a href="Vector2.html">Vector2</a></span>
-
-
-            
-            </td>
-
-            
-
-            
-
-            <td class="description last"><p>A vector.</p></td>
-        </tr>
-
-    
-    </tbody>
-</table>
-
-
-
-
-
-
-
-
-
-
-
-
-
-
-
-
-<h5>Returns:</h5>
-
-        
-<div class="param-desc">
-    <p>A boolean indicating whether or not the point (vector) is inside any of the rings associated with the current molecule.</p>
-</div>
-
-
-
-<dl class="param-type">
-    <dt>
-        Type
-    </dt>
-    <dd>
-        
-<span class="param-type">Boolean</span>
-
-
-    </dd>
-</dl>
-
-    
-
-
-
-        
-            
-
-    
-
-    <h4 class="name" id="isRingAromatic"><span class="type-signature"></span>isRingAromatic<span class="signature">(ring)</span><span class="type-signature"> &rarr; {Boolean}</span></h4>
-
-    
-
-
-
-
-<dl class="details">
-
-    
-    <dt class="tag-source">Source:</dt>
-    <dd class="tag-source"><ul class="dummy"><li>
-<<<<<<< HEAD
-        <a href="DrawerBase.js.html">DrawerBase.js</a>, <a href="DrawerBase.js.html#line2759">line 2759</a>
-=======
-        <a href="DrawerBase.js.html">DrawerBase.js</a>, <a href="DrawerBase.js.html#line2608">line 2608</a>
->>>>>>> 34e575e9
-    </li></ul></dd>
-    
-
-    
-
-    
-
-    
-
-    
-
-    
-
-    
-
-    
-
-    
-
-    
-
-    
-
-    
-
-    
-
-    
-
-    
-
-    
-</dl>
-
-
-
-
-
-<div class="description usertext">
-    <p>Check whether or not a ring is an implicitly defined aromatic ring (lower case smiles).</p>
-</div>
-
-
-
-
-
-
-
-
-
-
-
-    <h5>Parameters:</h5>
-    
-
-<table class="params">
-    <thead>
-    <tr>
-        
-        <th>Name</th>
-        
-
-        <th>Type</th>
-
-        
-
-        
-
-        <th class="last">Description</th>
-    </tr>
-    </thead>
-
-    <tbody>
-    
-
-        <tr>
-            
-                <td class="name"><code>ring</code></td>
-            
-
-            <td class="type">
-            
-                
-<span class="param-type"><a href="Ring.html">Ring</a></span>
-
-
-            
-            </td>
-
-            
-
-            
-
-            <td class="description last"><p>A ring.</p></td>
-        </tr>
-
-    
-    </tbody>
-</table>
-
-
-
-
-
-
-
-
-
-
-
-
-
-
-
-
-<h5>Returns:</h5>
-
-        
-<div class="param-desc">
-    <p>A boolean indicating whether or not a ring is implicitly defined as aromatic.</p>
-</div>
-
-
-
-<dl class="param-type">
-    <dt>
-        Type
-    </dt>
-    <dd>
-        
-<span class="param-type">Boolean</span>
-
-
-    </dd>
-</dl>
-
-    
-
-
-
-        
-            
-
-    
-
-    <h4 class="name" id="position"><span class="type-signature"></span>position<span class="signature">()</span><span class="type-signature"></span></h4>
-
-    
-
-
-
-
-<dl class="details">
-
-    
-    <dt class="tag-source">Source:</dt>
-    <dd class="tag-source"><ul class="dummy"><li>
-<<<<<<< HEAD
-        <a href="DrawerBase.js.html">DrawerBase.js</a>, <a href="DrawerBase.js.html#line1725">line 1725</a>
-=======
-        <a href="DrawerBase.js.html">DrawerBase.js</a>, <a href="DrawerBase.js.html#line1574">line 1574</a>
->>>>>>> 34e575e9
-    </li></ul></dd>
-    
-
-    
-
-    
-
-    
-
-    
-
-    
-
-    
-
-    
-
-    
-
-    
-
-    
-
-    
-
-    
-
-    
-
-    
-
-    
-</dl>
-
-
-
-
-
-<div class="description usertext">
-    <p>Position the vertices according to their bonds and properties.</p>
-</div>
-
-
-
-
-
-
-
-
-
-
-
-
-
-
-
-
-
-
-
-
-
-
-
-
-
-
-
-
-        
-            
-
-    
-
-    <h4 class="name" id="printRingInfo"><span class="type-signature"></span>printRingInfo<span class="signature">()</span><span class="type-signature"> &rarr; {String}</span></h4>
-
-    
-
-
-
-
-<dl class="details">
-
-    
-    <dt class="tag-source">Source:</dt>
-    <dd class="tag-source"><ul class="dummy"><li>
-        <a href="DrawerBase.js.html">DrawerBase.js</a>, <a href="DrawerBase.js.html#line370">line 370</a>
-    </li></ul></dd>
-    
-
-    
-
-    
-
-    
-
-    
-
-    
-
-    
-
-    
-
-    
-
-    
-
-    
-
-    
-
-    
-
-    
-
-    
-
-    
-</dl>
-
-
-
-
-
-<div class="description usertext">
-    <p>Returns a string containing a semicolon and new-line separated list of ring properties: Id; Members Count; Neighbours Count; IsSpiro; IsFused; IsBridged; Ring Count (subrings of bridged rings)</p>
-</div>
-
-
-
-
-
-
-
-
-
-
-
-
-
-
-
-
-
-
-
-
-
-
-
-
-
-<h5>Returns:</h5>
-
-        
-<div class="param-desc">
-    <p>A string as described in the method description.</p>
-</div>
-
-
-
-<dl class="param-type">
-    <dt>
-        Type
-    </dt>
-    <dd>
-        
-<span class="param-type">String</span>
-
-
-    </dd>
-</dl>
-
-    
-
-
-
-        
-            
-
-    
-
-    <h4 class="name" id="removeRing"><span class="type-signature"></span>removeRing<span class="signature">(ringId)</span><span class="type-signature"></span></h4>
-
-    
-
-
-
-
-<dl class="details">
-
-    
-    <dt class="tag-source">Source:</dt>
-    <dd class="tag-source"><ul class="dummy"><li>
-<<<<<<< HEAD
-        <a href="DrawerBase.js.html">DrawerBase.js</a>, <a href="DrawerBase.js.html#line1187">line 1187</a>
-=======
-        <a href="DrawerBase.js.html">DrawerBase.js</a>, <a href="DrawerBase.js.html#line1035">line 1035</a>
->>>>>>> 34e575e9
-    </li></ul></dd>
-    
-
-    
-
-    
-
-    
-
-    
-
-    
-
-    
-
-    
-
-    
-
-    
-
-    
-
-    
-
-    
-
-    
-
-    
-
-    
-</dl>
-
-
-
-
-
-<div class="description usertext">
-    <p>Removes a ring from the array of rings associated with the current molecule.</p>
-</div>
-
-
-
-
-
-
-
-
-
-
-
-    <h5>Parameters:</h5>
-    
-
-<table class="params">
-    <thead>
-    <tr>
-        
-        <th>Name</th>
-        
-
-        <th>Type</th>
-
-        
-
-        
-
-        <th class="last">Description</th>
-    </tr>
-    </thead>
-
-    <tbody>
-    
-
-        <tr>
-            
-                <td class="name"><code>ringId</code></td>
-            
-
-            <td class="type">
-            
-                
-<span class="param-type">Number</span>
-
-
-            
-            </td>
-
-            
-
-            
-
-            <td class="description last"><p>A ring id.</p></td>
-        </tr>
-
-    
-    </tbody>
-</table>
-
-
-
-
-
-
-
-
-
-
-
-
-
-
-
-
-
-
-
-        
-            
-
-    
-
-    <h4 class="name" id="removeRingConnection"><span class="type-signature"></span>removeRingConnection<span class="signature">(ringConnectionId)</span><span class="type-signature"></span></h4>
-
-    
-
-
-
-
-<dl class="details">
-
-    
-    <dt class="tag-source">Source:</dt>
-    <dd class="tag-source"><ul class="dummy"><li>
-<<<<<<< HEAD
-        <a href="DrawerBase.js.html">DrawerBase.js</a>, <a href="DrawerBase.js.html#line1238">line 1238</a>
-=======
-        <a href="DrawerBase.js.html">DrawerBase.js</a>, <a href="DrawerBase.js.html#line1086">line 1086</a>
->>>>>>> 34e575e9
-    </li></ul></dd>
-    
-
-    
-
-    
-
-    
-
-    
-
-    
-
-    
-
-    
-
-    
-
-    
-
-    
-
-    
-
-    
-
-    
-
-    
-
-    
-</dl>
-
-
-
-
-
-<div class="description usertext">
-    <p>Removes a ring connection from the array of rings connections associated with the current molecule.</p>
-</div>
-
-
-
-
-
-
-
-
-
-
-
-    <h5>Parameters:</h5>
-    
-
-<table class="params">
-    <thead>
-    <tr>
-        
-        <th>Name</th>
-        
-
-        <th>Type</th>
-
-        
-
-        
-
-        <th class="last">Description</th>
-    </tr>
-    </thead>
-
-    <tbody>
-    
-
-        <tr>
-            
-                <td class="name"><code>ringConnectionId</code></td>
-            
-
-            <td class="type">
-            
-                
-<span class="param-type">Number</span>
-
-
-            
-            </td>
-
-            
-
-            
-
-            <td class="description last"><p>A ring connection id.</p></td>
-        </tr>
-
-    
-    </tbody>
-</table>
-
-
-
-
-
-
-
-
-
-
-
-
-
-
-
-
-
-
-
-        
-            
-
-    
-
-    <h4 class="name" id="removeRingConnectionsBetween"><span class="type-signature"></span>removeRingConnectionsBetween<span class="signature">(vertexIdA, vertexIdB)</span><span class="type-signature"></span></h4>
-
-    
-
-
-
-
-<dl class="details">
-
-    
-    <dt class="tag-source">Source:</dt>
-    <dd class="tag-source"><ul class="dummy"><li>
-<<<<<<< HEAD
-        <a href="DrawerBase.js.html">DrawerBase.js</a>, <a href="DrawerBase.js.html#line1250">line 1250</a>
-=======
-        <a href="DrawerBase.js.html">DrawerBase.js</a>, <a href="DrawerBase.js.html#line1098">line 1098</a>
->>>>>>> 34e575e9
-    </li></ul></dd>
-    
-
-    
-
-    
-
-    
-
-    
-
-    
-
-    
-
-    
-
-    
-
-    
-
-    
-
-    
-
-    
-
-    
-
-    
-
-    
-</dl>
-
-
-
-
-
-<div class="description usertext">
-    <p>Removes all ring connections between two vertices.</p>
-</div>
-
-
-
-
-
-
-
-
-
-
-
-    <h5>Parameters:</h5>
-    
-
-<table class="params">
-    <thead>
-    <tr>
-        
-        <th>Name</th>
-        
-
-        <th>Type</th>
-
-        
-
-        
-
-        <th class="last">Description</th>
-    </tr>
-    </thead>
-
-    <tbody>
-    
-
-        <tr>
-            
-                <td class="name"><code>vertexIdA</code></td>
-            
-
-            <td class="type">
-            
-                
-<span class="param-type">Number</span>
-
-
-            
-            </td>
-
-            
-
-            
-
-            <td class="description last"><p>A vertex id.</p></td>
-        </tr>
-
-    
-
-        <tr>
-            
-                <td class="name"><code>vertexIdB</code></td>
-            
-
-            <td class="type">
-            
-                
-<span class="param-type">Number</span>
-
-
-            
-            </td>
-
-            
-
-            
-
-            <td class="description last"><p>A vertex id.</p></td>
-        </tr>
-
-    
-    </tbody>
-</table>
-
-
-
-
-
-
-
-
-
-
-
-
-
-
-
-
-
-
-
-        
-            
-
-    
-
-    <h4 class="name" id="resolvePrimaryOverlaps"><span class="type-signature"></span>resolvePrimaryOverlaps<span class="signature">()</span><span class="type-signature"></span></h4>
-
-    
-
-
-
-
-<dl class="details">
-
-    
-    <dt class="tag-source">Source:</dt>
-    <dd class="tag-source"><ul class="dummy"><li>
-<<<<<<< HEAD
-        <a href="DrawerBase.js.html">DrawerBase.js</a>, <a href="DrawerBase.js.html#line2090">line 2090</a>
-=======
-        <a href="DrawerBase.js.html">DrawerBase.js</a>, <a href="DrawerBase.js.html#line1939">line 1939</a>
->>>>>>> 34e575e9
-    </li></ul></dd>
-    
-
-    
-
-    
-
-    
-
-    
-
-    
-
-    
-
-    
-
-    
-
-    
-
-    
-
-    
-
-    
-
-    
-
-    
-
-    
-</dl>
-
-
-
-
-
-<div class="description usertext">
-    <p>Resolve primary (exact) overlaps, such as two vertices that are connected to the same ring vertex.</p>
-</div>
-
-
-
-
-
-
-
-
-
-
-
-
-
-
-
-
-
-
-
-
-
-
-
-
-
-
-
-
-        
-            
-
-    
-
-    <h4 class="name" id="resolveSecondaryOverlaps"><span class="type-signature"></span>resolveSecondaryOverlaps<span class="signature">(scores)</span><span class="type-signature"></span></h4>
-
-    
-
-
-
-
-<dl class="details">
-
-    
-    <dt class="tag-source">Source:</dt>
-    <dd class="tag-source"><ul class="dummy"><li>
-<<<<<<< HEAD
-        <a href="DrawerBase.js.html">DrawerBase.js</a>, <a href="DrawerBase.js.html#line2190">line 2190</a>
-=======
-        <a href="DrawerBase.js.html">DrawerBase.js</a>, <a href="DrawerBase.js.html#line2039">line 2039</a>
->>>>>>> 34e575e9
-    </li></ul></dd>
-    
-
-    
-
-    
-
-    
-
-    
-
-    
-
-    
-
-    
-
-    
-
-    
-
-    
-
-    
-
-    
-
-    
-
-    
-
-    
-</dl>
-
-
-
-
-
-<div class="description usertext">
-    <p>Resolve secondary overlaps. Those overlaps are due to the structure turning back on itself.</p>
-</div>
-
-
-
-
-
-
-
-
-
-
-
-    <h5>Parameters:</h5>
-    
-
-<table class="params">
-    <thead>
-    <tr>
-        
-        <th>Name</th>
-        
-
-        <th>Type</th>
-
-        
-
-        
-
-        <th class="last">Description</th>
-    </tr>
-    </thead>
-
-    <tbody>
-    
-
-        <tr>
-            
-                <td class="name"><code>scores</code></td>
-            
-
-            <td class="type">
-            
-                
-<span class="param-type">Array.&lt;Object></span>
-
-
-            
-            </td>
-
-            
-
-            
-
-            <td class="description last"><p>An array of objects sorted descending by score.</p>
-                <h6>Properties</h6>
-                
-
-<table class="params">
-    <thead>
-    <tr>
-        
-        <th>Name</th>
-        
-
-        <th>Type</th>
-
-        
-
-        
-
-        <th class="last">Description</th>
-    </tr>
-    </thead>
-
-    <tbody>
-    
-
-        <tr>
-            
-                <td class="name"><code>id</code></td>
-            
-
-            <td class="type">
-            
-                
-<span class="param-type">Number</span>
-
-
-            
-            </td>
-
-            
-
-            
-
-            <td class="description last"><p>A vertex id.</p></td>
-        </tr>
-
-    
-
-        <tr>
-            
-                <td class="name"><code>score</code></td>
-            
-
-            <td class="type">
-            
-                
-<span class="param-type">Number</span>
-
-
-            
-            </td>
-
-            
-
-            
-
-            <td class="description last"><p>The overlap score associated with the vertex id.</p></td>
-        </tr>
-
-    
-    </tbody>
-</table>
-
-            </td>
-        </tr>
-
-    
-    </tbody>
-</table>
-
-
-
-
-
-
-
-
-
-
-
-
-
-
-
-
-
-
-
-        
-            
-
-    
-
-    <h4 class="name" id="restoreRingInformation"><span class="type-signature"></span>restoreRingInformation<span class="signature">()</span><span class="type-signature"></span></h4>
-
-    
-
-
-
-
-<dl class="details">
-
-    
-    <dt class="tag-source">Source:</dt>
-    <dd class="tag-source"><ul class="dummy"><li>
-<<<<<<< HEAD
-        <a href="DrawerBase.js.html">DrawerBase.js</a>, <a href="DrawerBase.js.html#line1778">line 1778</a>
-=======
-        <a href="DrawerBase.js.html">DrawerBase.js</a>, <a href="DrawerBase.js.html#line1627">line 1627</a>
->>>>>>> 34e575e9
-    </li></ul></dd>
-    
-
-    
-
-    
-
-    
-
-    
-
-    
-
-    
-
-    
-
-    
-
-    
-
-    
-
-    
-
-    
-
-    
-
-    
-
-    
-</dl>
-
-
-
-
-
-<div class="description usertext">
-    <p>Restores the most recently backed up information associated with rings.</p>
-</div>
-
-
-
-
-
-
-
-
-
-
-
-
-
-
-
-
-
-
-
-
-
-
-
-
-
-
-
-
-        
-            
-
-    
-
-    <h4 class="name" id="rotateDrawing"><span class="type-signature"></span>rotateDrawing<span class="signature">()</span><span class="type-signature"></span></h4>
-
-    
-
-
-
-
-<dl class="details">
-
-    
-    <dt class="tag-source">Source:</dt>
-    <dd class="tag-source"><ul class="dummy"><li>
-        <a href="DrawerBase.js.html">DrawerBase.js</a>, <a href="DrawerBase.js.html#line391">line 391</a>
-    </li></ul></dd>
-    
-
-    
-
-    
-
-    
-
-    
-
-    
-
-    
-
-    
-
-    
-
-    
-
-    
-
-    
-
-    
-
-    
-
-    
-
-    
-</dl>
-
-
-
-
-
-<div class="description usertext">
-    <p>Rotates the drawing to make the widest dimension horizontal.</p>
-</div>
-
-
-
-
-
-
-
-
-
-
-
-
-
-
-
-
-
-
-
-
-
-
-
-
-
-
-
-
-        
-            
-
-    
-
-    <h4 class="name" id="rotateSubtree"><span class="type-signature"></span>rotateSubtree<span class="signature">(vertexId, parentVertexId, angle, center)</span><span class="type-signature"></span></h4>
-
-    
-
-
-
-
-<dl class="details">
-
-    
-    <dt class="tag-source">Source:</dt>
-    <dd class="tag-source"><ul class="dummy"><li>
-<<<<<<< HEAD
-        <a href="DrawerBase.js.html">DrawerBase.js</a>, <a href="DrawerBase.js.html#line1988">line 1988</a>
-=======
-        <a href="DrawerBase.js.html">DrawerBase.js</a>, <a href="DrawerBase.js.html#line1837">line 1837</a>
->>>>>>> 34e575e9
-    </li></ul></dd>
-    
-
-    
-
-    
-
-    
-
-    
-
-    
-
-    
-
-    
-
-    
-
-    
-
-    
-
-    
-
-    
-
-    
-
-    
-
-    
-</dl>
-
-
-
-
-
-<div class="description usertext">
-    <p>Rotate an entire subtree by an angle around a center.</p>
-</div>
-
-
-
-
-
-
-
-
-
-
-
-    <h5>Parameters:</h5>
-    
-
-<table class="params">
-    <thead>
-    <tr>
-        
-        <th>Name</th>
-        
-
-        <th>Type</th>
-
-        
-
-        
-
-        <th class="last">Description</th>
-    </tr>
-    </thead>
-
-    <tbody>
-    
-
-        <tr>
-            
-                <td class="name"><code>vertexId</code></td>
-            
-
-            <td class="type">
-            
-                
-<span class="param-type">Number</span>
-
-
-            
-            </td>
-
-            
-
-            
-
-            <td class="description last"><p>A vertex id (the root of the sub-tree).</p></td>
-        </tr>
-
-    
-
-        <tr>
-            
-                <td class="name"><code>parentVertexId</code></td>
-            
-
-            <td class="type">
-            
-                
-<span class="param-type">Number</span>
-
-
-            
-            </td>
-
-            
-
-            
-
-            <td class="description last"><p>A vertex id in the previous direction of the subtree that is to rotate.</p></td>
-        </tr>
-
-    
-
-        <tr>
-            
-                <td class="name"><code>angle</code></td>
-            
-
-            <td class="type">
-            
-                
-<span class="param-type">Number</span>
-
-
-            
-            </td>
-
-            
-
-            
-
-            <td class="description last"><p>An angle in randians.</p></td>
-        </tr>
-
-    
-
-        <tr>
-            
-                <td class="name"><code>center</code></td>
-            
-
-            <td class="type">
-            
-                
-<span class="param-type"><a href="Vector2.html">Vector2</a></span>
-
-
-            
-            </td>
-
-            
-
-            
-
-            <td class="description last"><p>The rotational center.</p></td>
-        </tr>
-
-    
-    </tbody>
-</table>
-
-
-
-
-
-
-
-
-
-
-
-
-
-
-
-
-
-
-
-        
-            
-
-    
-
-    <h4 class="name" id="setRingCenter"><span class="type-signature"></span>setRingCenter<span class="signature">(ring)</span><span class="type-signature"></span></h4>
-
-    
-
-
-
-
-<dl class="details">
-
-    
-    <dt class="tag-source">Source:</dt>
-    <dd class="tag-source"><ul class="dummy"><li>
-<<<<<<< HEAD
-        <a href="DrawerBase.js.html">DrawerBase.js</a>, <a href="DrawerBase.js.html#line1428">line 1428</a>
-=======
-        <a href="DrawerBase.js.html">DrawerBase.js</a>, <a href="DrawerBase.js.html#line1276">line 1276</a>
->>>>>>> 34e575e9
-    </li></ul></dd>
-    
-
-    
-
-    
-
-    
-
-    
-
-    
-
-    
-
-    
-
-    
-
-    
-
-    
-
-    
-
-    
-
-    
-
-    
-
-    
-</dl>
-
-
-
-
-
-<div class="description usertext">
-    <p>Sets the center for a ring.</p>
-</div>
-
-
-
-
-
-
-
-
-
-
-
-    <h5>Parameters:</h5>
-    
-
-<table class="params">
-    <thead>
-    <tr>
-        
-        <th>Name</th>
-        
-
-        <th>Type</th>
-
-        
-
-        
-
-        <th class="last">Description</th>
-    </tr>
-    </thead>
-
-    <tbody>
-    
-
-        <tr>
-            
-                <td class="name"><code>ring</code></td>
-            
-
-            <td class="type">
-            
-                
-<span class="param-type"><a href="Ring.html">Ring</a></span>
-
-
-            
-            </td>
-
-            
-
-            
-
-            <td class="description last"><p>A ring.</p></td>
-        </tr>
-
-    
-    </tbody>
-</table>
-
-
-
-
-
-
-
-
-
-
-
-
-
-
-
-
-
-
-
-        
-            
-
-    
-
-    <h4 class="name" id="visitStereochemistry"><span class="type-signature"></span>visitStereochemistry<span class="signature">(vertexId, previousVertexId, visited, priority, maxDepth, depth)</span><span class="type-signature"></span></h4>
-
-    
-
-
-
-
-<dl class="details">
-
-    
-    <dt class="tag-source">Source:</dt>
-    <dd class="tag-source"><ul class="dummy"><li>
-<<<<<<< HEAD
-        <a href="DrawerBase.js.html">DrawerBase.js</a>, <a href="DrawerBase.js.html#line3000">line 3000</a>
-=======
-        <a href="DrawerBase.js.html">DrawerBase.js</a>, <a href="DrawerBase.js.html#line2849">line 2849</a>
->>>>>>> 34e575e9
-    </li></ul></dd>
-    
-
-    
-
-    
-
-    
-
-    
-
-    
-
-    
-
-    
-
-    
-
-    
-
-    
-
-    
-
-    
-
-    
-
-    
-
-    
-</dl>
-
-
-
-
-
-
-
-
-
-
-
-
-
-
-
-    <h5>Parameters:</h5>
-    
-
-<table class="params">
-    <thead>
-    <tr>
-        
-        <th>Name</th>
-        
-
-        <th>Type</th>
-
-        
-
-        
-
-        <th class="last">Description</th>
-    </tr>
-    </thead>
-
-    <tbody>
-    
-
-        <tr>
-            
-                <td class="name"><code>vertexId</code></td>
-            
-
-            <td class="type">
-            
-                
-<span class="param-type">Number</span>
-
-
-            
-            </td>
-
-            
-
-            
-
-            <td class="description last"><p>The id of a vertex.</p></td>
-        </tr>
-
-    
-
-        <tr>
-            
-                <td class="name"><code>previousVertexId</code></td>
-            
-
-            <td class="type">
-            
-                
-<span class="param-type">Number</span>
-|
-
-<span class="param-type">null</span>
-
-
-            
-            </td>
-
-            
-
-            
-
-            <td class="description last"><p>The id of the parent vertex of the vertex.</p></td>
-        </tr>
-
-    
-
-        <tr>
-            
-                <td class="name"><code>visited</code></td>
-            
-
-            <td class="type">
-            
-                
-<span class="param-type">Uint8Array</span>
-
-
-            
-            </td>
-
-            
-
-            
-
-            <td class="description last"><p>An array containing the visited flag for all vertices in the graph.</p></td>
-        </tr>
-
-    
-
-        <tr>
-            
-                <td class="name"><code>priority</code></td>
-            
-
-            <td class="type">
-            
-                
-<span class="param-type">Array</span>
-
-
-            
-            </td>
-
-            
-
-            
-
-            <td class="description last"><p>An array of arrays storing the atomic numbers for each level.</p></td>
-        </tr>
-
-    
-
-        <tr>
-            
-                <td class="name"><code>maxDepth</code></td>
-            
-
-            <td class="type">
-            
-                
-<span class="param-type">Number</span>
-
-
-            
-            </td>
-
-            
-
-            
-
-            <td class="description last"><p>The maximum depth.</p></td>
-        </tr>
-
-    
-
-        <tr>
-            
-                <td class="name"><code>depth</code></td>
-            
-
-            <td class="type">
-            
-                
-<span class="param-type">Number</span>
-
-
-            
-            </td>
-
-            
-
-            
-
-            <td class="description last"><p>The current depth.</p></td>
-        </tr>
-
-    
-    </tbody>
-</table>
-
-
-
-
-
-
-
-
-
-
-
-
-
-
-
-
-
-
-
-        
-    
-
-    
-
-    
-</article>
-
-</section>
-
-
-
-
-    
-    
-</div>
-
-<br class="clear">
-
-<footer>
-<<<<<<< HEAD
-    Documentation generated by <a href="https://github.com/jsdoc3/jsdoc">JSDoc 3.6.10</a> on Sun May 29 2022 13:26:34 GMT+0200 (Central European Summer Time) using the <a href="https://github.com/clenemt/docdash">docdash</a> theme.
-=======
-    Documentation generated by <a href="https://github.com/jsdoc3/jsdoc">JSDoc 3.6.3</a> on Sun Jun 26 2022 22:12:52 GMT-0500 (Central Daylight Time) using the <a href="https://github.com/clenemt/docdash">docdash</a> theme.
->>>>>>> 34e575e9
-</footer>
-
-<script>prettyPrint();</script>
-<script src="scripts/polyfill.js"></script>
-<script src="scripts/linenumber.js"></script>
+    <input type="checkbox" id="nav-trigger" class="nav-trigger" />
+    <label for="nav-trigger" class="navicon-button x">
+        <div class="navicon"></div>
+    </label>
+
+    <label for="nav-trigger" class="overlay"></label>
+
+    <nav>
+
+        <h2><a href="index.html">Home</a></h2>
+        <h3>Classes</h3>
+        <ul>
+            <li><a href="ArrayHelper.html">ArrayHelper</a>
+                <ul class='methods'>
+                    <li data-type='method'><a href="ArrayHelper.html#.clone">clone</a></li>
+                    <li data-type='method'><a href="ArrayHelper.html#.contains">contains</a></li>
+                    <li data-type='method'><a href="ArrayHelper.html#.containsAll">containsAll</a></li>
+                    <li data-type='method'><a href="ArrayHelper.html#.count">count</a></li>
+                    <li data-type='method'><a href="ArrayHelper.html#.deepCopy">deepCopy</a></li>
+                    <li data-type='method'><a href="ArrayHelper.html#.each">each</a></li>
+                    <li data-type='method'><a href="ArrayHelper.html#.equals">equals</a></li>
+                    <li data-type='method'><a href="ArrayHelper.html#.get">get</a></li>
+                    <li data-type='method'><a href="ArrayHelper.html#.intersection">intersection</a></li>
+                    <li data-type='method'><a href="ArrayHelper.html#.merge">merge</a></li>
+                    <li data-type='method'><a href="ArrayHelper.html#.print">print</a></li>
+                    <li data-type='method'><a href="ArrayHelper.html#.remove">remove</a></li>
+                    <li data-type='method'><a href="ArrayHelper.html#.removeAll">removeAll</a></li>
+                    <li data-type='method'><a href="ArrayHelper.html#.removeUnique">removeUnique</a></li>
+                    <li data-type='method'><a href="ArrayHelper.html#.sortByAtomicNumberDesc">sortByAtomicNumberDesc</a>
+                    </li>
+                    <li data-type='method'><a href="ArrayHelper.html#.toggle">toggle</a></li>
+                    <li data-type='method'><a href="ArrayHelper.html#.unique">unique</a></li>
+                </ul>
+            </li>
+            <li><a href="Atom.html">Atom</a>
+                <ul class='methods'>
+                    <li data-type='method'><a href="Atom.html#addAnchoredRing">addAnchoredRing</a></li>
+                    <li data-type='method'><a href="Atom.html#addNeighbouringElement">addNeighbouringElement</a></li>
+                    <li data-type='method'><a href="Atom.html#attachPseudoElement">attachPseudoElement</a></li>
+                    <li data-type='method'><a href="Atom.html#backupRings">backupRings</a></li>
+                    <li data-type='method'><a href="Atom.html#getAtomicNumber">getAtomicNumber</a></li>
+                    <li data-type='method'><a href="Atom.html#getAttachedPseudoElements">getAttachedPseudoElements</a>
+                    </li>
+                    <li data-type='method'><a
+                            href="Atom.html#getAttachedPseudoElementsCount">getAttachedPseudoElementsCount</a></li>
+                    <li data-type='method'><a href="Atom.html#getMaxBonds">getMaxBonds</a></li>
+                    <li data-type='method'><a href="Atom.html#getRingbondCount">getRingbondCount</a></li>
+                    <li data-type='method'><a href="Atom.html#haveCommonRingbond">haveCommonRingbond</a></li>
+                    <li data-type='method'><a href="Atom.html#isHeteroAtom">isHeteroAtom</a></li>
+                    <li data-type='method'><a href="Atom.html#neighbouringElementsEqual">neighbouringElementsEqual</a>
+                    </li>
+                    <li data-type='method'><a href="Atom.html#restoreRings">restoreRings</a></li>
+                </ul>
+            </li>
+            <li><a href="CanvasWrapper.html">CanvasWrapper</a>
+                <ul class='methods'>
+                    <li data-type='method'><a href="CanvasWrapper.html#clear">clear</a></li>
+                    <li data-type='method'><a href="CanvasWrapper.html#drawAromaticityRing">drawAromaticityRing</a></li>
+                    <li data-type='method'><a href="CanvasWrapper.html#drawBall">drawBall</a></li>
+                    <li data-type='method'><a href="CanvasWrapper.html#drawCircle">drawCircle</a></li>
+                    <li data-type='method'><a href="CanvasWrapper.html#drawDashedWedge">drawDashedWedge</a></li>
+                    <li data-type='method'><a href="CanvasWrapper.html#drawDebugPoint">drawDebugPoint</a></li>
+                    <li data-type='method'><a href="CanvasWrapper.html#drawDebugText">drawDebugText</a></li>
+                    <li data-type='method'><a href="CanvasWrapper.html#drawLine">drawLine</a></li>
+                    <li data-type='method'><a href="CanvasWrapper.html#drawPoint">drawPoint</a></li>
+                    <li data-type='method'><a href="CanvasWrapper.html#drawText">drawText</a></li>
+                    <li data-type='method'><a href="CanvasWrapper.html#drawWedge">drawWedge</a></li>
+                    <li data-type='method'><a href="CanvasWrapper.html#getChargeText">getChargeText</a></li>
+                    <li data-type='method'><a href="CanvasWrapper.html#getColor">getColor</a></li>
+                    <li data-type='method'><a href="CanvasWrapper.html#reset">reset</a></li>
+                    <li data-type='method'><a href="CanvasWrapper.html#scale">scale</a></li>
+                    <li data-type='method'><a href="CanvasWrapper.html#setTheme">setTheme</a></li>
+                    <li data-type='method'><a href="CanvasWrapper.html#updateSize">updateSize</a></li>
+                </ul>
+            </li>
+            <li><a href="Drawer.html">Drawer</a>
+                <ul class='methods'>
+                    <li data-type='method'><a href="Drawer.html#draw">draw</a></li>
+                    <li data-type='method'><a href="Drawer.html#getMolecularFormula">getMolecularFormula</a></li>
+                    <li data-type='method'><a href="Drawer.html#getTotalOverlapScore">getTotalOverlapScore</a></li>
+                </ul>
+            </li>
+            <li><a href="DrawerBase.html">DrawerBase</a>
+                <ul class='methods'>
+                    <li data-type='method'><a href="DrawerBase.html#addRing">addRing</a></li>
+                    <li data-type='method'><a href="DrawerBase.html#addRingConnection">addRingConnection</a></li>
+                    <li data-type='method'><a href="DrawerBase.html#annotateStereochemistry">annotateStereochemistry</a>
+                    </li>
+                    <li data-type='method'><a href="DrawerBase.html#areVerticesInSameRing">areVerticesInSameRing</a>
+                    </li>
+                    <li data-type='method'><a href="DrawerBase.html#backupRingInformation">backupRingInformation</a>
+                    </li>
+                    <li data-type='method'><a href="DrawerBase.html#chooseSide">chooseSide</a></li>
+                    <li data-type='method'><a href="DrawerBase.html#createBridgedRing">createBridgedRing</a></li>
+                    <li data-type='method'><a href="DrawerBase.html#createNextBond">createNextBond</a></li>
+                    <li data-type='method'><a href="DrawerBase.html#createRing">createRing</a></li>
+                    <li data-type='method'><a href="DrawerBase.html#draw">draw</a></li>
+                    <li data-type='method'><a href="DrawerBase.html#drawEdge">drawEdge</a></li>
+                    <li data-type='method'><a href="DrawerBase.html#drawEdges">drawEdges</a></li>
+                    <li data-type='method'><a href="DrawerBase.html#drawVertices">drawVertices</a></li>
+                    <li data-type='method'><a href="DrawerBase.html#edgeRingCount">edgeRingCount</a></li>
+                    <li data-type='method'><a href="DrawerBase.html#getBridgedRingRings">getBridgedRingRings</a></li>
+                    <li data-type='method'><a href="DrawerBase.html#getBridgedRings">getBridgedRings</a></li>
+                    <li data-type='method'><a href="DrawerBase.html#getClosestVertex">getClosestVertex</a></li>
+                    <li data-type='method'><a
+                            href="DrawerBase.html#getCommonRingbondNeighbour">getCommonRingbondNeighbour</a></li>
+                    <li data-type='method'><a href="DrawerBase.html#getCommonRings">getCommonRings</a></li>
+                    <li data-type='method'><a href="DrawerBase.html#getCurrentCenterOfMass">getCurrentCenterOfMass</a>
+                    </li>
+                    <li data-type='method'><a
+                            href="DrawerBase.html#getCurrentCenterOfMassInNeigbourhood">getCurrentCenterOfMassInNeigbourhood</a>
+                    </li>
+                    <li data-type='method'><a href="DrawerBase.html#getEdgeNormals">getEdgeNormals</a></li>
+                    <li data-type='method'><a href="DrawerBase.html#getFusedRings">getFusedRings</a></li>
+                    <li data-type='method'><a href="DrawerBase.html#getHeavyAtomCount">getHeavyAtomCount</a></li>
+                    <li data-type='method'><a
+                            href="DrawerBase.html#getLargestOrAromaticCommonRing">getLargestOrAromaticCommonRing</a>
+                    </li>
+                    <li data-type='method'><a href="DrawerBase.html#getLastVertexWithAngle">getLastVertexWithAngle</a>
+                    </li>
+                    <li data-type='method'><a href="DrawerBase.html#getMolecularFormula">getMolecularFormula</a></li>
+                    <li data-type='method'><a href="DrawerBase.html#getNonRingNeighbours">getNonRingNeighbours</a></li>
+                    <li data-type='method'><a href="DrawerBase.html#getOverlapScore">getOverlapScore</a></li>
+                    <li data-type='method'><a href="DrawerBase.html#getRing">getRing</a></li>
+                    <li data-type='method'><a href="DrawerBase.html#getRingbondType">getRingbondType</a></li>
+                    <li data-type='method'><a href="DrawerBase.html#getRingConnection">getRingConnection</a></li>
+                    <li data-type='method'><a href="DrawerBase.html#getRingConnections">getRingConnections</a></li>
+                    <li data-type='method'><a href="DrawerBase.html#getRingCount">getRingCount</a></li>
+                    <li data-type='method'><a href="DrawerBase.html#getSpiros">getSpiros</a></li>
+                    <li data-type='method'><a href="DrawerBase.html#getSubringCenter">getSubringCenter</a></li>
+                    <li data-type='method'><a href="DrawerBase.html#getSubtreeOverlapScore">getSubtreeOverlapScore</a>
+                    </li>
+                    <li data-type='method'><a href="DrawerBase.html#getTotalOverlapScore">getTotalOverlapScore</a></li>
+                    <li data-type='method'><a href="DrawerBase.html#getVerticesAt">getVerticesAt</a></li>
+                    <li data-type='method'><a href="DrawerBase.html#hasBridgedRing">hasBridgedRing</a></li>
+                    <li data-type='method'><a href="DrawerBase.html#initPseudoElements">initPseudoElements</a></li>
+                    <li data-type='method'><a href="DrawerBase.html#initRings">initRings</a></li>
+                    <li data-type='method'><a href="DrawerBase.html#isEdgeInRing">isEdgeInRing</a></li>
+                    <li data-type='method'><a href="DrawerBase.html#isEdgeRotatable">isEdgeRotatable</a></li>
+                    <li data-type='method'><a href="DrawerBase.html#isPartOfBridgedRing">isPartOfBridgedRing</a></li>
+                    <li data-type='method'><a href="DrawerBase.html#isPointInRing">isPointInRing</a></li>
+                    <li data-type='method'><a href="DrawerBase.html#isRingAromatic">isRingAromatic</a></li>
+                    <li data-type='method'><a href="DrawerBase.html#position">position</a></li>
+                    <li data-type='method'><a href="DrawerBase.html#printRingInfo">printRingInfo</a></li>
+                    <li data-type='method'><a href="DrawerBase.html#removeRing">removeRing</a></li>
+                    <li data-type='method'><a href="DrawerBase.html#removeRingConnection">removeRingConnection</a></li>
+                    <li data-type='method'><a
+                            href="DrawerBase.html#removeRingConnectionsBetween">removeRingConnectionsBetween</a></li>
+                    <li data-type='method'><a href="DrawerBase.html#resolvePrimaryOverlaps">resolvePrimaryOverlaps</a>
+                    </li>
+                    <li data-type='method'><a
+                            href="DrawerBase.html#resolveSecondaryOverlaps">resolveSecondaryOverlaps</a></li>
+                    <li data-type='method'><a href="DrawerBase.html#restoreRingInformation">restoreRingInformation</a>
+                    </li>
+                    <li data-type='method'><a href="DrawerBase.html#rotateDrawing">rotateDrawing</a></li>
+                    <li data-type='method'><a href="DrawerBase.html#rotateSubtree">rotateSubtree</a></li>
+                    <li data-type='method'><a href="DrawerBase.html#setRingCenter">setRingCenter</a></li>
+                    <li data-type='method'><a href="DrawerBase.html#visitStereochemistry">visitStereochemistry</a></li>
+                </ul>
+            </li>
+            <li><a href="Edge.html">Edge</a>
+                <ul class='methods'>
+                    <li data-type='method'><a href="Edge.html#setBondType">setBondType</a></li>
+                </ul>
+            </li>
+            <li><a href="Graph.html">Graph</a>
+                <ul class='methods'>
+                    <li data-type='method'><a href="Graph.html#._ccCountDfs">_ccCountDfs</a></li>
+                    <li data-type='method'><a href="Graph.html#._ccGetDfs">_ccGetDfs</a></li>
+                    <li data-type='method'><a
+                            href="Graph.html#.getConnectedComponentCount">getConnectedComponentCount</a></li>
+                    <li data-type='method'><a href="Graph.html#.getConnectedComponents">getConnectedComponents</a></li>
+                    <li data-type='method'><a href="Graph.html#_bridgeDfs">_bridgeDfs</a></li>
+                    <li data-type='method'><a href="Graph.html#_init">_init</a></li>
+                    <li data-type='method'><a href="Graph.html#addEdge">addEdge</a></li>
+                    <li data-type='method'><a href="Graph.html#addVertex">addVertex</a></li>
+                    <li data-type='method'><a href="Graph.html#clear">clear</a></li>
+                    <li data-type='method'><a href="Graph.html#getAdjacencyList">getAdjacencyList</a></li>
+                    <li data-type='method'><a href="Graph.html#getAdjacencyMatrix">getAdjacencyMatrix</a></li>
+                    <li data-type='method'><a href="Graph.html#getBridges">getBridges</a></li>
+                    <li data-type='method'><a
+                            href="Graph.html#getComponentsAdjacencyMatrix">getComponentsAdjacencyMatrix</a></li>
+                    <li data-type='method'><a href="Graph.html#getDistanceMatrix">getDistanceMatrix</a></li>
+                    <li data-type='method'><a href="Graph.html#getEdge">getEdge</a></li>
+                    <li data-type='method'><a href="Graph.html#getEdgeList">getEdgeList</a></li>
+                    <li data-type='method'><a href="Graph.html#getEdges">getEdges</a></li>
+                    <li data-type='method'><a href="Graph.html#getSubgraphAdjacencyList">getSubgraphAdjacencyList</a>
+                    </li>
+                    <li data-type='method'><a
+                            href="Graph.html#getSubgraphAdjacencyMatrix">getSubgraphAdjacencyMatrix</a></li>
+                    <li data-type='method'><a href="Graph.html#getSubgraphDistanceMatrix">getSubgraphDistanceMatrix</a>
+                    </li>
+                    <li data-type='method'><a href="Graph.html#getTreeDepth">getTreeDepth</a></li>
+                    <li data-type='method'><a href="Graph.html#getVertexList">getVertexList</a></li>
+                    <li data-type='method'><a href="Graph.html#hasEdge">hasEdge</a></li>
+                    <li data-type='method'><a href="Graph.html#kkLayout">kkLayout</a></li>
+                    <li data-type='method'><a href="Graph.html#traverseBF">traverseBF</a></li>
+                    <li data-type='method'><a href="Graph.html#traverseTree">traverseTree</a></li>
+                </ul>
+            </li>
+            <li><a href="Line.html">Line</a>
+                <ul class='methods'>
+                    <li data-type='method'><a href="Line.html#clone">clone</a></li>
+                    <li data-type='method'><a href="Line.html#getAngle">getAngle</a></li>
+                    <li data-type='method'><a href="Line.html#getLeftChiral">getLeftChiral</a></li>
+                    <li data-type='method'><a href="Line.html#getLeftElement">getLeftElement</a></li>
+                    <li data-type='method'><a href="Line.html#getLeftVector">getLeftVector</a></li>
+                    <li data-type='method'><a href="Line.html#getLength">getLength</a></li>
+                    <li data-type='method'><a href="Line.html#getRightChiral">getRightChiral</a></li>
+                    <li data-type='method'><a href="Line.html#getRightElement">getRightElement</a></li>
+                    <li data-type='method'><a href="Line.html#getRightVector">getRightVector</a></li>
+                    <li data-type='method'><a href="Line.html#rotate">rotate</a></li>
+                    <li data-type='method'><a href="Line.html#rotateToXAxis">rotateToXAxis</a></li>
+                    <li data-type='method'><a href="Line.html#setLeftVector">setLeftVector</a></li>
+                    <li data-type='method'><a href="Line.html#setRightVector">setRightVector</a></li>
+                    <li data-type='method'><a href="Line.html#shorten">shorten</a></li>
+                    <li data-type='method'><a href="Line.html#shortenFrom">shortenFrom</a></li>
+                    <li data-type='method'><a href="Line.html#shortenLeft">shortenLeft</a></li>
+                    <li data-type='method'><a href="Line.html#shortenRight">shortenRight</a></li>
+                    <li data-type='method'><a href="Line.html#shortenTo">shortenTo</a></li>
+                </ul>
+            </li>
+            <li><a href="MathHelper.html">MathHelper</a>
+                <ul class='methods'>
+                    <li data-type='method'><a href="MathHelper.html#.apothem">apothem</a></li>
+                    <li data-type='method'><a href="MathHelper.html#.centralAngle">centralAngle</a></li>
+                    <li data-type='method'><a href="MathHelper.html#.innerAngle">innerAngle</a></li>
+                    <li data-type='method'><a href="MathHelper.html#.meanAngle">meanAngle</a></li>
+                    <li data-type='method'><a href="MathHelper.html#.parityOfPermutation">parityOfPermutation</a></li>
+                    <li data-type='method'><a href="MathHelper.html#.polyCircumradius">polyCircumradius</a></li>
+                    <li data-type='method'><a href="MathHelper.html#.round">round</a></li>
+                    <li data-type='method'><a href="MathHelper.html#.toDeg">toDeg</a></li>
+                    <li data-type='method'><a href="MathHelper.html#.toRad">toRad</a></li>
+                </ul>
+            </li>
+            <li><a href="Reaction.html">Reaction</a></li>
+            <li><a href="ReactionDrawer.html">ReactionDrawer</a>
+                <ul class='methods'>
+                    <li data-type='method'><a href="ReactionDrawer.html#draw">draw</a></li>
+                </ul>
+            </li>
+            <li><a href="Ring.html">Ring</a>
+                <ul class='methods'>
+                    <li data-type='method'><a href="Ring.html#clone">clone</a></li>
+                    <li data-type='method'><a href="Ring.html#contains">contains</a></li>
+                    <li data-type='method'><a href="Ring.html#eachMember">eachMember</a></li>
+                    <li data-type='method'><a href="Ring.html#getAngle">getAngle</a></li>
+                    <li data-type='method'><a href="Ring.html#getDoubleBondCount">getDoubleBondCount</a></li>
+                    <li data-type='method'><a href="Ring.html#getOrderedNeighbours">getOrderedNeighbours</a></li>
+                    <li data-type='method'><a href="Ring.html#getPolygon">getPolygon</a></li>
+                    <li data-type='method'><a href="Ring.html#getSize">getSize</a></li>
+                    <li data-type='method'><a href="Ring.html#isBenzeneLike">isBenzeneLike</a></li>
+                </ul>
+            </li>
+            <li><a href="RingConnection.html">RingConnection</a>
+                <ul class='methods'>
+                    <li data-type='method'><a href="RingConnection.html#.getNeighbours">getNeighbours</a></li>
+                    <li data-type='method'><a href="RingConnection.html#.getVertices">getVertices</a></li>
+                    <li data-type='method'><a href="RingConnection.html#.isBridge">isBridge</a></li>
+                    <li data-type='method'><a href="RingConnection.html#addVertex">addVertex</a></li>
+                    <li data-type='method'><a href="RingConnection.html#containsRing">containsRing</a></li>
+                    <li data-type='method'><a href="RingConnection.html#isBridge">isBridge</a></li>
+                    <li data-type='method'><a href="RingConnection.html#updateOther">updateOther</a></li>
+                </ul>
+            </li>
+            <li><a href="SSSR.html">SSSR</a>
+                <ul class='methods'>
+                    <li data-type='method'><a href="SSSR.html#.areSetsEqual">areSetsEqual</a></li>
+                    <li data-type='method'><a href="SSSR.html#.bondsToAtoms">bondsToAtoms</a></li>
+                    <li data-type='method'><a href="SSSR.html#.getBondCount">getBondCount</a></li>
+                    <li data-type='method'><a href="SSSR.html#.getEdgeCount">getEdgeCount</a></li>
+                    <li data-type='method'><a href="SSSR.html#.getEdgeList">getEdgeList</a></li>
+                    <li data-type='method'><a
+                            href="SSSR.html#.getPathIncludedDistanceMatrices">getPathIncludedDistanceMatrices</a></li>
+                    <li data-type='method'><a href="SSSR.html#.getRingCandidates">getRingCandidates</a></li>
+                    <li data-type='method'><a href="SSSR.html#.getRings">getRings</a></li>
+                    <li data-type='method'><a href="SSSR.html#.getSSSR">getSSSR</a></li>
+                    <li data-type='method'><a href="SSSR.html#.isSupersetOf">isSupersetOf</a></li>
+                    <li data-type='method'><a href="SSSR.html#.matrixToString">matrixToString</a></li>
+                    <li data-type='method'><a href="SSSR.html#.pathSetsContain">pathSetsContain</a></li>
+                </ul>
+            </li>
+            <li><a href="Vector2.html">Vector2</a>
+                <ul class='methods'>
+                    <li data-type='method'><a href="Vector2.html#add">add</a></li>
+                    <li data-type='method'><a href="Vector2.html#angle">angle</a></li>
+                    <li data-type='method'><a href="Vector2.html#clockwise">clockwise</a></li>
+                    <li data-type='method'><a href="Vector2.html#clone">clone</a></li>
+                    <li data-type='method'><a href="Vector2.html#distance">distance</a></li>
+                    <li data-type='method'><a href="Vector2.html#distanceSq">distanceSq</a></li>
+                    <li data-type='method'><a href="Vector2.html#divide">divide</a></li>
+                    <li data-type='method'><a href="Vector2.html#getRotateAwayFromAngle">getRotateAwayFromAngle</a></li>
+                    <li data-type='method'><a href="Vector2.html#getRotateToAngle">getRotateToAngle</a></li>
+                    <li data-type='method'><a href="Vector2.html#getRotateTowardsAngle">getRotateTowardsAngle</a></li>
+                    <li data-type='method'><a href="Vector2.html#invert">invert</a></li>
+                    <li data-type='method'><a href="Vector2.html#isInPolygon">isInPolygon</a></li>
+                    <li data-type='method'><a href="Vector2.html#length">length</a></li>
+                    <li data-type='method'><a href="Vector2.html#lengthSq">lengthSq</a></li>
+                    <li data-type='method'><a href="Vector2.html#multiply">multiply</a></li>
+                    <li data-type='method'><a href="Vector2.html#multiplyScalar">multiplyScalar</a></li>
+                    <li data-type='method'><a href="Vector2.html#normalize">normalize</a></li>
+                    <li data-type='method'><a href="Vector2.html#normalized">normalized</a></li>
+                    <li data-type='method'><a href="Vector2.html#relativeClockwise">relativeClockwise</a></li>
+                    <li data-type='method'><a href="Vector2.html#rotate">rotate</a></li>
+                    <li data-type='method'><a href="Vector2.html#rotateAround">rotateAround</a></li>
+                    <li data-type='method'><a href="Vector2.html#rotateAwayFrom">rotateAwayFrom</a></li>
+                    <li data-type='method'><a href="Vector2.html#rotateTo">rotateTo</a></li>
+                    <li data-type='method'><a href="Vector2.html#sameSideAs">sameSideAs</a></li>
+                    <li data-type='method'><a href="Vector2.html#subtract">subtract</a></li>
+                    <li data-type='method'><a href="Vector2.html#toString">toString</a></li>
+                    <li data-type='method'><a href="Vector2.html#whichSide">whichSide</a></li>
+                    <li data-type='method'><a href="Vector2.html#.add">add</a></li>
+                    <li data-type='method'><a href="Vector2.html#.angle">angle</a></li>
+                    <li data-type='method'><a href="Vector2.html#.averageDirection">averageDirection</a></li>
+                    <li data-type='method'><a href="Vector2.html#.divide">divide</a></li>
+                    <li data-type='method'><a href="Vector2.html#.divideScalar">divideScalar</a></li>
+                    <li data-type='method'><a href="Vector2.html#.dot">dot</a></li>
+                    <li data-type='method'><a href="Vector2.html#.midpoint">midpoint</a></li>
+                    <li data-type='method'><a href="Vector2.html#.multiply">multiply</a></li>
+                    <li data-type='method'><a href="Vector2.html#.multiplyScalar">multiplyScalar</a></li>
+                    <li data-type='method'><a href="Vector2.html#.normals">normals</a></li>
+                    <li data-type='method'><a href="Vector2.html#.scalarProjection">scalarProjection</a></li>
+                    <li data-type='method'><a href="Vector2.html#.subtract">subtract</a></li>
+                    <li data-type='method'><a href="Vector2.html#.threePointangle">threePointangle</a></li>
+                    <li data-type='method'><a href="Vector2.html#.units">units</a></li>
+                </ul>
+            </li>
+            <li><a href="Vertex.html">Vertex</a>
+                <ul class='methods'>
+                    <li data-type='method'><a href="Vertex.html#addChild">addChild</a></li>
+                    <li data-type='method'><a href="Vertex.html#addRingbondChild">addRingbondChild</a></li>
+                    <li data-type='method'><a href="Vertex.html#clone">clone</a></li>
+                    <li data-type='method'><a href="Vertex.html#equals">equals</a></li>
+                    <li data-type='method'><a href="Vertex.html#getAngle">getAngle</a></li>
+                    <li data-type='method'><a href="Vertex.html#getDrawnNeighbours">getDrawnNeighbours</a></li>
+                    <li data-type='method'><a href="Vertex.html#getNeighbourCount">getNeighbourCount</a></li>
+                    <li data-type='method'><a href="Vertex.html#getNeighbours">getNeighbours</a></li>
+                    <li data-type='method'><a href="Vertex.html#getNextInRing">getNextInRing</a></li>
+                    <li data-type='method'><a href="Vertex.html#getSpanningTreeNeighbours">getSpanningTreeNeighbours</a>
+                    </li>
+                    <li data-type='method'><a href="Vertex.html#getTextDirection">getTextDirection</a></li>
+                    <li data-type='method'><a href="Vertex.html#isTerminal">isTerminal</a></li>
+                    <li data-type='method'><a href="Vertex.html#setParentVertexId">setParentVertexId</a></li>
+                    <li data-type='method'><a href="Vertex.html#setPosition">setPosition</a></li>
+                    <li data-type='method'><a href="Vertex.html#setPositionFromVector">setPositionFromVector</a></li>
+                </ul>
+            </li>
+        </ul>
+        <h3>Global</h3>
+        <ul>
+            <li><a href="global.html#getChargeText">getChargeText</a></li>
+        </ul>
+    </nav>
+
+    <div id="main">
+
+        <h1 class="page-title">DrawerBase</h1>
+
+
+
+
+
+
+
+        <section>
+
+            <header>
+
+                <h2>
+                    DrawerBase
+                </h2>
+
+                <div class="class-description usertext">
+                    <p>The main class of the application representing the smiles drawer</p>
+                </div>
+
+
+            </header>
+
+            <article>
+
+                <div class="container-overview">
+
+
+
+
+                    <h2>Constructor</h2>
+
+
+                    <h4 class="name" id="DrawerBase"><span class="type-signature"></span>new DrawerBase<span
+                            class="signature">(options)</span><span class="type-signature"></span></h4>
+
+
+
+
+
+
+                    <dl class="details">
+
+
+                        <dt class="tag-source">Source:</dt>
+                        <dd class="tag-source">
+                            <ul class="dummy">
+                                <li>
+                                    <a href="DrawerBase.js.html">DrawerBase.js</a>, <a
+                                        href="DrawerBase.js.html#line35">line 35</a>
+                                </li>
+                            </ul>
+                        </dd>
+
+
+
+
+
+
+
+
+
+
+
+
+
+
+
+
+
+
+
+
+
+
+
+
+
+
+
+
+
+
+
+                    </dl>
+
+
+
+                    <h5 class="subsection-title">Properties:</h5>
+
+
+
+                    <table class="props">
+                        <thead>
+                            <tr>
+
+                                <th>Name</th>
+
+
+                                <th>Type</th>
+
+
+
+
+
+                                <th class="last">Description</th>
+                            </tr>
+                        </thead>
+
+                        <tbody>
+
+
+                            <tr>
+
+                                <td class="name"><code>graph</code></td>
+
+
+                                <td class="type">
+
+
+                                    <span class="param-type"><a href="Graph.html">Graph</a></span>
+
+
+
+                                </td>
+
+
+
+
+
+                                <td class="description last">
+                                    <p>The graph associated with this SmilesDrawer.Drawer instance.</p>
+                                </td>
+                            </tr>
+
+
+
+                            <tr>
+
+                                <td class="name"><code>ringIdCounter</code></td>
+
+
+                                <td class="type">
+
+
+                                    <span class="param-type">Number</span>
+
+
+
+                                </td>
+
+
+
+
+
+                                <td class="description last">
+                                    <p>An internal counter to keep track of ring ids.</p>
+                                </td>
+                            </tr>
+
+
+
+                            <tr>
+
+                                <td class="name"><code>ringConnectionIdCounter</code></td>
+
+
+                                <td class="type">
+
+
+                                    <span class="param-type">Number</span>
+
+
+
+                                </td>
+
+
+
+
+
+                                <td class="description last">
+                                    <p>An internal counter to keep track of ring connection ids.</p>
+                                </td>
+                            </tr>
+
+
+
+                            <tr>
+
+                                <td class="name"><code>canvasWrapper</code></td>
+
+
+                                <td class="type">
+
+
+                                    <span class="param-type"><a href="CanvasWrapper.html">CanvasWrapper</a></span>
+
+
+
+                                </td>
+
+
+
+
+
+                                <td class="description last">
+                                    <p>The CanvasWrapper associated with this SmilesDrawer.Drawer instance.</p>
+                                </td>
+                            </tr>
+
+
+
+                            <tr>
+
+                                <td class="name"><code>totalOverlapScore</code></td>
+
+
+                                <td class="type">
+
+
+                                    <span class="param-type">Number</span>
+
+
+
+                                </td>
+
+
+
+
+
+                                <td class="description last">
+                                    <p>The current internal total overlap score.</p>
+                                </td>
+                            </tr>
+
+
+
+                            <tr>
+
+                                <td class="name"><code>defaultOptions</code></td>
+
+
+                                <td class="type">
+
+
+                                    <span class="param-type">Object</span>
+
+
+
+                                </td>
+
+
+
+
+
+                                <td class="description last">
+                                    <p>The default options.</p>
+                                </td>
+                            </tr>
+
+
+
+                            <tr>
+
+                                <td class="name"><code>opts</code></td>
+
+
+                                <td class="type">
+
+
+                                    <span class="param-type">Object</span>
+
+
+
+                                </td>
+
+
+
+
+
+                                <td class="description last">
+                                    <p>The merged options.</p>
+                                </td>
+                            </tr>
+
+
+
+                            <tr>
+
+                                <td class="name"><code>theme</code></td>
+
+
+                                <td class="type">
+
+
+                                    <span class="param-type">Object</span>
+
+
+
+                                </td>
+
+
+
+
+
+                                <td class="description last">
+                                    <p>The current theme.</p>
+                                </td>
+                            </tr>
+
+
+                        </tbody>
+                    </table>
+
+
+
+
+
+
+                    <div class="description usertext">
+                        <p>The constructor for the class SmilesDrawer.</p>
+                    </div>
+
+
+
+
+
+
+
+
+
+
+
+                    <h5>Parameters:</h5>
+
+
+                    <table class="params">
+                        <thead>
+                            <tr>
+
+                                <th>Name</th>
+
+
+                                <th>Type</th>
+
+
+
+
+
+                                <th class="last">Description</th>
+                            </tr>
+                        </thead>
+
+                        <tbody>
+
+
+                            <tr>
+
+                                <td class="name"><code>options</code></td>
+
+
+                                <td class="type">
+
+
+                                    <span class="param-type">Object</span>
+
+
+
+                                </td>
+
+
+
+
+
+                                <td class="description last">
+                                    <p>An object containing custom values for different options. It is merged with the
+                                        default options.</p>
+                                </td>
+                            </tr>
+
+
+                        </tbody>
+                    </table>
+
+
+
+
+
+
+
+
+
+
+
+
+
+
+
+
+
+
+
+
+                </div>
+
+
+
+
+
+
+
+
+
+
+
+
+
+
+
+
+
+                <h3 class="subsection-title">Methods</h3>
+
+
+
+
+
+
+                <h4 class="name" id="addRing"><span class="type-signature"></span>addRing<span
+                        class="signature">(ring)</span><span class="type-signature"> &rarr; {Number}</span></h4>
+
+
+
+
+
+
+                <dl class="details">
+
+
+                    <dt class="tag-source">Source:</dt>
+                    <dd class="tag-source">
+                        <ul class="dummy">
+                            <li>
+                                <a href="DrawerBase.js.html">DrawerBase.js</a>, <a
+                                    href="DrawerBase.js.html#line1175">line 1175</a>
+                            </li>
+                        </ul>
+                    </dd>
+
+
+
+
+
+
+
+
+
+
+
+
+
+
+
+
+
+
+
+
+
+
+
+
+
+
+
+
+
+
+
+                </dl>
+
+
+
+
+
+                <div class="description usertext">
+                    <p>Add a ring to this representation of a molecule.</p>
+                </div>
+
+
+
+
+
+
+
+
+
+
+
+                <h5>Parameters:</h5>
+
+
+                <table class="params">
+                    <thead>
+                        <tr>
+
+                            <th>Name</th>
+
+
+                            <th>Type</th>
+
+
+
+
+
+                            <th class="last">Description</th>
+                        </tr>
+                    </thead>
+
+                    <tbody>
+
+
+                        <tr>
+
+                            <td class="name"><code>ring</code></td>
+
+
+                            <td class="type">
+
+
+                                <span class="param-type"><a href="Ring.html">Ring</a></span>
+
+
+
+                            </td>
+
+
+
+
+
+                            <td class="description last">
+                                <p>A new ring.</p>
+                            </td>
+                        </tr>
+
+
+                    </tbody>
+                </table>
+
+
+
+
+
+
+
+
+
+
+
+
+
+
+
+
+                <h5>Returns:</h5>
+
+
+                <div class="param-desc">
+                    <p>The ring id of the new ring.</p>
+                </div>
+
+
+
+                <dl class="param-type">
+                    <dt>
+                        Type
+                    </dt>
+                    <dd>
+
+                        <span class="param-type">Number</span>
+
+
+                    </dd>
+                </dl>
+
+
+
+
+
+
+
+
+
+
+                <h4 class="name" id="addRingConnection"><span class="type-signature"></span>addRingConnection<span
+                        class="signature">(ringConnection)</span><span class="type-signature"> &rarr; {Number}</span>
+                </h4>
+
+
+
+
+
+
+                <dl class="details">
+
+
+                    <dt class="tag-source">Source:</dt>
+                    <dd class="tag-source">
+                        <ul class="dummy">
+                            <li>
+                                <a href="DrawerBase.js.html">DrawerBase.js</a>, <a
+                                    href="DrawerBase.js.html#line1226">line 1226</a>
+                            </li>
+                        </ul>
+                    </dd>
+
+
+
+
+
+
+
+
+
+
+
+
+
+
+
+
+
+
+
+
+
+
+
+
+
+
+
+
+
+
+
+                </dl>
+
+
+
+
+
+                <div class="description usertext">
+                    <p>Add a ring connection to this representation of a molecule.</p>
+                </div>
+
+
+
+
+
+
+
+
+
+
+
+                <h5>Parameters:</h5>
+
+
+                <table class="params">
+                    <thead>
+                        <tr>
+
+                            <th>Name</th>
+
+
+                            <th>Type</th>
+
+
+
+
+
+                            <th class="last">Description</th>
+                        </tr>
+                    </thead>
+
+                    <tbody>
+
+
+                        <tr>
+
+                            <td class="name"><code>ringConnection</code></td>
+
+
+                            <td class="type">
+
+
+                                <span class="param-type"><a href="RingConnection.html">RingConnection</a></span>
+
+
+
+                            </td>
+
+
+
+
+
+                            <td class="description last">
+                                <p>A new ringConnection.</p>
+                            </td>
+                        </tr>
+
+
+                    </tbody>
+                </table>
+
+
+
+
+
+
+
+
+
+
+
+
+
+
+
+
+                <h5>Returns:</h5>
+
+
+                <div class="param-desc">
+                    <p>The ring connection id of the new ring connection.</p>
+                </div>
+
+
+
+                <dl class="param-type">
+                    <dt>
+                        Type
+                    </dt>
+                    <dd>
+
+                        <span class="param-type">Number</span>
+
+
+                    </dd>
+                </dl>
+
+
+
+
+
+
+
+
+
+
+                <h4 class="name" id="annotateStereochemistry"><span
+                        class="type-signature"></span>annotateStereochemistry<span class="signature">()</span><span
+                        class="type-signature"></span></h4>
+
+
+
+
+
+
+                <dl class="details">
+
+
+                    <dt class="tag-source">Source:</dt>
+                    <dd class="tag-source">
+                        <ul class="dummy">
+                            <li>
+                                <a href="DrawerBase.js.html">DrawerBase.js</a>, <a
+                                    href="DrawerBase.js.html#line2813">line 2813</a>
+                            </li>
+                        </ul>
+                    </dd>
+
+
+
+
+
+
+
+
+
+
+
+
+
+
+
+
+
+
+
+
+
+
+
+
+
+
+
+
+
+
+
+                </dl>
+
+
+
+
+
+                <div class="description usertext">
+                    <p>Annotaed stereochemistry information for visualization.</p>
+                </div>
+
+
+
+
+
+
+
+
+
+
+
+
+
+
+
+
+
+
+
+
+
+
+
+
+
+
+
+
+
+
+
+
+
+                <h4 class="name" id="areVerticesInSameRing"><span
+                        class="type-signature"></span>areVerticesInSameRing<span class="signature">(vertexA,
+                        vertexB)</span><span class="type-signature"> &rarr; {Boolean}</span></h4>
+
+
+
+
+
+
+                <dl class="details">
+
+
+                    <dt class="tag-source">Source:</dt>
+                    <dd class="tag-source">
+                        <ul class="dummy">
+                            <li>
+                                <a href="DrawerBase.js.html">DrawerBase.js</a>, <a
+                                    href="DrawerBase.js.html#line1051">line 1051</a>
+                            </li>
+                        </ul>
+                    </dd>
+
+
+
+
+
+
+
+
+
+
+
+
+
+
+
+
+
+
+
+
+
+
+
+
+
+
+
+
+
+
+
+                </dl>
+
+
+
+
+
+                <div class="description usertext">
+                    <p>Checks whether or not two vertices are in the same ring.</p>
+                </div>
+
+
+
+
+
+
+
+
+
+
+
+                <h5>Parameters:</h5>
+
+
+                <table class="params">
+                    <thead>
+                        <tr>
+
+                            <th>Name</th>
+
+
+                            <th>Type</th>
+
+
+
+
+
+                            <th class="last">Description</th>
+                        </tr>
+                    </thead>
+
+                    <tbody>
+
+
+                        <tr>
+
+                            <td class="name"><code>vertexA</code></td>
+
+
+                            <td class="type">
+
+
+                                <span class="param-type"><a href="Vertex.html">Vertex</a></span>
+
+
+
+                            </td>
+
+
+
+
+
+                            <td class="description last">
+                                <p>A vertex.</p>
+                            </td>
+                        </tr>
+
+
+
+                        <tr>
+
+                            <td class="name"><code>vertexB</code></td>
+
+
+                            <td class="type">
+
+
+                                <span class="param-type"><a href="Vertex.html">Vertex</a></span>
+
+
+
+                            </td>
+
+
+
+
+
+                            <td class="description last">
+                                <p>A vertex.</p>
+                            </td>
+                        </tr>
+
+
+                    </tbody>
+                </table>
+
+
+
+
+
+
+
+
+
+
+
+
+
+
+
+
+                <h5>Returns:</h5>
+
+
+                <div class="param-desc">
+                    <p>A boolean indicating whether or not the two vertices are in the same ring.</p>
+                </div>
+
+
+
+                <dl class="param-type">
+                    <dt>
+                        Type
+                    </dt>
+                    <dd>
+
+                        <span class="param-type">Boolean</span>
+
+
+                    </dd>
+                </dl>
+
+
+
+
+
+
+
+
+
+
+                <h4 class="name" id="backupRingInformation"><span
+                        class="type-signature"></span>backupRingInformation<span class="signature">()</span><span
+                        class="type-signature"></span></h4>
+
+
+
+
+
+
+                <dl class="details">
+
+
+                    <dt class="tag-source">Source:</dt>
+                    <dd class="tag-source">
+                        <ul class="dummy">
+                            <li>
+                                <a href="DrawerBase.js.html">DrawerBase.js</a>, <a
+                                    href="DrawerBase.js.html#line1758">line 1758</a>
+                            </li>
+                        </ul>
+                    </dd>
+
+
+
+
+
+
+
+
+
+
+
+
+
+
+
+
+
+
+
+
+
+
+
+
+
+
+
+
+
+
+
+                </dl>
+
+
+
+
+
+                <div class="description usertext">
+                    <p>Stores the current information associated with rings.</p>
+                </div>
+
+
+
+
+
+
+
+
+
+
+
+
+
+
+
+
+
+
+
+
+
+
+
+
+
+
+
+
+
+
+
+
+
+                <h4 class="name" id="chooseSide"><span class="type-signature"></span>chooseSide<span
+                        class="signature">(vertexA, vertexB, sides)</span><span class="type-signature"> &rarr;
+                        {Object}</span></h4>
+
+
+
+
+
+
+                <dl class="details">
+
+
+                    <dt class="tag-source">Source:</dt>
+                    <dd class="tag-source">
+                        <ul class="dummy">
+                            <li>
+                                <a href="DrawerBase.js.html">DrawerBase.js</a>, <a
+                                    href="DrawerBase.js.html#line1375">line 1375</a>
+                            </li>
+                        </ul>
+                    </dd>
+
+
+
+
+
+
+
+
+
+
+
+
+
+
+
+
+
+
+
+
+
+
+
+
+
+
+
+
+
+
+
+                </dl>
+
+
+
+
+
+                <div class="description usertext">
+                    <p>When drawing a double bond, choose the side to place the double bond. E.g. a double bond should
+                        always been drawn inside a ring.</p>
+                </div>
+
+
+
+
+
+
+
+
+
+
+
+                <h5>Parameters:</h5>
+
+
+                <table class="params">
+                    <thead>
+                        <tr>
+
+                            <th>Name</th>
+
+
+                            <th>Type</th>
+
+
+
+
+
+                            <th class="last">Description</th>
+                        </tr>
+                    </thead>
+
+                    <tbody>
+
+
+                        <tr>
+
+                            <td class="name"><code>vertexA</code></td>
+
+
+                            <td class="type">
+
+
+                                <span class="param-type"><a href="Vertex.html">Vertex</a></span>
+
+
+
+                            </td>
+
+
+
+
+
+                            <td class="description last">
+                                <p>A vertex.</p>
+                            </td>
+                        </tr>
+
+
+
+                        <tr>
+
+                            <td class="name"><code>vertexB</code></td>
+
+
+                            <td class="type">
+
+
+                                <span class="param-type"><a href="Vertex.html">Vertex</a></span>
+
+
+
+                            </td>
+
+
+
+
+
+                            <td class="description last">
+                                <p>A vertex.</p>
+                            </td>
+                        </tr>
+
+
+
+                        <tr>
+
+                            <td class="name"><code>sides</code></td>
+
+
+                            <td class="type">
+
+
+                                <span class="param-type">Array.&lt;<a href="Vector2.html">Vector2</a>></span>
+
+
+
+                            </td>
+
+
+
+
+
+                            <td class="description last">
+                                <p>An array containing the two normals of the line spanned by the two provided vertices.
+                                </p>
+                            </td>
+                        </tr>
+
+
+                    </tbody>
+                </table>
+
+
+
+
+
+
+
+
+
+
+
+
+
+
+
+
+                <h5>Returns:</h5>
+
+
+                <div class="param-desc">
+                    <p>Returns an object containing the following information: {
+                        totalSideCount: Counts the sides of each vertex in the molecule, is an array [ a, b ],
+                        totalPosition: Same as position, but based on entire molecule,
+                        sideCount: Counts the sides of each neighbour, is an array [ a, b ],
+                        position: which side to position the second bond, is 0 or 1, represents the index in the normal
+                        array. This is based on only the neighbours
+                        anCount: the number of neighbours of vertexA,
+                        bnCount: the number of neighbours of vertexB
+                        }</p>
+                </div>
+
+
+
+                <dl class="param-type">
+                    <dt>
+                        Type
+                    </dt>
+                    <dd>
+
+                        <span class="param-type">Object</span>
+
+
+                    </dd>
+                </dl>
+
+
+
+
+
+
+
+
+
+
+                <h4 class="name" id="createBridgedRing"><span class="type-signature"></span>createBridgedRing<span
+                        class="signature">(ringIds, sourceVertexId)</span><span class="type-signature"> &rarr; {<a
+                            href="Ring.html">Ring</a>}</span></h4>
+
+
+
+
+
+
+                <dl class="details">
+
+
+                    <dt class="tag-source">Source:</dt>
+                    <dd class="tag-source">
+                        <ul class="dummy">
+                            <li>
+                                <a href="DrawerBase.js.html">DrawerBase.js</a>, <a
+                                    href="DrawerBase.js.html#line931">line 931</a>
+                            </li>
+                        </ul>
+                    </dd>
+
+
+
+
+
+
+
+
+
+
+
+
+
+
+
+
+
+
+
+
+
+
+
+
+
+
+
+
+
+
+
+                </dl>
+
+
+
+
+
+                <div class="description usertext">
+                    <p>Creates a bridged ring.</p>
+                </div>
+
+
+
+
+
+
+
+
+
+
+
+                <h5>Parameters:</h5>
+
+
+                <table class="params">
+                    <thead>
+                        <tr>
+
+                            <th>Name</th>
+
+
+                            <th>Type</th>
+
+
+
+
+
+                            <th class="last">Description</th>
+                        </tr>
+                    </thead>
+
+                    <tbody>
+
+
+                        <tr>
+
+                            <td class="name"><code>ringIds</code></td>
+
+
+                            <td class="type">
+
+
+                                <span class="param-type">Array.&lt;Number></span>
+
+
+
+                            </td>
+
+
+
+
+
+                            <td class="description last">
+                                <p>An array of ids of rings involved in the bridged ring.</p>
+                            </td>
+                        </tr>
+
+
+
+                        <tr>
+
+                            <td class="name"><code>sourceVertexId</code></td>
+
+
+                            <td class="type">
+
+
+                                <span class="param-type">Number</span>
+
+
+
+                            </td>
+
+
+
+
+
+                            <td class="description last">
+                                <p>The vertex id to start the bridged ring discovery from.</p>
+                            </td>
+                        </tr>
+
+
+                    </tbody>
+                </table>
+
+
+
+
+
+
+
+
+
+
+
+
+
+
+
+
+                <h5>Returns:</h5>
+
+
+                <div class="param-desc">
+                    <p>The bridged ring.</p>
+                </div>
+
+
+
+                <dl class="param-type">
+                    <dt>
+                        Type
+                    </dt>
+                    <dd>
+
+                        <span class="param-type"><a href="Ring.html">Ring</a></span>
+
+
+                    </dd>
+                </dl>
+
+
+
+
+
+
+
+
+
+
+                <h4 class="name" id="createNextBond"><span class="type-signature"></span>createNextBond<span
+                        class="signature">(vertex, previousVertex<span class="signature-attributes">opt</span>,
+                        angle<span class="signature-attributes">opt</span>, originShortest<span
+                            class="signature-attributes">opt</span>, skipPositioning<span
+                            class="signature-attributes">opt</span>)</span><span class="type-signature"></span></h4>
+
+
+
+
+
+
+                <dl class="details">
+
+
+                    <dt class="tag-source">Source:</dt>
+                    <dd class="tag-source">
+                        <ul class="dummy">
+                            <li>
+                                <a href="DrawerBase.js.html">DrawerBase.js</a>, <a
+                                    href="DrawerBase.js.html#line2245">line 2245</a>
+                            </li>
+                        </ul>
+                    </dd>
+
+
+
+
+
+
+
+
+
+
+
+
+
+
+
+
+
+
+
+
+
+
+
+
+
+
+
+
+
+
+
+                </dl>
+
+
+
+
+
+                <div class="description usertext">
+                    <p>Positiones the next vertex thus creating a bond.</p>
+                </div>
+
+
+
+
+
+
+
+
+
+
+
+                <h5>Parameters:</h5>
+
+
+                <table class="params">
+                    <thead>
+                        <tr>
+
+                            <th>Name</th>
+
+
+                            <th>Type</th>
+
+
+                            <th>Attributes</th>
+
+
+
+                            <th>Default</th>
+
+
+                            <th class="last">Description</th>
+                        </tr>
+                    </thead>
+
+                    <tbody>
+
+
+                        <tr>
+
+                            <td class="name"><code>vertex</code></td>
+
+
+                            <td class="type">
+
+
+                                <span class="param-type"><a href="Vertex.html">Vertex</a></span>
+
+
+
+                            </td>
+
+
+                            <td class="attributes">
+
+
+
+
+
+                            </td>
+
+
+
+                            <td class="default">
+
+                            </td>
+
+
+                            <td class="description last">
+                                <p>A vertex.</p>
+                            </td>
+                        </tr>
+
+
+
+                        <tr>
+
+                            <td class="name"><code>previousVertex</code></td>
+
+
+                            <td class="type">
+
+
+                                <span class="param-type"><a href="Vertex.html">Vertex</a></span>
+
+
+
+                            </td>
+
+
+                            <td class="attributes">
+
+                                &lt;optional><br>
+
+
+
+
+
+                            </td>
+
+
+
+                            <td class="default">
+
+                                <code>null</code>
+
+                            </td>
+
+
+                            <td class="description last">
+                                <p>The previous vertex which has been positioned.</p>
+                            </td>
+                        </tr>
+
+
+
+                        <tr>
+
+                            <td class="name"><code>angle</code></td>
+
+
+                            <td class="type">
+
+
+                                <span class="param-type">Number</span>
+
+
+
+                            </td>
+
+
+                            <td class="attributes">
+
+                                &lt;optional><br>
+
+
+
+
+
+                            </td>
+
+
+
+                            <td class="default">
+
+                                <code>0.0</code>
+
+                            </td>
+
+
+                            <td class="description last">
+                                <p>The (global) angle of the vertex.</p>
+                            </td>
+                        </tr>
+
+
+
+                        <tr>
+
+                            <td class="name"><code>originShortest</code></td>
+
+
+                            <td class="type">
+
+
+                                <span class="param-type">Boolean</span>
+
+
+
+                            </td>
+
+
+                            <td class="attributes">
+
+                                &lt;optional><br>
+
+
+
+
+
+                            </td>
+
+
+
+                            <td class="default">
+
+                                <code>false</code>
+
+                            </td>
+
+
+                            <td class="description last">
+                                <p>Whether the origin is the shortest subtree in the branch.</p>
+                            </td>
+                        </tr>
+
+
+
+                        <tr>
+
+                            <td class="name"><code>skipPositioning</code></td>
+
+
+                            <td class="type">
+
+
+                                <span class="param-type">Boolean</span>
+
+
+
+                            </td>
+
+
+                            <td class="attributes">
+
+                                &lt;optional><br>
+
+
+
+
+
+                            </td>
+
+
+
+                            <td class="default">
+
+                                <code>false</code>
+
+                            </td>
+
+
+                            <td class="description last">
+                                <p>Whether or not to skip positioning and just check the neighbours.</p>
+                            </td>
+                        </tr>
+
+
+                    </tbody>
+                </table>
+
+
+
+
+
+
+
+
+
+
+
+
+
+
+
+
+
+
+
+
+
+
+
+
+                <h4 class="name" id="createRing"><span class="type-signature"></span>createRing<span
+                        class="signature">(ring, center<span class="signature-attributes">opt</span>, startVertex<span
+                            class="signature-attributes">opt</span>, previousVertex<span
+                            class="signature-attributes">opt</span>, previousVertex<span
+                            class="signature-attributes">opt</span>)</span><span class="type-signature"></span></h4>
+
+
+
+
+
+
+                <dl class="details">
+
+
+                    <dt class="tag-source">Source:</dt>
+                    <dd class="tag-source">
+                        <ul class="dummy">
+                            <li>
+                                <a href="DrawerBase.js.html">DrawerBase.js</a>, <a
+                                    href="DrawerBase.js.html#line1818">line 1818</a>
+                            </li>
+                        </ul>
+                    </dd>
+
+
+
+
+
+
+
+
+
+
+
+
+
+
+
+
+
+
+
+
+
+
+
+
+
+
+
+
+
+
+
+                </dl>
+
+
+
+
+
+                <div class="description usertext">
+                    <p>Creates a new ring, that is, positiones all the vertices inside a ring.</p>
+                </div>
+
+
+
+
+
+
+
+
+
+
+
+                <h5>Parameters:</h5>
+
+
+                <table class="params">
+                    <thead>
+                        <tr>
+
+                            <th>Name</th>
+
+
+                            <th>Type</th>
+
+
+                            <th>Attributes</th>
+
+
+
+                            <th>Default</th>
+
+
+                            <th class="last">Description</th>
+                        </tr>
+                    </thead>
+
+                    <tbody>
+
+
+                        <tr>
+
+                            <td class="name"><code>ring</code></td>
+
+
+                            <td class="type">
+
+
+                                <span class="param-type"><a href="Ring.html">Ring</a></span>
+
+
+
+                            </td>
+
+
+                            <td class="attributes">
+
+
+
+
+
+                            </td>
+
+
+
+                            <td class="default">
+
+                            </td>
+
+
+                            <td class="description last">
+                                <p>The ring to position.</p>
+                            </td>
+                        </tr>
+
+
+
+                        <tr>
+
+                            <td class="name"><code>center</code></td>
+
+
+                            <td class="type">
+
+
+                                <span class="param-type"><a href="Vector2.html">Vector2</a></span>
+                                |
+
+                                <span class="param-type">null</span>
+
+
+
+                            </td>
+
+
+                            <td class="attributes">
+
+                                &lt;optional><br>
+
+
+
+
+
+                            </td>
+
+
+
+                            <td class="default">
+
+                                <code>null</code>
+
+                            </td>
+
+
+                            <td class="description last">
+                                <p>The center of the ring to be created.</p>
+                            </td>
+                        </tr>
+
+
+
+                        <tr>
+
+                            <td class="name"><code>startVertex</code></td>
+
+
+                            <td class="type">
+
+
+                                <span class="param-type"><a href="Vertex.html">Vertex</a></span>
+                                |
+
+                                <span class="param-type">null</span>
+
+
+
+                            </td>
+
+
+                            <td class="attributes">
+
+                                &lt;optional><br>
+
+
+
+
+
+                            </td>
+
+
+
+                            <td class="default">
+
+                                <code>null</code>
+
+                            </td>
+
+
+                            <td class="description last">
+                                <p>The first vertex to be positioned inside the ring.</p>
+                            </td>
+                        </tr>
+
+
+
+                        <tr>
+
+                            <td class="name"><code>previousVertex</code></td>
+
+
+                            <td class="type">
+
+
+                                <span class="param-type"><a href="Vertex.html">Vertex</a></span>
+                                |
+
+                                <span class="param-type">null</span>
+
+
+
+                            </td>
+
+
+                            <td class="attributes">
+
+                                &lt;optional><br>
+
+
+
+
+
+                            </td>
+
+
+
+                            <td class="default">
+
+                                <code>null</code>
+
+                            </td>
+
+
+                            <td class="description last">
+                                <p>The last vertex that was positioned.</p>
+                            </td>
+                        </tr>
+
+
+
+                        <tr>
+
+                            <td class="name"><code>previousVertex</code></td>
+
+
+                            <td class="type">
+
+
+                                <span class="param-type">Boolean</span>
+
+
+
+                            </td>
+
+
+                            <td class="attributes">
+
+                                &lt;optional><br>
+
+
+
+
+
+                            </td>
+
+
+
+                            <td class="default">
+
+                                <code>false</code>
+
+                            </td>
+
+
+                            <td class="description last">
+                                <p>A boolean indicating whether or not this ring was force positioned already - this is
+                                    needed after force layouting a ring, in order to draw rings connected to it.</p>
+                            </td>
+                        </tr>
+
+
+                    </tbody>
+                </table>
+
+
+
+
+
+
+
+
+
+
+
+
+
+
+
+
+
+
+
+
+
+
+
+
+                <h4 class="name" id="draw"><span class="type-signature"></span>draw<span class="signature">(data,
+                        target, themeName, infoOnly)</span><span class="type-signature"></span></h4>
+
+
+
+
+
+
+                <dl class="details">
+
+
+                    <dt class="tag-source">Source:</dt>
+                    <dd class="tag-source">
+                        <ul class="dummy">
+                            <li>
+                                <a href="DrawerBase.js.html">DrawerBase.js</a>, <a
+                                    href="DrawerBase.js.html#line273">line 273</a>
+                            </li>
+                        </ul>
+                    </dd>
+
+
+
+
+
+
+
+
+
+
+
+
+
+
+
+
+
+
+
+
+
+
+
+
+
+
+
+
+
+
+
+                </dl>
+
+
+
+
+
+                <div class="description usertext">
+                    <p>Draws the parsed smiles data to a canvas element.</p>
+                </div>
+
+
+
+
+
+
+
+
+
+
+
+                <h5>Parameters:</h5>
+
+
+                <table class="params">
+                    <thead>
+                        <tr>
+
+                            <th>Name</th>
+
+
+                            <th>Type</th>
+
+
+
+
+                            <th>Default</th>
+
+
+                            <th class="last">Description</th>
+                        </tr>
+                    </thead>
+
+                    <tbody>
+
+
+                        <tr>
+
+                            <td class="name"><code>data</code></td>
+
+
+                            <td class="type">
+
+
+                                <span class="param-type">Object</span>
+
+
+
+                            </td>
+
+
+
+
+                            <td class="default">
+
+                            </td>
+
+
+                            <td class="description last">
+                                <p>The tree returned by the smiles parser.</p>
+                            </td>
+                        </tr>
+
+
+
+                        <tr>
+
+                            <td class="name"><code>target</code></td>
+
+
+                            <td class="type">
+
+
+                                <span class="param-type">String</span>
+                                |
+
+                                <span class="param-type">HTMLCanvasElement</span>
+
+
+
+                            </td>
+
+
+
+
+                            <td class="default">
+
+                            </td>
+
+
+                            <td class="description last">
+                                <p>The id of the HTML canvas element the structure is drawn to - or the element itself.
+                                </p>
+                            </td>
+                        </tr>
+
+
+
+                        <tr>
+
+                            <td class="name"><code>themeName</code></td>
+
+
+                            <td class="type">
+
+
+                                <span class="param-type">String</span>
+
+
+
+                            </td>
+
+
+
+
+                            <td class="default">
+
+                                <code>'dark'</code>
+
+                            </td>
+
+
+                            <td class="description last">
+                                <p>The name of the theme to use. Built-in themes are 'light' and 'dark'.</p>
+                            </td>
+                        </tr>
+
+
+
+                        <tr>
+
+                            <td class="name"><code>infoOnly</code></td>
+
+
+                            <td class="type">
+
+
+                                <span class="param-type">Boolean</span>
+
+
+
+                            </td>
+
+
+
+
+                            <td class="default">
+
+                                <code>false</code>
+
+                            </td>
+
+
+                            <td class="description last">
+                                <p>Only output info on the molecule without drawing anything to the canvas.</p>
+                            </td>
+                        </tr>
+
+
+                    </tbody>
+                </table>
+
+
+
+
+
+
+
+
+
+
+
+
+
+
+
+
+
+
+
+
+
+
+
+
+                <h4 class="name" id="drawEdge"><span class="type-signature"></span>drawEdge<span
+                        class="signature">(edgeId, debug)</span><span class="type-signature"></span></h4>
+
+
+
+
+
+
+                <dl class="details">
+
+
+                    <dt class="tag-source">Source:</dt>
+                    <dd class="tag-source">
+                        <ul class="dummy">
+                            <li>
+                                <a href="DrawerBase.js.html">DrawerBase.js</a>, <a
+                                    href="DrawerBase.js.html#line1505">line 1505</a>
+                            </li>
+                        </ul>
+                    </dd>
+
+
+
+
+
+
+
+
+
+
+
+
+
+
+
+
+
+
+
+
+
+
+
+
+
+
+
+
+
+
+
+                </dl>
+
+
+
+
+
+                <div class="description usertext">
+                    <p>Draw the an edge as a bonds to the canvas.</p>
+                </div>
+
+
+
+
+
+
+
+
+
+
+
+                <h5>Parameters:</h5>
+
+
+                <table class="params">
+                    <thead>
+                        <tr>
+
+                            <th>Name</th>
+
+
+                            <th>Type</th>
+
+
+
+
+
+                            <th class="last">Description</th>
+                        </tr>
+                    </thead>
+
+                    <tbody>
+
+
+                        <tr>
+
+                            <td class="name"><code>edgeId</code></td>
+
+
+                            <td class="type">
+
+
+                                <span class="param-type">Number</span>
+
+
+
+                            </td>
+
+
+
+
+
+                            <td class="description last">
+                                <p>An edge id.</p>
+                            </td>
+                        </tr>
+
+
+
+                        <tr>
+
+                            <td class="name"><code>debug</code></td>
+
+
+                            <td class="type">
+
+
+                                <span class="param-type">Boolean</span>
+
+
+
+                            </td>
+
+
+
+
+
+                            <td class="description last">
+                                <p>A boolean indicating whether or not to draw debug helpers.</p>
+                            </td>
+                        </tr>
+
+
+                    </tbody>
+                </table>
+
+
+
+
+
+
+
+
+
+
+
+
+
+
+
+
+
+
+
+
+
+
+
+
+                <h4 class="name" id="drawEdges"><span class="type-signature"></span>drawEdges<span
+                        class="signature">(debug)</span><span class="type-signature"></span></h4>
+
+
+
+
+
+
+                <dl class="details">
+
+
+                    <dt class="tag-source">Source:</dt>
+                    <dd class="tag-source">
+                        <ul class="dummy">
+                            <li>
+                                <a href="DrawerBase.js.html">DrawerBase.js</a>, <a
+                                    href="DrawerBase.js.html#line1471">line 1471</a>
+                            </li>
+                        </ul>
+                    </dd>
+
+
+
+
+
+
+
+
+
+
+
+
+
+
+
+
+
+
+
+
+
+
+
+
+
+
+
+
+
+
+
+                </dl>
+
+
+
+
+
+                <div class="description usertext">
+                    <p>Draw the actual edges as bonds to the canvas.</p>
+                </div>
+
+
+
+
+
+
+
+
+
+
+
+                <h5>Parameters:</h5>
+
+
+                <table class="params">
+                    <thead>
+                        <tr>
+
+                            <th>Name</th>
+
+
+                            <th>Type</th>
+
+
+
+
+
+                            <th class="last">Description</th>
+                        </tr>
+                    </thead>
+
+                    <tbody>
+
+
+                        <tr>
+
+                            <td class="name"><code>debug</code></td>
+
+
+                            <td class="type">
+
+
+                                <span class="param-type">Boolean</span>
+
+
+
+                            </td>
+
+
+
+
+
+                            <td class="description last">
+                                <p>A boolean indicating whether or not to draw debug helpers.</p>
+                            </td>
+                        </tr>
+
+
+                    </tbody>
+                </table>
+
+
+
+
+
+
+
+
+
+
+
+
+
+
+
+
+
+
+
+
+
+
+
+
+                <h4 class="name" id="drawVertices"><span class="type-signature"></span>drawVertices<span
+                        class="signature">(debug)</span><span class="type-signature"></span></h4>
+
+
+
+
+
+
+                <dl class="details">
+
+
+                    <dt class="tag-source">Source:</dt>
+                    <dd class="tag-source">
+                        <ul class="dummy">
+                            <li>
+                                <a href="DrawerBase.js.html">DrawerBase.js</a>, <a
+                                    href="DrawerBase.js.html#line1659">line 1659</a>
+                            </li>
+                        </ul>
+                    </dd>
+
+
+
+
+
+
+
+
+
+
+
+
+
+
+
+
+
+
+
+
+
+
+
+
+
+
+
+
+
+
+
+                </dl>
+
+
+
+
+
+                <div class="description usertext">
+                    <p>Draws the vertices representing atoms to the canvas.</p>
+                </div>
+
+
+
+
+
+
+
+
+
+
+
+                <h5>Parameters:</h5>
+
+
+                <table class="params">
+                    <thead>
+                        <tr>
+
+                            <th>Name</th>
+
+
+                            <th>Type</th>
+
+
+
+
+
+                            <th class="last">Description</th>
+                        </tr>
+                    </thead>
+
+                    <tbody>
+
+
+                        <tr>
+
+                            <td class="name"><code>debug</code></td>
+
+
+                            <td class="type">
+
+
+                                <span class="param-type">Boolean</span>
+
+
+
+                            </td>
+
+
+
+
+
+                            <td class="description last">
+                                <p>A boolean indicating whether or not to draw debug messages to the canvas.</p>
+                            </td>
+                        </tr>
+
+
+                    </tbody>
+                </table>
+
+
+
+
+
+
+
+
+
+
+
+
+
+
+
+
+
+
+
+
+
+
+
+
+                <h4 class="name" id="edgeRingCount"><span class="type-signature"></span>edgeRingCount<span
+                        class="signature">(edgeId)</span><span class="type-signature"> &rarr; {Number}</span></h4>
+
+
+
+
+
+
+                <dl class="details">
+
+
+                    <dt class="tag-source">Source:</dt>
+                    <dd class="tag-source">
+                        <ul class="dummy">
+                            <li>
+                                <a href="DrawerBase.js.html">DrawerBase.js</a>, <a
+                                    href="DrawerBase.js.html#line306">line 306</a>
+                            </li>
+                        </ul>
+                    </dd>
+
+
+
+
+
+
+
+
+
+
+
+
+
+
+
+
+
+
+
+
+
+
+
+
+
+
+
+
+
+
+
+                </dl>
+
+
+
+
+
+                <div class="description usertext">
+                    <p>Returns the number of rings this edge is a part of.</p>
+                </div>
+
+
+
+
+
+
+
+
+
+
+
+                <h5>Parameters:</h5>
+
+
+                <table class="params">
+                    <thead>
+                        <tr>
+
+                            <th>Name</th>
+
+
+                            <th>Type</th>
+
+
+
+
+
+                            <th class="last">Description</th>
+                        </tr>
+                    </thead>
+
+                    <tbody>
+
+
+                        <tr>
+
+                            <td class="name"><code>edgeId</code></td>
+
+
+                            <td class="type">
+
+
+                                <span class="param-type">Number</span>
+
+
+
+                            </td>
+
+
+
+
+
+                            <td class="description last">
+                                <p>The id of an edge.</p>
+                            </td>
+                        </tr>
+
+
+                    </tbody>
+                </table>
+
+
+
+
+
+
+
+
+
+
+
+
+
+
+
+
+                <h5>Returns:</h5>
+
+
+                <div class="param-desc">
+                    <p>The number of rings the provided edge is part of.</p>
+                </div>
+
+
+
+                <dl class="param-type">
+                    <dt>
+                        Type
+                    </dt>
+                    <dd>
+
+                        <span class="param-type">Number</span>
+
+
+                    </dd>
+                </dl>
+
+
+
+
+
+
+
+
+
+
+                <h4 class="name" id="getBridgedRingRings"><span class="type-signature"></span>getBridgedRingRings<span
+                        class="signature">(ringId)</span><span class="type-signature"> &rarr; {Array.&lt;Number>}</span>
+                </h4>
+
+
+
+
+
+
+                <dl class="details">
+
+
+                    <dt class="tag-source">Source:</dt>
+                    <dd class="tag-source">
+                        <ul class="dummy">
+                            <li>
+                                <a href="DrawerBase.js.html">DrawerBase.js</a>, <a
+                                    href="DrawerBase.js.html#line882">line 882</a>
+                            </li>
+                        </ul>
+                    </dd>
+
+
+
+
+
+
+
+
+
+
+
+
+
+
+
+
+
+
+
+
+
+
+
+
+
+
+
+
+
+
+
+                </dl>
+
+
+
+
+
+                <div class="description usertext">
+                    <p>Returns all rings connected by bridged bonds starting from the ring with the supplied ring id.
+                    </p>
+                </div>
+
+
+
+
+
+
+
+
+
+
+
+                <h5>Parameters:</h5>
+
+
+                <table class="params">
+                    <thead>
+                        <tr>
+
+                            <th>Name</th>
+
+
+                            <th>Type</th>
+
+
+
+
+
+                            <th class="last">Description</th>
+                        </tr>
+                    </thead>
+
+                    <tbody>
+
+
+                        <tr>
+
+                            <td class="name"><code>ringId</code></td>
+
+
+                            <td class="type">
+
+
+                                <span class="param-type">Number</span>
+
+
+
+                            </td>
+
+
+
+
+
+                            <td class="description last">
+                                <p>A ring id.</p>
+                            </td>
+                        </tr>
+
+
+                    </tbody>
+                </table>
+
+
+
+
+
+
+
+
+
+
+
+
+
+
+
+
+                <h5>Returns:</h5>
+
+
+                <div class="param-desc">
+                    <p>An array containing all ring ids of rings part of a bridged ring system.</p>
+                </div>
+
+
+
+                <dl class="param-type">
+                    <dt>
+                        Type
+                    </dt>
+                    <dd>
+
+                        <span class="param-type">Array.&lt;Number></span>
+
+
+                    </dd>
+                </dl>
+
+
+
+
+
+
+
+
+
+
+                <h4 class="name" id="getBridgedRings"><span class="type-signature"></span>getBridgedRings<span
+                        class="signature">()</span><span class="type-signature"> &rarr; {Array.&lt;<a
+                            href="Ring.html">Ring</a>>}</span></h4>
+
+
+
+
+
+
+                <dl class="details">
+
+
+                    <dt class="tag-source">Source:</dt>
+                    <dd class="tag-source">
+                        <ul class="dummy">
+                            <li>
+                                <a href="DrawerBase.js.html">DrawerBase.js</a>, <a
+                                    href="DrawerBase.js.html#line319">line 319</a>
+                            </li>
+                        </ul>
+                    </dd>
+
+
+
+
+
+
+
+
+
+
+
+
+
+
+
+
+
+
+
+
+
+
+
+
+
+
+
+
+
+
+
+                </dl>
+
+
+
+
+
+                <div class="description usertext">
+                    <p>Returns an array containing the bridged rings associated with this molecule.</p>
+                </div>
+
+
+
+
+
+
+
+
+
+
+
+
+
+
+
+
+
+
+
+
+
+
+
+
+
+                <h5>Returns:</h5>
+
+
+                <div class="param-desc">
+                    <p>An array containing all bridged rings associated with this molecule.</p>
+                </div>
+
+
+
+                <dl class="param-type">
+                    <dt>
+                        Type
+                    </dt>
+                    <dd>
+
+                        <span class="param-type">Array.&lt;<a href="Ring.html">Ring</a>></span>
+
+
+                    </dd>
+                </dl>
+
+
+
+
+
+
+
+
+
+
+                <h4 class="name" id="getClosestVertex"><span class="type-signature"></span>getClosestVertex<span
+                        class="signature">(vertex)</span><span class="type-signature"> &rarr; {<a
+                            href="Vertex.html">Vertex</a>}</span></h4>
+
+
+
+
+
+
+                <dl class="details">
+
+
+                    <dt class="tag-source">Source:</dt>
+                    <dd class="tag-source">
+                        <ul class="dummy">
+                            <li>
+                                <a href="DrawerBase.js.html">DrawerBase.js</a>, <a
+                                    href="DrawerBase.js.html#line1147">line 1147</a>
+                            </li>
+                        </ul>
+                    </dd>
+
+
+
+
+
+
+
+
+
+
+
+
+
+
+
+
+
+
+
+
+
+
+
+
+
+
+
+
+
+
+
+                </dl>
+
+
+
+
+
+                <div class="description usertext">
+                    <p>Returns the closest vertex (connected as well as unconnected).</p>
+                </div>
+
+
+
+
+
+
+
+
+
+
+
+                <h5>Parameters:</h5>
+
+
+                <table class="params">
+                    <thead>
+                        <tr>
+
+                            <th>Name</th>
+
+
+                            <th>Type</th>
+
+
+
+
+
+                            <th class="last">Description</th>
+                        </tr>
+                    </thead>
+
+                    <tbody>
+
+
+                        <tr>
+
+                            <td class="name"><code>vertex</code></td>
+
+
+                            <td class="type">
+
+
+                                <span class="param-type"><a href="Vertex.html">Vertex</a></span>
+
+
+
+                            </td>
+
+
+
+
+
+                            <td class="description last">
+                                <p>The vertex of which to find the closest other vertex.</p>
+                            </td>
+                        </tr>
+
+
+                    </tbody>
+                </table>
+
+
+
+
+
+
+
+
+
+
+
+
+
+
+
+
+                <h5>Returns:</h5>
+
+
+                <div class="param-desc">
+                    <p>The closest vertex.</p>
+                </div>
+
+
+
+                <dl class="param-type">
+                    <dt>
+                        Type
+                    </dt>
+                    <dd>
+
+                        <span class="param-type"><a href="Vertex.html">Vertex</a></span>
+
+
+                    </dd>
+                </dl>
+
+
+
+
+
+
+
+
+
+
+                <h4 class="name" id="getCommonRingbondNeighbour"><span
+                        class="type-signature"></span>getCommonRingbondNeighbour<span
+                        class="signature">(vertex)</span><span class="type-signature"> &rarr; {Number|null}</span></h4>
+
+
+
+
+
+
+                <dl class="details">
+
+
+                    <dt class="tag-source">Source:</dt>
+                    <dd class="tag-source">
+                        <ul class="dummy">
+                            <li>
+                                <a href="DrawerBase.js.html">DrawerBase.js</a>, <a
+                                    href="DrawerBase.js.html#line2667">line 2667</a>
+                            </li>
+                        </ul>
+                    </dd>
+
+
+
+
+
+
+
+
+
+
+
+
+
+
+
+
+
+
+
+
+
+
+
+
+
+
+
+
+
+
+
+                </dl>
+
+
+
+
+
+                <div class="description usertext">
+                    <p>Gets the vetex sharing the edge that is the common bond of two rings.</p>
+                </div>
+
+
+
+
+
+
+
+
+
+
+
+                <h5>Parameters:</h5>
+
+
+                <table class="params">
+                    <thead>
+                        <tr>
+
+                            <th>Name</th>
+
+
+                            <th>Type</th>
+
+
+
+
+
+                            <th class="last">Description</th>
+                        </tr>
+                    </thead>
+
+                    <tbody>
+
+
+                        <tr>
+
+                            <td class="name"><code>vertex</code></td>
+
+
+                            <td class="type">
+
+
+                                <span class="param-type"><a href="Vertex.html">Vertex</a></span>
+
+
+
+                            </td>
+
+
+
+
+
+                            <td class="description last">
+                                <p>A vertex.</p>
+                            </td>
+                        </tr>
+
+
+                    </tbody>
+                </table>
+
+
+
+
+
+
+
+
+
+
+
+
+
+
+
+
+                <h5>Returns:</h5>
+
+
+                <div class="param-desc">
+                    <p>The id of a vertex sharing the edge that is the common bond of two rings with the vertex provided
+                        or null, if none.</p>
+                </div>
+
+
+
+                <dl class="param-type">
+                    <dt>
+                        Type
+                    </dt>
+                    <dd>
+
+                        <span class="param-type">Number</span>
+                        |
+
+                        <span class="param-type">null</span>
+
+
+                    </dd>
+                </dl>
+
+
+
+
+
+
+
+
+
+
+                <h4 class="name" id="getCommonRings"><span class="type-signature"></span>getCommonRings<span
+                        class="signature">(vertexA, vertexB)</span><span class="type-signature"> &rarr;
+                        {Array.&lt;Number>}</span></h4>
+
+
+
+
+
+
+                <dl class="details">
+
+
+                    <dt class="tag-source">Source:</dt>
+                    <dd class="tag-source">
+                        <ul class="dummy">
+                            <li>
+                                <a href="DrawerBase.js.html">DrawerBase.js</a>, <a
+                                    href="DrawerBase.js.html#line1072">line 1072</a>
+                            </li>
+                        </ul>
+                    </dd>
+
+
+
+
+
+
+
+
+
+
+
+
+
+
+
+
+
+
+
+
+
+
+
+
+
+
+
+
+
+
+
+                </dl>
+
+
+
+
+
+                <div class="description usertext">
+                    <p>Returns an array of ring ids shared by both vertices.</p>
+                </div>
+
+
+
+
+
+
+
+
+
+
+
+                <h5>Parameters:</h5>
+
+
+                <table class="params">
+                    <thead>
+                        <tr>
+
+                            <th>Name</th>
+
+
+                            <th>Type</th>
+
+
+
+
+
+                            <th class="last">Description</th>
+                        </tr>
+                    </thead>
+
+                    <tbody>
+
+
+                        <tr>
+
+                            <td class="name"><code>vertexA</code></td>
+
+
+                            <td class="type">
+
+
+                                <span class="param-type"><a href="Vertex.html">Vertex</a></span>
+
+
+
+                            </td>
+
+
+
+
+
+                            <td class="description last">
+                                <p>A vertex.</p>
+                            </td>
+                        </tr>
+
+
+
+                        <tr>
+
+                            <td class="name"><code>vertexB</code></td>
+
+
+                            <td class="type">
+
+
+                                <span class="param-type"><a href="Vertex.html">Vertex</a></span>
+
+
+
+                            </td>
+
+
+
+
+
+                            <td class="description last">
+                                <p>A vertex.</p>
+                            </td>
+                        </tr>
+
+
+                    </tbody>
+                </table>
+
+
+
+
+
+
+
+
+
+
+
+
+
+
+
+
+                <h5>Returns:</h5>
+
+
+                <div class="param-desc">
+                    <p>An array of ids of rings shared by the two vertices.</p>
+                </div>
+
+
+
+                <dl class="param-type">
+                    <dt>
+                        Type
+                    </dt>
+                    <dd>
+
+                        <span class="param-type">Array.&lt;Number></span>
+
+
+                    </dd>
+                </dl>
+
+
+
+
+
+
+
+
+
+
+                <h4 class="name" id="getCurrentCenterOfMass"><span
+                        class="type-signature"></span>getCurrentCenterOfMass<span class="signature">()</span><span
+                        class="type-signature"> &rarr; {<a href="Vector2.html">Vector2</a>}</span></h4>
+
+
+
+
+
+
+                <dl class="details">
+
+
+                    <dt class="tag-source">Source:</dt>
+                    <dd class="tag-source">
+                        <ul class="dummy">
+                            <li>
+                                <a href="DrawerBase.js.html">DrawerBase.js</a>, <a
+                                    href="DrawerBase.js.html#line2047">line 2047</a>
+                            </li>
+                        </ul>
+                    </dd>
+
+
+
+
+
+
+
+
+
+
+
+
+
+
+
+
+
+
+
+
+
+
+
+
+
+
+
+
+
+
+
+                </dl>
+
+
+
+
+
+                <div class="description usertext">
+                    <p>Returns the current (positioned vertices so far) center of mass.</p>
+                </div>
+
+
+
+
+
+
+
+
+
+
+
+
+
+
+
+
+
+
+
+
+
+
+
+
+
+                <h5>Returns:</h5>
+
+
+                <div class="param-desc">
+                    <p>The current center of mass.</p>
+                </div>
+
+
+
+                <dl class="param-type">
+                    <dt>
+                        Type
+                    </dt>
+                    <dd>
+
+                        <span class="param-type"><a href="Vector2.html">Vector2</a></span>
+
+
+                    </dd>
+                </dl>
+
+
+
+
+
+
+
+
+
+
+                <h4 class="name" id="getCurrentCenterOfMassInNeigbourhood"><span
+                        class="type-signature"></span>getCurrentCenterOfMassInNeigbourhood<span class="signature">(vec,
+                        r<span class="signature-attributes">opt</span>)</span><span class="type-signature"> &rarr; {<a
+                            href="Vector2.html">Vector2</a>}</span></h4>
+
+
+
+
+
+
+                <dl class="details">
+
+
+                    <dt class="tag-source">Source:</dt>
+                    <dd class="tag-source">
+                        <ul class="dummy">
+                            <li>
+                                <a href="DrawerBase.js.html">DrawerBase.js</a>, <a
+                                    href="DrawerBase.js.html#line2070">line 2070</a>
+                            </li>
+                        </ul>
+                    </dd>
+
+
+
+
+
+
+
+
+
+
+
+
+
+
+
+
+
+
+
+
+
+
+
+
+
+
+
+
+
+
+
+                </dl>
+
+
+
+
+
+                <div class="description usertext">
+                    <p>Returns the current (positioned vertices so far) center of mass in the neighbourhood of a given
+                        position.</p>
+                </div>
+
+
+
+
+
+
+
+
+
+
+
+                <h5>Parameters:</h5>
+
+
+                <table class="params">
+                    <thead>
+                        <tr>
+
+                            <th>Name</th>
+
+
+                            <th>Type</th>
+
+
+                            <th>Attributes</th>
+
+
+
+                            <th>Default</th>
+
+
+                            <th class="last">Description</th>
+                        </tr>
+                    </thead>
+
+                    <tbody>
+
+
+                        <tr>
+
+                            <td class="name"><code>vec</code></td>
+
+
+                            <td class="type">
+
+
+                                <span class="param-type"><a href="Vector2.html">Vector2</a></span>
+
+
+
+                            </td>
+
+
+                            <td class="attributes">
+
+
+
+
+
+                            </td>
+
+
+
+                            <td class="default">
+
+                            </td>
+
+
+                            <td class="description last">
+                                <p>The point at which to look for neighbours.</p>
+                            </td>
+                        </tr>
+
+
+
+                        <tr>
+
+                            <td class="name"><code>r</code></td>
+
+
+                            <td class="type">
+
+
+                                <span class="param-type">Number</span>
+
+
+
+                            </td>
+
+
+                            <td class="attributes">
+
+                                &lt;optional><br>
+
+
+
+
+
+                            </td>
+
+
+
+                            <td class="default">
+
+                                <code>currentBondLength*2.0</code>
+
+                            </td>
+
+
+                            <td class="description last">
+                                <p>The radius of vertices to include.</p>
+                            </td>
+                        </tr>
+
+
+                    </tbody>
+                </table>
+
+
+
+
+
+
+
+
+
+
+
+
+
+
+
+
+                <h5>Returns:</h5>
+
+
+                <div class="param-desc">
+                    <p>The current center of mass.</p>
+                </div>
+
+
+
+                <dl class="param-type">
+                    <dt>
+                        Type
+                    </dt>
+                    <dd>
+
+                        <span class="param-type"><a href="Vector2.html">Vector2</a></span>
+
+
+                    </dd>
+                </dl>
+
+
+
+
+
+
+
+
+
+
+                <h4 class="name" id="getEdgeNormals"><span class="type-signature"></span>getEdgeNormals<span
+                        class="signature">(edge)</span><span class="type-signature"> &rarr; {Array.&lt;<a
+                            href="Vector2.html">Vector2</a>>}</span></h4>
+
+
+
+
+
+
+                <dl class="details">
+
+
+                    <dt class="tag-source">Source:</dt>
+                    <dd class="tag-source">
+                        <ul class="dummy">
+                            <li>
+                                <a href="DrawerBase.js.html">DrawerBase.js</a>, <a
+                                    href="DrawerBase.js.html#line2777">line 2777</a>
+                            </li>
+                        </ul>
+                    </dd>
+
+
+
+
+
+
+
+
+
+
+
+
+
+
+
+
+
+
+
+
+
+
+
+
+
+
+
+
+
+
+
+                </dl>
+
+
+
+
+
+                <div class="description usertext">
+                    <p>Get the normals of an edge.</p>
+                </div>
+
+
+
+
+
+
+
+
+
+
+
+                <h5>Parameters:</h5>
+
+
+                <table class="params">
+                    <thead>
+                        <tr>
+
+                            <th>Name</th>
+
+
+                            <th>Type</th>
+
+
+
+
+
+                            <th class="last">Description</th>
+                        </tr>
+                    </thead>
+
+                    <tbody>
+
+
+                        <tr>
+
+                            <td class="name"><code>edge</code></td>
+
+
+                            <td class="type">
+
+
+                                <span class="param-type"><a href="Edge.html">Edge</a></span>
+
+
+
+                            </td>
+
+
+
+
+
+                            <td class="description last">
+                                <p>An edge.</p>
+                            </td>
+                        </tr>
+
+
+                    </tbody>
+                </table>
+
+
+
+
+
+
+
+
+
+
+
+
+
+
+
+
+                <h5>Returns:</h5>
+
+
+                <div class="param-desc">
+                    <p>An array containing two vectors, representing the normals.</p>
+                </div>
+
+
+
+                <dl class="param-type">
+                    <dt>
+                        Type
+                    </dt>
+                    <dd>
+
+                        <span class="param-type">Array.&lt;<a href="Vector2.html">Vector2</a>></span>
+
+
+                    </dd>
+                </dl>
+
+
+
+
+
+
+
+
+
+
+                <h4 class="name" id="getFusedRings"><span class="type-signature"></span>getFusedRings<span
+                        class="signature">()</span><span class="type-signature"> &rarr; {Array.&lt;<a
+                            href="Ring.html">Ring</a>>}</span></h4>
+
+
+
+
+
+
+                <dl class="details">
+
+
+                    <dt class="tag-source">Source:</dt>
+                    <dd class="tag-source">
+                        <ul class="dummy">
+                            <li>
+                                <a href="DrawerBase.js.html">DrawerBase.js</a>, <a
+                                    href="DrawerBase.js.html#line336">line 336</a>
+                            </li>
+                        </ul>
+                    </dd>
+
+
+
+
+
+
+
+
+
+
+
+
+
+
+
+
+
+
+
+
+
+
+
+
+
+
+
+
+
+
+
+                </dl>
+
+
+
+
+
+                <div class="description usertext">
+                    <p>Returns an array containing all fused rings associated with this molecule.</p>
+                </div>
+
+
+
+
+
+
+
+
+
+
+
+
+
+
+
+
+
+
+
+
+
+
+
+
+
+                <h5>Returns:</h5>
+
+
+                <div class="param-desc">
+                    <p>An array containing all fused rings associated with this molecule.</p>
+                </div>
+
+
+
+                <dl class="param-type">
+                    <dt>
+                        Type
+                    </dt>
+                    <dd>
+
+                        <span class="param-type">Array.&lt;<a href="Ring.html">Ring</a>></span>
+
+
+                    </dd>
+                </dl>
+
+
+
+
+
+
+
+
+
+
+                <h4 class="name" id="getHeavyAtomCount"><span class="type-signature"></span>getHeavyAtomCount<span
+                        class="signature">()</span><span class="type-signature"> &rarr; {Number}</span></h4>
+
+
+
+
+
+
+                <dl class="details">
+
+
+                    <dt class="tag-source">Source:</dt>
+                    <dd class="tag-source">
+                        <ul class="dummy">
+                            <li>
+                                <a href="DrawerBase.js.html">DrawerBase.js</a>, <a
+                                    href="DrawerBase.js.html#line481">line 481</a>
+                            </li>
+                        </ul>
+                    </dd>
+
+
+
+
+
+
+
+
+
+
+
+
+
+
+
+
+
+
+
+
+
+
+
+
+
+
+
+
+
+
+
+                </dl>
+
+
+
+
+
+                <div class="description usertext">
+                    <p>Returns the number of heavy atoms (non-hydrogen) in the current molecule.</p>
+                </div>
+
+
+
+
+
+
+
+
+
+
+
+
+
+
+
+
+
+
+
+
+
+
+
+
+
+                <h5>Returns:</h5>
+
+
+                <div class="param-desc">
+                    <p>The heavy atom count.</p>
+                </div>
+
+
+
+                <dl class="param-type">
+                    <dt>
+                        Type
+                    </dt>
+                    <dd>
+
+                        <span class="param-type">Number</span>
+
+
+                    </dd>
+                </dl>
+
+
+
+
+
+
+
+
+
+
+                <h4 class="name" id="getLargestOrAromaticCommonRing"><span
+                        class="type-signature"></span>getLargestOrAromaticCommonRing<span class="signature">(vertexA,
+                        vertexB)</span><span class="type-signature"> &rarr; {<a href="Ring.html">Ring</a>|null}</span>
+                </h4>
+
+
+
+
+
+
+                <dl class="details">
+
+
+                    <dt class="tag-source">Source:</dt>
+                    <dd class="tag-source">
+                        <ul class="dummy">
+                            <li>
+                                <a href="DrawerBase.js.html">DrawerBase.js</a>, <a
+                                    href="DrawerBase.js.html#line1093">line 1093</a>
+                            </li>
+                        </ul>
+                    </dd>
+
+
+
+
+
+
+
+
+
+
+
+
+
+
+
+
+
+
+
+
+
+
+
+
+
+
+
+
+
+
+
+                </dl>
+
+
+
+
+
+                <div class="description usertext">
+                    <p>Returns the aromatic or largest ring shared by the two vertices.</p>
+                </div>
+
+
+
+
+
+
+
+
+
+
+
+                <h5>Parameters:</h5>
+
+
+                <table class="params">
+                    <thead>
+                        <tr>
+
+                            <th>Name</th>
+
+
+                            <th>Type</th>
+
+
+
+
+
+                            <th class="last">Description</th>
+                        </tr>
+                    </thead>
+
+                    <tbody>
+
+
+                        <tr>
+
+                            <td class="name"><code>vertexA</code></td>
+
+
+                            <td class="type">
+
+
+                                <span class="param-type"><a href="Vertex.html">Vertex</a></span>
+
+
+
+                            </td>
+
+
+
+
+
+                            <td class="description last">
+                                <p>A vertex.</p>
+                            </td>
+                        </tr>
+
+
+
+                        <tr>
+
+                            <td class="name"><code>vertexB</code></td>
+
+
+                            <td class="type">
+
+
+                                <span class="param-type"><a href="Vertex.html">Vertex</a></span>
+
+
+
+                            </td>
+
+
+
+
+
+                            <td class="description last">
+                                <p>A vertex.</p>
+                            </td>
+                        </tr>
+
+
+                    </tbody>
+                </table>
+
+
+
+
+
+
+
+
+
+
+
+
+
+
+
+
+                <h5>Returns:</h5>
+
+
+                <div class="param-desc">
+                    <p>If an aromatic common ring exists, that ring, else the largest (non-aromatic) ring, else null.
+                    </p>
+                </div>
+
+
+
+                <dl class="param-type">
+                    <dt>
+                        Type
+                    </dt>
+                    <dd>
+
+                        <span class="param-type"><a href="Ring.html">Ring</a></span>
+                        |
+
+                        <span class="param-type">null</span>
+
+
+                    </dd>
+                </dl>
+
+
+
+
+
+
+
+
+
+
+                <h4 class="name" id="getLastVertexWithAngle"><span
+                        class="type-signature"></span>getLastVertexWithAngle<span
+                        class="signature">(vertexId)</span><span class="type-signature"> &rarr; {<a
+                            href="Vertex.html">Vertex</a>}</span></h4>
+
+
+
+
+
+
+                <dl class="details">
+
+
+                    <dt class="tag-source">Source:</dt>
+                    <dd class="tag-source">
+                        <ul class="dummy">
+                            <li>
+                                <a href="DrawerBase.js.html">DrawerBase.js</a>, <a
+                                    href="DrawerBase.js.html#line2223">line 2223</a>
+                            </li>
+                        </ul>
+                    </dd>
+
+
+
+
+
+
+
+
+
+
+
+
+
+
+
+
+
+
+
+
+
+
+
+
+
+
+
+
+
+
+
+                </dl>
+
+
+
+
+
+                <div class="description usertext">
+                    <p>Get the last non-null or 0 angle vertex.</p>
+                </div>
+
+
+
+
+
+
+
+
+
+
+
+                <h5>Parameters:</h5>
+
+
+                <table class="params">
+                    <thead>
+                        <tr>
+
+                            <th>Name</th>
+
+
+                            <th>Type</th>
+
+
+
+
+
+                            <th class="last">Description</th>
+                        </tr>
+                    </thead>
+
+                    <tbody>
+
+
+                        <tr>
+
+                            <td class="name"><code>vertexId</code></td>
+
+
+                            <td class="type">
+
+
+                                <span class="param-type">Number</span>
+
+
+
+                            </td>
+
+
+
+
+
+                            <td class="description last">
+                                <p>A vertex id.</p>
+                            </td>
+                        </tr>
+
+
+                    </tbody>
+                </table>
+
+
+
+
+
+
+
+
+
+
+
+
+
+
+
+
+                <h5>Returns:</h5>
+
+
+                <div class="param-desc">
+                    <p>The last vertex with an angle that was not 0 or null.</p>
+                </div>
+
+
+
+                <dl class="param-type">
+                    <dt>
+                        Type
+                    </dt>
+                    <dd>
+
+                        <span class="param-type"><a href="Vertex.html">Vertex</a></span>
+
+
+                    </dd>
+                </dl>
+
+
+
+
+
+
+
+
+
+
+                <h4 class="name" id="getMolecularFormula"><span class="type-signature"></span>getMolecularFormula<span
+                        class="signature">()</span><span class="type-signature"> &rarr; {String}</span></h4>
+
+
+
+
+
+
+                <dl class="details">
+
+
+                    <dt class="tag-source">Source:</dt>
+                    <dd class="tag-source">
+                        <ul class="dummy">
+                            <li>
+                                <a href="DrawerBase.js.html">DrawerBase.js</a>, <a
+                                    href="DrawerBase.js.html#line498">line 498</a>
+                            </li>
+                        </ul>
+                    </dd>
+
+
+
+
+
+
+
+
+
+
+
+
+
+
+
+
+
+
+
+
+
+
+
+
+
+
+
+
+
+
+
+                </dl>
+
+
+
+
+
+                <div class="description usertext">
+                    <p>Returns the molecular formula of the loaded molecule as a string.</p>
+                </div>
+
+
+
+
+
+
+
+
+
+
+
+
+
+
+
+
+
+
+
+
+
+
+
+
+
+                <h5>Returns:</h5>
+
+
+                <div class="param-desc">
+                    <p>The molecular formula.</p>
+                </div>
+
+
+
+                <dl class="param-type">
+                    <dt>
+                        Type
+                    </dt>
+                    <dd>
+
+                        <span class="param-type">String</span>
+
+
+                    </dd>
+                </dl>
+
+
+
+
+
+
+
+
+
+
+                <h4 class="name" id="getNonRingNeighbours"><span class="type-signature"></span>getNonRingNeighbours<span
+                        class="signature">(vertexId)</span><span class="type-signature"> &rarr; {Array.&lt;<a
+                            href="Vertex.html">Vertex</a>>}</span></h4>
+
+
+
+
+
+
+                <dl class="details">
+
+
+                    <dt class="tag-source">Source:</dt>
+                    <dd class="tag-source">
+                        <ul class="dummy">
+                            <li>
+                                <a href="DrawerBase.js.html">DrawerBase.js</a>, <a
+                                    href="DrawerBase.js.html#line2793">line 2793</a>
+                            </li>
+                        </ul>
+                    </dd>
+
+
+
+
+
+
+
+
+
+
+
+
+
+
+
+
+
+
+
+
+
+
+
+
+
+
+
+
+
+
+
+                </dl>
+
+
+
+
+
+                <div class="description usertext">
+                    <p>Returns an array of vertices that are neighbouring a vertix but are not members of a ring
+                        (including bridges).</p>
+                </div>
+
+
+
+
+
+
+
+
+
+
+
+                <h5>Parameters:</h5>
+
+
+                <table class="params">
+                    <thead>
+                        <tr>
+
+                            <th>Name</th>
+
+
+                            <th>Type</th>
+
+
+
+
+
+                            <th class="last">Description</th>
+                        </tr>
+                    </thead>
+
+                    <tbody>
+
+
+                        <tr>
+
+                            <td class="name"><code>vertexId</code></td>
+
+
+                            <td class="type">
+
+
+                                <span class="param-type">Number</span>
+
+
+
+                            </td>
+
+
+
+
+
+                            <td class="description last">
+                                <p>A vertex id.</p>
+                            </td>
+                        </tr>
+
+
+                    </tbody>
+                </table>
+
+
+
+
+
+
+
+
+
+
+
+
+
+
+
+
+                <h5>Returns:</h5>
+
+
+                <div class="param-desc">
+                    <p>An array of vertices.</p>
+                </div>
+
+
+
+                <dl class="param-type">
+                    <dt>
+                        Type
+                    </dt>
+                    <dd>
+
+                        <span class="param-type">Array.&lt;<a href="Vertex.html">Vertex</a>></span>
+
+
+                    </dd>
+                </dl>
+
+
+
+
+
+
+
+
+
+
+                <h4 class="name" id="getOverlapScore"><span class="type-signature"></span>getOverlapScore<span
+                        class="signature">()</span><span class="type-signature"> &rarr; {Object}</span></h4>
+
+
+
+
+
+
+                <dl class="details">
+
+
+                    <dt class="tag-source">Source:</dt>
+                    <dd class="tag-source">
+                        <ul class="dummy">
+                            <li>
+                                <a href="DrawerBase.js.html">DrawerBase.js</a>, <a
+                                    href="DrawerBase.js.html#line1311">line 1311</a>
+                            </li>
+                        </ul>
+                    </dd>
+
+
+
+
+
+
+
+
+
+
+
+
+
+
+
+
+
+
+
+
+
+
+
+
+
+
+
+
+
+
+
+                </dl>
+
+
+
+
+
+                <div class="description usertext">
+                    <p>Returns the overlap score of the current molecule based on its positioned vertices. The higher
+                        the score, the more overlaps occur in the structure drawing.</p>
+                </div>
+
+
+
+
+
+
+
+
+
+
+
+
+
+
+
+
+
+
+
+
+
+
+
+
+
+                <h5>Returns:</h5>
+
+
+                <div class="param-desc">
+                    <p>Returns the total overlap score and the overlap score of each vertex sorted by score (higher to
+                        lower). Example: { total: 99, scores: [ { id: 0, score: 22 }, ... ] }</p>
+                </div>
+
+
+
+                <dl class="param-type">
+                    <dt>
+                        Type
+                    </dt>
+                    <dd>
+
+                        <span class="param-type">Object</span>
+
+
+                    </dd>
+                </dl>
+
+
+
+
+
+
+
+
+
+
+                <h4 class="name" id="getRing"><span class="type-signature"></span>getRing<span
+                        class="signature">(ringId)</span><span class="type-signature"> &rarr; {<a
+                            href="Ring.html">Ring</a>}</span></h4>
+
+
+
+
+
+
+                <dl class="details">
+
+
+                    <dt class="tag-source">Source:</dt>
+                    <dd class="tag-source">
+                        <ul class="dummy">
+                            <li>
+                                <a href="DrawerBase.js.html">DrawerBase.js</a>, <a
+                                    href="DrawerBase.js.html#line1212">line 1212</a>
+                            </li>
+                        </ul>
+                    </dd>
+
+
+
+
+
+
+
+
+
+
+
+
+
+
+
+
+
+
+
+
+
+
+
+
+
+
+
+
+
+
+
+                </dl>
+
+
+
+
+
+                <div class="description usertext">
+                    <p>Gets a ring object from the array of rings associated with the current molecule by its id. The
+                        ring id is not equal to the index, since rings can be added and removed when processing bridged
+                        rings.</p>
+                </div>
+
+
+
+
+
+
+
+
+
+
+
+                <h5>Parameters:</h5>
+
+
+                <table class="params">
+                    <thead>
+                        <tr>
+
+                            <th>Name</th>
+
+
+                            <th>Type</th>
+
+
+
+
+
+                            <th class="last">Description</th>
+                        </tr>
+                    </thead>
+
+                    <tbody>
+
+
+                        <tr>
+
+                            <td class="name"><code>ringId</code></td>
+
+
+                            <td class="type">
+
+
+                                <span class="param-type">Number</span>
+
+
+
+                            </td>
+
+
+
+
+
+                            <td class="description last">
+                                <p>A ring id.</p>
+                            </td>
+                        </tr>
+
+
+                    </tbody>
+                </table>
+
+
+
+
+
+
+
+
+
+
+
+
+
+
+
+
+                <h5>Returns:</h5>
+
+
+                <div class="param-desc">
+                    <p>A ring associated with the current molecule.</p>
+                </div>
+
+
+
+                <dl class="param-type">
+                    <dt>
+                        Type
+                    </dt>
+                    <dd>
+
+                        <span class="param-type"><a href="Ring.html">Ring</a></span>
+
+
+                    </dd>
+                </dl>
+
+
+
+
+
+
+
+
+
+
+                <h4 class="name" id="getRingbondType"><span class="type-signature"></span>getRingbondType<span
+                        class="signature">(vertexA, vertexB)</span><span class="type-signature"> &rarr;
+                        {String|null}</span></h4>
+
+
+
+
+
+
+                <dl class="details">
+
+
+                    <dt class="tag-source">Source:</dt>
+                    <dd class="tag-source">
+                        <ul class="dummy">
+                            <li>
+                                <a href="DrawerBase.js.html">DrawerBase.js</a>, <a
+                                    href="DrawerBase.js.html#line573">line 573</a>
+                            </li>
+                        </ul>
+                    </dd>
+
+
+
+
+
+
+
+
+
+
+
+
+
+
+
+
+
+
+
+
+
+
+
+
+
+
+
+
+
+
+
+                </dl>
+
+
+
+
+
+                <div class="description usertext">
+                    <p>Returns the type of the ringbond (e.g. '=' for a double bond). The ringbond represents the break
+                        in a ring introduced when creating the MST. If the two vertices supplied as arguments are not
+                        part of a common ringbond, the method returns null.</p>
+                </div>
+
+
+
+
+
+
+
+
+
+
+
+                <h5>Parameters:</h5>
+
+
+                <table class="params">
+                    <thead>
+                        <tr>
+
+                            <th>Name</th>
+
+
+                            <th>Type</th>
+
+
+
+
+
+                            <th class="last">Description</th>
+                        </tr>
+                    </thead>
+
+                    <tbody>
+
+
+                        <tr>
+
+                            <td class="name"><code>vertexA</code></td>
+
+
+                            <td class="type">
+
+
+                                <span class="param-type"><a href="Vertex.html">Vertex</a></span>
+
+
+
+                            </td>
+
+
+
+
+
+                            <td class="description last">
+                                <p>A vertex.</p>
+                            </td>
+                        </tr>
+
+
+
+                        <tr>
+
+                            <td class="name"><code>vertexB</code></td>
+
+
+                            <td class="type">
+
+
+                                <span class="param-type"><a href="Vertex.html">Vertex</a></span>
+
+
+
+                            </td>
+
+
+
+
+
+                            <td class="description last">
+                                <p>A vertex.</p>
+                            </td>
+                        </tr>
+
+
+                    </tbody>
+                </table>
+
+
+
+
+
+
+
+
+
+
+
+
+
+
+
+
+                <h5>Returns:</h5>
+
+
+                <div class="param-desc">
+                    <p>Returns the ringbond type or null, if the two supplied vertices are not connected by a ringbond.
+                    </p>
+                </div>
+
+
+
+                <dl class="param-type">
+                    <dt>
+                        Type
+                    </dt>
+                    <dd>
+
+                        <span class="param-type">String</span>
+                        |
+
+                        <span class="param-type">null</span>
+
+
+                    </dd>
+                </dl>
+
+
+
+
+
+
+
+
+
+
+                <h4 class="name" id="getRingConnection"><span class="type-signature"></span>getRingConnection<span
+                        class="signature">(id)</span><span class="type-signature"> &rarr; {<a
+                            href="RingConnection.html">RingConnection</a>}</span></h4>
+
+
+
+
+
+
+                <dl class="details">
+
+
+                    <dt class="tag-source">Source:</dt>
+                    <dd class="tag-source">
+                        <ul class="dummy">
+                            <li>
+                                <a href="DrawerBase.js.html">DrawerBase.js</a>, <a
+                                    href="DrawerBase.js.html#line1272">line 1272</a>
+                            </li>
+                        </ul>
+                    </dd>
+
+
+
+
+
+
+
+
+
+
+
+
+
+
+
+
+
+
+
+
+
+
+
+
+
+
+
+
+
+
+
+                </dl>
+
+
+
+
+
+                <div class="description usertext">
+                    <p>Get a ring connection with a given id.</p>
+                </div>
+
+
+
+
+
+
+
+
+
+
+
+                <h5>Parameters:</h5>
+
+
+                <table class="params">
+                    <thead>
+                        <tr>
+
+                            <th>Name</th>
+
+
+                            <th>Type</th>
+
+
+
+
+
+                            <th class="last">Description</th>
+                        </tr>
+                    </thead>
+
+                    <tbody>
+
+
+                        <tr>
+
+                            <td class="name"><code>id</code></td>
+
+
+                            <td class="type">
+
+
+                                <span class="param-type">Number</span>
+
+
+
+                            </td>
+
+
+
+
+
+                            <td class="description last"></td>
+                        </tr>
+
+
+                    </tbody>
+                </table>
+
+
+
+
+
+
+
+
+
+
+
+
+
+
+
+
+                <h5>Returns:</h5>
+
+
+                <div class="param-desc">
+                    <p>The ring connection with the specified id.</p>
+                </div>
+
+
+
+                <dl class="param-type">
+                    <dt>
+                        Type
+                    </dt>
+                    <dd>
+
+                        <span class="param-type"><a href="RingConnection.html">RingConnection</a></span>
+
+
+                    </dd>
+                </dl>
+
+
+
+
+
+
+
+
+
+
+                <h4 class="name" id="getRingConnections"><span class="type-signature"></span>getRingConnections<span
+                        class="signature">(ringId, ringIds)</span><span class="type-signature"> &rarr;
+                        {Array.&lt;Number>}</span></h4>
+
+
+
+
+
+
+                <dl class="details">
+
+
+                    <dt class="tag-source">Source:</dt>
+                    <dd class="tag-source">
+                        <ul class="dummy">
+                            <li>
+                                <a href="DrawerBase.js.html">DrawerBase.js</a>, <a
+                                    href="DrawerBase.js.html#line1287">line 1287</a>
+                            </li>
+                        </ul>
+                    </dd>
+
+
+
+
+
+
+
+
+
+
+
+
+
+
+
+
+
+
+
+
+
+
+
+
+
+
+
+
+
+
+
+                </dl>
+
+
+
+
+
+                <div class="description usertext">
+                    <p>Get the ring connections between a ring and a set of rings.</p>
+                </div>
+
+
+
+
+
+
+
+
+
+
+
+                <h5>Parameters:</h5>
+
+
+                <table class="params">
+                    <thead>
+                        <tr>
+
+                            <th>Name</th>
+
+
+                            <th>Type</th>
+
+
+
+
+
+                            <th class="last">Description</th>
+                        </tr>
+                    </thead>
+
+                    <tbody>
+
+
+                        <tr>
+
+                            <td class="name"><code>ringId</code></td>
+
+
+                            <td class="type">
+
+
+                                <span class="param-type">Number</span>
+
+
+
+                            </td>
+
+
+
+
+
+                            <td class="description last">
+                                <p>A ring id.</p>
+                            </td>
+                        </tr>
+
+
+
+                        <tr>
+
+                            <td class="name"><code>ringIds</code></td>
+
+
+                            <td class="type">
+
+
+                                <span class="param-type">Array.&lt;Number></span>
+
+
+
+                            </td>
+
+
+
+
+
+                            <td class="description last">
+                                <p>An array of ring ids.</p>
+                            </td>
+                        </tr>
+
+
+                    </tbody>
+                </table>
+
+
+
+
+
+
+
+
+
+
+
+
+
+
+
+
+                <h5>Returns:</h5>
+
+
+                <div class="param-desc">
+                    <p>An array of ring connection ids.</p>
+                </div>
+
+
+
+                <dl class="param-type">
+                    <dt>
+                        Type
+                    </dt>
+                    <dd>
+
+                        <span class="param-type">Array.&lt;Number></span>
+
+
+                    </dd>
+                </dl>
+
+
+
+
+
+
+
+
+
+
+                <h4 class="name" id="getRingCount"><span class="type-signature"></span>getRingCount<span
+                        class="signature">()</span><span class="type-signature"> &rarr; {Number}</span></h4>
+
+
+
+
+
+
+                <dl class="details">
+
+
+                    <dt class="tag-source">Source:</dt>
+                    <dd class="tag-source">
+                        <ul class="dummy">
+                            <li>
+                                <a href="DrawerBase.js.html">DrawerBase.js</a>, <a
+                                    href="DrawerBase.js.html#line463">line 463</a>
+                            </li>
+                        </ul>
+                    </dd>
+
+
+
+
+
+
+
+
+
+
+
+
+
+
+
+
+
+
+
+
+
+
+
+
+
+
+
+
+
+
+
+                </dl>
+
+
+
+
+
+                <div class="description usertext">
+                    <p>Returns the ring count of the current molecule.</p>
+                </div>
+
+
+
+
+
+
+
+
+
+
+
+
+
+
+
+
+
+
+
+
+
+
+
+
+
+                <h5>Returns:</h5>
+
+
+                <div class="param-desc">
+                    <p>The ring count.</p>
+                </div>
+
+
+
+                <dl class="param-type">
+                    <dt>
+                        Type
+                    </dt>
+                    <dd>
+
+                        <span class="param-type">Number</span>
+
+
+                    </dd>
+                </dl>
+
+
+
+
+
+
+
+
+
+
+                <h4 class="name" id="getSpiros"><span class="type-signature"></span>getSpiros<span
+                        class="signature">()</span><span class="type-signature"> &rarr; {Array.&lt;<a
+                            href="Ring.html">Ring</a>>}</span></h4>
+
+
+
+
+
+
+                <dl class="details">
+
+
+                    <dt class="tag-source">Source:</dt>
+                    <dd class="tag-source">
+                        <ul class="dummy">
+                            <li>
+                                <a href="DrawerBase.js.html">DrawerBase.js</a>, <a
+                                    href="DrawerBase.js.html#line353">line 353</a>
+                            </li>
+                        </ul>
+                    </dd>
+
+
+
+
+
+
+
+
+
+
+
+
+
+
+
+
+
+
+
+
+
+
+
+
+
+
+
+
+
+
+
+                </dl>
+
+
+
+
+
+                <div class="description usertext">
+                    <p>Returns an array containing all spiros associated with this molecule.</p>
+                </div>
+
+
+
+
+
+
+
+
+
+
+
+
+
+
+
+
+
+
+
+
+
+
+
+
+
+                <h5>Returns:</h5>
+
+
+                <div class="param-desc">
+                    <p>An array containing all spiros associated with this molecule.</p>
+                </div>
+
+
+
+                <dl class="param-type">
+                    <dt>
+                        Type
+                    </dt>
+                    <dd>
+
+                        <span class="param-type">Array.&lt;<a href="Ring.html">Ring</a>></span>
+
+
+                    </dd>
+                </dl>
+
+
+
+
+
+
+
+
+
+
+                <h4 class="name" id="getSubringCenter"><span class="type-signature"></span>getSubringCenter<span
+                        class="signature">(ring, vertex)</span><span class="type-signature"> &rarr; {<a
+                            href="Vector2.html">Vector2</a>}</span></h4>
+
+
+
+
+
+
+                <dl class="details">
+
+
+                    <dt class="tag-source">Source:</dt>
+                    <dd class="tag-source">
+                        <ul class="dummy">
+                            <li>
+                                <a href="DrawerBase.js.html">DrawerBase.js</a>, <a
+                                    href="DrawerBase.js.html#line1446">line 1446</a>
+                            </li>
+                        </ul>
+                    </dd>
+
+
+
+
+
+
+
+
+
+
+
+
+
+
+
+
+
+
+
+
+
+
+
+
+
+
+
+
+
+
+
+                </dl>
+
+
+
+
+
+                <div class="description usertext">
+                    <p>Gets the center of a ring contained within a bridged ring and containing a given vertex.</p>
+                </div>
+
+
+
+
+
+
+
+
+
+
+
+                <h5>Parameters:</h5>
+
+
+                <table class="params">
+                    <thead>
+                        <tr>
+
+                            <th>Name</th>
+
+
+                            <th>Type</th>
+
+
+
+
+
+                            <th class="last">Description</th>
+                        </tr>
+                    </thead>
+
+                    <tbody>
+
+
+                        <tr>
+
+                            <td class="name"><code>ring</code></td>
+
+
+                            <td class="type">
+
+
+                                <span class="param-type"><a href="Ring.html">Ring</a></span>
+
+
+
+                            </td>
+
+
+
+
+
+                            <td class="description last">
+                                <p>A bridged ring.</p>
+                            </td>
+                        </tr>
+
+
+
+                        <tr>
+
+                            <td class="name"><code>vertex</code></td>
+
+
+                            <td class="type">
+
+
+                                <span class="param-type"><a href="Vertex.html">Vertex</a></span>
+
+
+
+                            </td>
+
+
+
+
+
+                            <td class="description last">
+                                <p>A vertex.</p>
+                            </td>
+                        </tr>
+
+
+                    </tbody>
+                </table>
+
+
+
+
+
+
+
+
+
+
+
+
+
+
+
+
+                <h5>Returns:</h5>
+
+
+                <div class="param-desc">
+                    <p>The center of the subring that containing the vertex.</p>
+                </div>
+
+
+
+                <dl class="param-type">
+                    <dt>
+                        Type
+                    </dt>
+                    <dd>
+
+                        <span class="param-type"><a href="Vector2.html">Vector2</a></span>
+
+
+                    </dd>
+                </dl>
+
+
+
+
+
+
+
+
+
+
+                <h4 class="name" id="getSubtreeOverlapScore"><span
+                        class="type-signature"></span>getSubtreeOverlapScore<span class="signature">(vertexId,
+                        parentVertexId, vertexOverlapScores)</span><span class="type-signature"> &rarr; {Object}</span>
+                </h4>
+
+
+
+
+
+
+                <dl class="details">
+
+
+                    <dt class="tag-source">Source:</dt>
+                    <dd class="tag-source">
+                        <ul class="dummy">
+                            <li>
+                                <a href="DrawerBase.js.html">DrawerBase.js</a>, <a
+                                    href="DrawerBase.js.html#line2012">line 2012</a>
+                            </li>
+                        </ul>
+                    </dd>
+
+
+
+
+
+
+
+
+
+
+
+
+
+
+
+
+
+
+
+
+
+
+
+
+
+
+
+
+
+
+
+                </dl>
+
+
+
+
+
+                <div class="description usertext">
+                    <p>Gets the overlap score of a subtree.</p>
+                </div>
+
+
+
+
+
+
+
+
+
+
+
+                <h5>Parameters:</h5>
+
+
+                <table class="params">
+                    <thead>
+                        <tr>
+
+                            <th>Name</th>
+
+
+                            <th>Type</th>
+
+
+
+
+
+                            <th class="last">Description</th>
+                        </tr>
+                    </thead>
+
+                    <tbody>
+
+
+                        <tr>
+
+                            <td class="name"><code>vertexId</code></td>
+
+
+                            <td class="type">
+
+
+                                <span class="param-type">Number</span>
+
+
+
+                            </td>
+
+
+
+
+
+                            <td class="description last">
+                                <p>A vertex id (the root of the sub-tree).</p>
+                            </td>
+                        </tr>
+
+
+
+                        <tr>
+
+                            <td class="name"><code>parentVertexId</code></td>
+
+
+                            <td class="type">
+
+
+                                <span class="param-type">Number</span>
+
+
+
+                            </td>
+
+
+
+
+
+                            <td class="description last">
+                                <p>A vertex id in the previous direction of the subtree.</p>
+                            </td>
+                        </tr>
+
+
+
+                        <tr>
+
+                            <td class="name"><code>vertexOverlapScores</code></td>
+
+
+                            <td class="type">
+
+
+                                <span class="param-type">Array.&lt;Number></span>
+
+
+
+                            </td>
+
+
+
+
+
+                            <td class="description last">
+                                <p>An array containing the vertex overlap scores indexed by vertex id.</p>
+                            </td>
+                        </tr>
+
+
+                    </tbody>
+                </table>
+
+
+
+
+
+
+
+
+
+
+
+
+
+
+
+
+                <h5>Returns:</h5>
+
+
+                <div class="param-desc">
+                    <p>An object containing the total overlap score and the center of mass of the subtree weighted by
+                        overlap score { value: 0.2, center: new Vector2() }.</p>
+                </div>
+
+
+
+                <dl class="param-type">
+                    <dt>
+                        Type
+                    </dt>
+                    <dd>
+
+                        <span class="param-type">Object</span>
+
+
+                    </dd>
+                </dl>
+
+
+
+
+
+
+
+
+
+
+                <h4 class="name" id="getTotalOverlapScore"><span class="type-signature"></span>getTotalOverlapScore<span
+                        class="signature">()</span><span class="type-signature"> &rarr; {Number}</span></h4>
+
+
+
+
+
+
+                <dl class="details">
+
+
+                    <dt class="tag-source">Source:</dt>
+                    <dd class="tag-source">
+                        <ul class="dummy">
+                            <li>
+                                <a href="DrawerBase.js.html">DrawerBase.js</a>, <a
+                                    href="DrawerBase.js.html#line454">line 454</a>
+                            </li>
+                        </ul>
+                    </dd>
+
+
+
+
+
+
+
+
+
+
+
+
+
+
+
+
+
+
+
+
+
+
+
+
+
+
+
+
+
+
+
+                </dl>
+
+
+
+
+
+                <div class="description usertext">
+                    <p>Returns the total overlap score of the current molecule.</p>
+                </div>
+
+
+
+
+
+
+
+
+
+
+
+
+
+
+
+
+
+
+
+
+
+
+
+
+
+                <h5>Returns:</h5>
+
+
+                <div class="param-desc">
+                    <p>The overlap score.</p>
+                </div>
+
+
+
+                <dl class="param-type">
+                    <dt>
+                        Type
+                    </dt>
+                    <dd>
+
+                        <span class="param-type">Number</span>
+
+
+                    </dd>
+                </dl>
+
+
+
+
+
+
+
+
+
+
+                <h4 class="name" id="getVerticesAt"><span class="type-signature"></span>getVerticesAt<span
+                        class="signature">(position, radius, excludeVertexId)</span><span class="type-signature"> &rarr;
+                        {Array.&lt;Number>}</span></h4>
+
+
+
+
+
+
+                <dl class="details">
+
+
+                    <dt class="tag-source">Source:</dt>
+                    <dd class="tag-source">
+                        <ul class="dummy">
+                            <li>
+                                <a href="DrawerBase.js.html">DrawerBase.js</a>, <a
+                                    href="DrawerBase.js.html#line1121">line 1121</a>
+                            </li>
+                        </ul>
+                    </dd>
+
+
+
+
+
+
+
+
+
+
+
+
+
+
+
+
+
+
+
+
+
+
+
+
+
+
+
+
+
+
+
+                </dl>
+
+
+
+
+
+                <div class="description usertext">
+                    <p>Returns an array of vertices positioned at a specified location.</p>
+                </div>
+
+
+
+
+
+
+
+
+
+
+
+                <h5>Parameters:</h5>
+
+
+                <table class="params">
+                    <thead>
+                        <tr>
+
+                            <th>Name</th>
+
+
+                            <th>Type</th>
+
+
+
+
+
+                            <th class="last">Description</th>
+                        </tr>
+                    </thead>
+
+                    <tbody>
+
+
+                        <tr>
+
+                            <td class="name"><code>position</code></td>
+
+
+                            <td class="type">
+
+
+                                <span class="param-type"><a href="Vector2.html">Vector2</a></span>
+
+
+
+                            </td>
+
+
+
+
+
+                            <td class="description last">
+                                <p>The position to search for vertices.</p>
+                            </td>
+                        </tr>
+
+
+
+                        <tr>
+
+                            <td class="name"><code>radius</code></td>
+
+
+                            <td class="type">
+
+
+                                <span class="param-type">Number</span>
+
+
+
+                            </td>
+
+
+
+
+
+                            <td class="description last">
+                                <p>The radius within to search.</p>
+                            </td>
+                        </tr>
+
+
+
+                        <tr>
+
+                            <td class="name"><code>excludeVertexId</code></td>
+
+
+                            <td class="type">
+
+
+                                <span class="param-type">Number</span>
+
+
+
+                            </td>
+
+
+
+
+
+                            <td class="description last">
+                                <p>A vertex id to be excluded from the search results.</p>
+                            </td>
+                        </tr>
+
+
+                    </tbody>
+                </table>
+
+
+
+
+
+
+
+
+
+
+
+
+
+
+
+
+                <h5>Returns:</h5>
+
+
+                <div class="param-desc">
+                    <p>An array containing vertex ids in a given location.</p>
+                </div>
+
+
+
+                <dl class="param-type">
+                    <dt>
+                        Type
+                    </dt>
+                    <dd>
+
+                        <span class="param-type">Array.&lt;Number></span>
+
+
+                    </dd>
+                </dl>
+
+
+
+
+
+
+
+
+
+
+                <h4 class="name" id="hasBridgedRing"><span class="type-signature"></span>hasBridgedRing<span
+                        class="signature">()</span><span class="type-signature"> &rarr; {Boolean}</span></h4>
+
+
+
+
+
+
+                <dl class="details">
+
+
+                    <dt class="tag-source">Source:</dt>
+                    <dd class="tag-source">
+                        <ul class="dummy">
+                            <li>
+                                <a href="DrawerBase.js.html">DrawerBase.js</a>, <a
+                                    href="DrawerBase.js.html#line472">line 472</a>
+                            </li>
+                        </ul>
+                    </dd>
+
+
+
+
+
+
+
+
+
+
+
+
+
+
+
+
+
+
+
+
+
+
+
+
+
+
+
+
+
+
+
+                </dl>
+
+
+
+
+
+                <div class="description usertext">
+                    <p>Checks whether or not the current molecule a bridged ring.</p>
+                </div>
+
+
+
+
+
+
+
+
+
+
+
+
+
+
+
+
+
+
+
+
+
+
+
+
+
+                <h5>Returns:</h5>
+
+
+                <div class="param-desc">
+                    <p>A boolean indicating whether or not the current molecule a bridged ring.</p>
+                </div>
+
+
+
+                <dl class="param-type">
+                    <dt>
+                        Type
+                    </dt>
+                    <dd>
+
+                        <span class="param-type">Boolean</span>
+
+
+                    </dd>
+                </dl>
+
+
+
+
+
+
+
+
+
+
+                <h4 class="name" id="initPseudoElements"><span class="type-signature"></span>initPseudoElements<span
+                        class="signature">()</span><span class="type-signature"></span></h4>
+
+
+
+
+
+
+                <dl class="details">
+
+
+                    <dt class="tag-source">Source:</dt>
+                    <dd class="tag-source">
+                        <ul class="dummy">
+                            <li>
+                                <a href="DrawerBase.js.html">DrawerBase.js</a>, <a
+                                    href="DrawerBase.js.html#line3043">line 3043</a>
+                            </li>
+                        </ul>
+                    </dd>
+
+
+
+
+
+
+
+
+
+
+
+
+
+
+
+
+
+
+
+
+
+
+
+
+
+
+
+
+
+
+
+                </dl>
+
+
+
+
+
+                <div class="description usertext">
+                    <p>Creates pseudo-elements (such as Et, Me, Ac, Bz, ...) at the position of the carbon sets
+                        the involved atoms not to be displayed.</p>
+                </div>
+
+
+
+
+
+
+
+
+
+
+
+
+
+
+
+
+
+
+
+
+
+
+
+
+
+
+
+
+
+
+
+
+
+                <h4 class="name" id="initRings"><span class="type-signature"></span>initRings<span
+                        class="signature">()</span><span class="type-signature"></span></h4>
+
+
+
+
+
+
+                <dl class="details">
+
+
+                    <dt class="tag-source">Source:</dt>
+                    <dd class="tag-source">
+                        <ul class="dummy">
+                            <li>
+                                <a href="DrawerBase.js.html">DrawerBase.js</a>, <a
+                                    href="DrawerBase.js.html#line729">line 729</a>
+                            </li>
+                        </ul>
+                    </dd>
+
+
+
+
+
+
+
+
+
+
+
+
+
+
+
+
+
+
+
+
+
+
+
+
+
+
+
+
+
+
+
+                </dl>
+
+
+
+
+
+                <div class="description usertext">
+                    <p>Initializes rings and ringbonds for the current molecule.</p>
+                </div>
+
+
+
+
+
+
+
+
+
+
+
+
+
+
+
+
+
+
+
+
+
+
+
+
+
+
+
+
+
+
+
+
+
+                <h4 class="name" id="isEdgeInRing"><span class="type-signature"></span>isEdgeInRing<span
+                        class="signature">(edge)</span><span class="type-signature"> &rarr; {Boolean}</span></h4>
+
+
+
+
+
+
+                <dl class="details">
+
+
+                    <dt class="tag-source">Source:</dt>
+                    <dd class="tag-source">
+                        <ul class="dummy">
+                            <li>
+                                <a href="DrawerBase.js.html">DrawerBase.js</a>, <a
+                                    href="DrawerBase.js.html#line2712">line 2712</a>
+                            </li>
+                        </ul>
+                    </dd>
+
+
+
+
+
+
+
+
+
+
+
+
+
+
+
+
+
+
+
+
+
+
+
+
+
+
+
+
+
+
+
+                </dl>
+
+
+
+
+
+                <div class="description usertext">
+                    <p>Check whether or not an edge is part of a ring.</p>
+                </div>
+
+
+
+
+
+
+
+
+
+
+
+                <h5>Parameters:</h5>
+
+
+                <table class="params">
+                    <thead>
+                        <tr>
+
+                            <th>Name</th>
+
+
+                            <th>Type</th>
+
+
+
+
+
+                            <th class="last">Description</th>
+                        </tr>
+                    </thead>
+
+                    <tbody>
+
+
+                        <tr>
+
+                            <td class="name"><code>edge</code></td>
+
+
+                            <td class="type">
+
+
+                                <span class="param-type"><a href="Edge.html">Edge</a></span>
+
+
+
+                            </td>
+
+
+
+
+
+                            <td class="description last">
+                                <p>An edge.</p>
+                            </td>
+                        </tr>
+
+
+                    </tbody>
+                </table>
+
+
+
+
+
+
+
+
+
+
+
+
+
+
+
+
+                <h5>Returns:</h5>
+
+
+                <div class="param-desc">
+                    <p>A boolean indicating whether or not the edge is part of a ring.</p>
+                </div>
+
+
+
+                <dl class="param-type">
+                    <dt>
+                        Type
+                    </dt>
+                    <dd>
+
+                        <span class="param-type">Boolean</span>
+
+
+                    </dd>
+                </dl>
+
+
+
+
+
+
+
+
+
+
+                <h4 class="name" id="isEdgeRotatable"><span class="type-signature"></span>isEdgeRotatable<span
+                        class="signature">(edge)</span><span class="type-signature"> &rarr; {Boolean}</span></h4>
+
+
+
+
+
+
+                <dl class="details">
+
+
+                    <dt class="tag-source">Source:</dt>
+                    <dd class="tag-source">
+                        <ul class="dummy">
+                            <li>
+                                <a href="DrawerBase.js.html">DrawerBase.js</a>, <a
+                                    href="DrawerBase.js.html#line2725">line 2725</a>
+                            </li>
+                        </ul>
+                    </dd>
+
+
+
+
+
+
+
+
+
+
+
+
+
+
+
+
+
+
+
+
+
+
+
+
+
+
+
+
+
+
+
+                </dl>
+
+
+
+
+
+                <div class="description usertext">
+                    <p>Check whether or not an edge is rotatable.</p>
+                </div>
+
+
+
+
+
+
+
+
+
+
+
+                <h5>Parameters:</h5>
+
+
+                <table class="params">
+                    <thead>
+                        <tr>
+
+                            <th>Name</th>
+
+
+                            <th>Type</th>
+
+
+
+
+
+                            <th class="last">Description</th>
+                        </tr>
+                    </thead>
+
+                    <tbody>
+
+
+                        <tr>
+
+                            <td class="name"><code>edge</code></td>
+
+
+                            <td class="type">
+
+
+                                <span class="param-type"><a href="Edge.html">Edge</a></span>
+
+
+
+                            </td>
+
+
+
+
+
+                            <td class="description last">
+                                <p>An edge.</p>
+                            </td>
+                        </tr>
+
+
+                    </tbody>
+                </table>
+
+
+
+
+
+
+
+
+
+
+
+
+
+
+
+
+                <h5>Returns:</h5>
+
+
+                <div class="param-desc">
+                    <p>A boolean indicating whether or not the edge is rotatable.</p>
+                </div>
+
+
+
+                <dl class="param-type">
+                    <dt>
+                        Type
+                    </dt>
+                    <dd>
+
+                        <span class="param-type">Boolean</span>
+
+
+                    </dd>
+                </dl>
+
+
+
+
+
+
+
+
+
+
+                <h4 class="name" id="isPartOfBridgedRing"><span class="type-signature"></span>isPartOfBridgedRing<span
+                        class="signature">(ringId)</span><span class="type-signature"> &rarr; {Boolean}</span></h4>
+
+
+
+
+
+
+                <dl class="details">
+
+
+                    <dt class="tag-source">Source:</dt>
+                    <dd class="tag-source">
+                        <ul class="dummy">
+                            <li>
+                                <a href="DrawerBase.js.html">DrawerBase.js</a>, <a
+                                    href="DrawerBase.js.html#line913">line 913</a>
+                            </li>
+                        </ul>
+                    </dd>
+
+
+
+
+
+
+
+
+
+
+
+
+
+
+
+
+
+
+
+
+
+
+
+
+
+
+
+
+
+
+
+                </dl>
+
+
+
+
+
+                <div class="description usertext">
+                    <p>Checks whether or not a ring is part of a bridged ring.</p>
+                </div>
+
+
+
+
+
+
+
+
+
+
+
+                <h5>Parameters:</h5>
+
+
+                <table class="params">
+                    <thead>
+                        <tr>
+
+                            <th>Name</th>
+
+
+                            <th>Type</th>
+
+
+
+
+
+                            <th class="last">Description</th>
+                        </tr>
+                    </thead>
+
+                    <tbody>
+
+
+                        <tr>
+
+                            <td class="name"><code>ringId</code></td>
+
+
+                            <td class="type">
+
+
+                                <span class="param-type">Number</span>
+
+
+
+                            </td>
+
+
+
+
+
+                            <td class="description last">
+                                <p>A ring id.</p>
+                            </td>
+                        </tr>
+
+
+                    </tbody>
+                </table>
+
+
+
+
+
+
+
+
+
+
+
+
+
+
+
+
+                <h5>Returns:</h5>
+
+
+                <div class="param-desc">
+                    <p>A boolean indicating whether or not the supplied ring (by id) is part of a bridged ring system.
+                    </p>
+                </div>
+
+
+
+                <dl class="param-type">
+                    <dt>
+                        Type
+                    </dt>
+                    <dd>
+
+                        <span class="param-type">Boolean</span>
+
+
+                    </dd>
+                </dl>
+
+
+
+
+
+
+
+
+
+
+                <h4 class="name" id="isPointInRing"><span class="type-signature"></span>isPointInRing<span
+                        class="signature">(vec)</span><span class="type-signature"> &rarr; {Boolean}</span></h4>
+
+
+
+
+
+
+                <dl class="details">
+
+
+                    <dt class="tag-source">Source:</dt>
+                    <dd class="tag-source">
+                        <ul class="dummy">
+                            <li>
+                                <a href="DrawerBase.js.html">DrawerBase.js</a>, <a
+                                    href="DrawerBase.js.html#line2687">line 2687</a>
+                            </li>
+                        </ul>
+                    </dd>
+
+
+
+
+
+
+
+
+
+
+
+
+
+
+
+
+
+
+
+
+
+
+
+
+
+
+
+
+
+
+
+                </dl>
+
+
+
+
+
+                <div class="description usertext">
+                    <p>Check if a vector is inside any ring.</p>
+                </div>
+
+
+
+
+
+
+
+
+
+
+
+                <h5>Parameters:</h5>
+
+
+                <table class="params">
+                    <thead>
+                        <tr>
+
+                            <th>Name</th>
+
+
+                            <th>Type</th>
+
+
+
+
+
+                            <th class="last">Description</th>
+                        </tr>
+                    </thead>
+
+                    <tbody>
+
+
+                        <tr>
+
+                            <td class="name"><code>vec</code></td>
+
+
+                            <td class="type">
+
+
+                                <span class="param-type"><a href="Vector2.html">Vector2</a></span>
+
+
+
+                            </td>
+
+
+
+
+
+                            <td class="description last">
+                                <p>A vector.</p>
+                            </td>
+                        </tr>
+
+
+                    </tbody>
+                </table>
+
+
+
+
+
+
+
+
+
+
+
+
+
+
+
+
+                <h5>Returns:</h5>
+
+
+                <div class="param-desc">
+                    <p>A boolean indicating whether or not the point (vector) is inside any of the rings associated with
+                        the current molecule.</p>
+                </div>
+
+
+
+                <dl class="param-type">
+                    <dt>
+                        Type
+                    </dt>
+                    <dd>
+
+                        <span class="param-type">Boolean</span>
+
+
+                    </dd>
+                </dl>
+
+
+
+
+
+
+
+
+
+
+                <h4 class="name" id="isRingAromatic"><span class="type-signature"></span>isRingAromatic<span
+                        class="signature">(ring)</span><span class="type-signature"> &rarr; {Boolean}</span></h4>
+
+
+
+
+
+
+                <dl class="details">
+
+
+                    <dt class="tag-source">Source:</dt>
+                    <dd class="tag-source">
+                        <ul class="dummy">
+                            <li>
+                                <a href="DrawerBase.js.html">DrawerBase.js</a>, <a
+                                    href="DrawerBase.js.html#line2759">line 2759</a>
+                            </li>
+                        </ul>
+                    </dd>
+
+
+
+
+
+
+
+
+
+
+
+
+
+
+
+
+
+
+
+
+
+
+
+
+
+
+
+
+
+
+
+                </dl>
+
+
+
+
+
+                <div class="description usertext">
+                    <p>Check whether or not a ring is an implicitly defined aromatic ring (lower case smiles).</p>
+                </div>
+
+
+
+
+
+
+
+
+
+
+
+                <h5>Parameters:</h5>
+
+
+                <table class="params">
+                    <thead>
+                        <tr>
+
+                            <th>Name</th>
+
+
+                            <th>Type</th>
+
+
+
+
+
+                            <th class="last">Description</th>
+                        </tr>
+                    </thead>
+
+                    <tbody>
+
+
+                        <tr>
+
+                            <td class="name"><code>ring</code></td>
+
+
+                            <td class="type">
+
+
+                                <span class="param-type"><a href="Ring.html">Ring</a></span>
+
+
+
+                            </td>
+
+
+
+
+
+                            <td class="description last">
+                                <p>A ring.</p>
+                            </td>
+                        </tr>
+
+
+                    </tbody>
+                </table>
+
+
+
+
+
+
+
+
+
+
+
+
+
+
+
+
+                <h5>Returns:</h5>
+
+
+                <div class="param-desc">
+                    <p>A boolean indicating whether or not a ring is implicitly defined as aromatic.</p>
+                </div>
+
+
+
+                <dl class="param-type">
+                    <dt>
+                        Type
+                    </dt>
+                    <dd>
+
+                        <span class="param-type">Boolean</span>
+
+
+                    </dd>
+                </dl>
+
+
+
+
+
+
+
+
+
+
+                <h4 class="name" id="position"><span class="type-signature"></span>position<span
+                        class="signature">()</span><span class="type-signature"></span></h4>
+
+
+
+
+
+
+                <dl class="details">
+
+
+                    <dt class="tag-source">Source:</dt>
+                    <dd class="tag-source">
+                        <ul class="dummy">
+                            <li>
+                                <a href="DrawerBase.js.html">DrawerBase.js</a>, <a
+                                    href="DrawerBase.js.html#line1725">line 1725</a>
+                            </li>
+                        </ul>
+                    </dd>
+
+
+
+
+
+
+
+
+
+
+
+
+
+
+
+
+
+
+
+
+
+
+
+
+
+
+
+
+
+
+
+                </dl>
+
+
+
+
+
+                <div class="description usertext">
+                    <p>Position the vertices according to their bonds and properties.</p>
+                </div>
+
+
+
+
+
+
+
+
+
+
+
+
+
+
+
+
+
+
+
+
+
+
+
+
+
+
+
+
+
+
+
+
+
+                <h4 class="name" id="printRingInfo"><span class="type-signature"></span>printRingInfo<span
+                        class="signature">()</span><span class="type-signature"> &rarr; {String}</span></h4>
+
+
+
+
+
+
+                <dl class="details">
+
+
+                    <dt class="tag-source">Source:</dt>
+                    <dd class="tag-source">
+                        <ul class="dummy">
+                            <li>
+                                <a href="DrawerBase.js.html">DrawerBase.js</a>, <a
+                                    href="DrawerBase.js.html#line370">line 370</a>
+                            </li>
+                        </ul>
+                    </dd>
+
+
+
+
+
+
+
+
+
+
+
+
+
+
+
+
+
+
+
+
+
+
+
+
+
+
+
+
+
+
+
+                </dl>
+
+
+
+
+
+                <div class="description usertext">
+                    <p>Returns a string containing a semicolon and new-line separated list of ring properties: Id;
+                        Members Count; Neighbours Count; IsSpiro; IsFused; IsBridged; Ring Count (subrings of bridged
+                        rings)</p>
+                </div>
+
+
+
+
+
+
+
+
+
+
+
+
+
+
+
+
+
+
+
+
+
+
+
+
+
+                <h5>Returns:</h5>
+
+
+                <div class="param-desc">
+                    <p>A string as described in the method description.</p>
+                </div>
+
+
+
+                <dl class="param-type">
+                    <dt>
+                        Type
+                    </dt>
+                    <dd>
+
+                        <span class="param-type">String</span>
+
+
+                    </dd>
+                </dl>
+
+
+
+
+
+
+
+
+
+
+                <h4 class="name" id="removeRing"><span class="type-signature"></span>removeRing<span
+                        class="signature">(ringId)</span><span class="type-signature"></span></h4>
+
+
+
+
+
+
+                <dl class="details">
+
+
+                    <dt class="tag-source">Source:</dt>
+                    <dd class="tag-source">
+                        <ul class="dummy">
+                            <li>
+                                <a href="DrawerBase.js.html">DrawerBase.js</a>, <a
+                                    href="DrawerBase.js.html#line1187">line 1187</a>
+                            </li>
+                        </ul>
+                    </dd>
+
+
+
+
+
+
+
+
+
+
+
+
+
+
+
+
+
+
+
+
+
+
+
+
+
+
+
+
+
+
+
+                </dl>
+
+
+
+
+
+                <div class="description usertext">
+                    <p>Removes a ring from the array of rings associated with the current molecule.</p>
+                </div>
+
+
+
+
+
+
+
+
+
+
+
+                <h5>Parameters:</h5>
+
+
+                <table class="params">
+                    <thead>
+                        <tr>
+
+                            <th>Name</th>
+
+
+                            <th>Type</th>
+
+
+
+
+
+                            <th class="last">Description</th>
+                        </tr>
+                    </thead>
+
+                    <tbody>
+
+
+                        <tr>
+
+                            <td class="name"><code>ringId</code></td>
+
+
+                            <td class="type">
+
+
+                                <span class="param-type">Number</span>
+
+
+
+                            </td>
+
+
+
+
+
+                            <td class="description last">
+                                <p>A ring id.</p>
+                            </td>
+                        </tr>
+
+
+                    </tbody>
+                </table>
+
+
+
+
+
+
+
+
+
+
+
+
+
+
+
+
+
+
+
+
+
+
+
+
+                <h4 class="name" id="removeRingConnection"><span class="type-signature"></span>removeRingConnection<span
+                        class="signature">(ringConnectionId)</span><span class="type-signature"></span></h4>
+
+
+
+
+
+
+                <dl class="details">
+
+
+                    <dt class="tag-source">Source:</dt>
+                    <dd class="tag-source">
+                        <ul class="dummy">
+                            <li>
+                                <a href="DrawerBase.js.html">DrawerBase.js</a>, <a
+                                    href="DrawerBase.js.html#line1238">line 1238</a>
+                            </li>
+                        </ul>
+                    </dd>
+
+
+
+
+
+
+
+
+
+
+
+
+
+
+
+
+
+
+
+
+
+
+
+
+
+
+
+
+
+
+
+                </dl>
+
+
+
+
+
+                <div class="description usertext">
+                    <p>Removes a ring connection from the array of rings connections associated with the current
+                        molecule.</p>
+                </div>
+
+
+
+
+
+
+
+
+
+
+
+                <h5>Parameters:</h5>
+
+
+                <table class="params">
+                    <thead>
+                        <tr>
+
+                            <th>Name</th>
+
+
+                            <th>Type</th>
+
+
+
+
+
+                            <th class="last">Description</th>
+                        </tr>
+                    </thead>
+
+                    <tbody>
+
+
+                        <tr>
+
+                            <td class="name"><code>ringConnectionId</code></td>
+
+
+                            <td class="type">
+
+
+                                <span class="param-type">Number</span>
+
+
+
+                            </td>
+
+
+
+
+
+                            <td class="description last">
+                                <p>A ring connection id.</p>
+                            </td>
+                        </tr>
+
+
+                    </tbody>
+                </table>
+
+
+
+
+
+
+
+
+
+
+
+
+
+
+
+
+
+
+
+
+
+
+
+
+                <h4 class="name" id="removeRingConnectionsBetween"><span
+                        class="type-signature"></span>removeRingConnectionsBetween<span class="signature">(vertexIdA,
+                        vertexIdB)</span><span class="type-signature"></span></h4>
+
+
+
+
+
+
+                <dl class="details">
+
+
+                    <dt class="tag-source">Source:</dt>
+                    <dd class="tag-source">
+                        <ul class="dummy">
+                            <li>
+                                <a href="DrawerBase.js.html">DrawerBase.js</a>, <a
+                                    href="DrawerBase.js.html#line1250">line 1250</a>
+                            </li>
+                        </ul>
+                    </dd>
+
+
+
+
+
+
+
+
+
+
+
+
+
+
+
+
+
+
+
+
+
+
+
+
+
+
+
+
+
+
+
+                </dl>
+
+
+
+
+
+                <div class="description usertext">
+                    <p>Removes all ring connections between two vertices.</p>
+                </div>
+
+
+
+
+
+
+
+
+
+
+
+                <h5>Parameters:</h5>
+
+
+                <table class="params">
+                    <thead>
+                        <tr>
+
+                            <th>Name</th>
+
+
+                            <th>Type</th>
+
+
+
+
+
+                            <th class="last">Description</th>
+                        </tr>
+                    </thead>
+
+                    <tbody>
+
+
+                        <tr>
+
+                            <td class="name"><code>vertexIdA</code></td>
+
+
+                            <td class="type">
+
+
+                                <span class="param-type">Number</span>
+
+
+
+                            </td>
+
+
+
+
+
+                            <td class="description last">
+                                <p>A vertex id.</p>
+                            </td>
+                        </tr>
+
+
+
+                        <tr>
+
+                            <td class="name"><code>vertexIdB</code></td>
+
+
+                            <td class="type">
+
+
+                                <span class="param-type">Number</span>
+
+
+
+                            </td>
+
+
+
+
+
+                            <td class="description last">
+                                <p>A vertex id.</p>
+                            </td>
+                        </tr>
+
+
+                    </tbody>
+                </table>
+
+
+
+
+
+
+
+
+
+
+
+
+
+
+
+
+
+
+
+
+
+
+
+
+                <h4 class="name" id="resolvePrimaryOverlaps"><span
+                        class="type-signature"></span>resolvePrimaryOverlaps<span class="signature">()</span><span
+                        class="type-signature"></span></h4>
+
+
+
+
+
+
+                <dl class="details">
+
+
+                    <dt class="tag-source">Source:</dt>
+                    <dd class="tag-source">
+                        <ul class="dummy">
+                            <li>
+                                <a href="DrawerBase.js.html">DrawerBase.js</a>, <a
+                                    href="DrawerBase.js.html#line2090">line 2090</a>
+                            </li>
+                        </ul>
+                    </dd>
+
+
+
+
+
+
+
+
+
+
+
+
+
+
+
+
+
+
+
+
+
+
+
+
+
+
+
+
+
+
+
+                </dl>
+
+
+
+
+
+                <div class="description usertext">
+                    <p>Resolve primary (exact) overlaps, such as two vertices that are connected to the same ring
+                        vertex.</p>
+                </div>
+
+
+
+
+
+
+
+
+
+
+
+
+
+
+
+
+
+
+
+
+
+
+
+
+
+
+
+
+
+
+
+
+
+                <h4 class="name" id="resolveSecondaryOverlaps"><span
+                        class="type-signature"></span>resolveSecondaryOverlaps<span
+                        class="signature">(scores)</span><span class="type-signature"></span></h4>
+
+
+
+
+
+
+                <dl class="details">
+
+
+                    <dt class="tag-source">Source:</dt>
+                    <dd class="tag-source">
+                        <ul class="dummy">
+                            <li>
+                                <a href="DrawerBase.js.html">DrawerBase.js</a>, <a
+                                    href="DrawerBase.js.html#line2190">line 2190</a>
+                            </li>
+                        </ul>
+                    </dd>
+
+
+
+
+
+
+
+
+
+
+
+
+
+
+
+
+
+
+
+
+
+
+
+
+
+
+
+
+
+
+
+                </dl>
+
+
+
+
+
+                <div class="description usertext">
+                    <p>Resolve secondary overlaps. Those overlaps are due to the structure turning back on itself.</p>
+                </div>
+
+
+
+
+
+
+
+
+
+
+
+                <h5>Parameters:</h5>
+
+
+                <table class="params">
+                    <thead>
+                        <tr>
+
+                            <th>Name</th>
+
+
+                            <th>Type</th>
+
+
+
+
+
+                            <th class="last">Description</th>
+                        </tr>
+                    </thead>
+
+                    <tbody>
+
+
+                        <tr>
+
+                            <td class="name"><code>scores</code></td>
+
+
+                            <td class="type">
+
+
+                                <span class="param-type">Array.&lt;Object></span>
+
+
+
+                            </td>
+
+
+
+
+
+                            <td class="description last">
+                                <p>An array of objects sorted descending by score.</p>
+                                <h6>Properties</h6>
+
+
+                                <table class="params">
+                                    <thead>
+                                        <tr>
+
+                                            <th>Name</th>
+
+
+                                            <th>Type</th>
+
+
+
+
+
+                                            <th class="last">Description</th>
+                                        </tr>
+                                    </thead>
+
+                                    <tbody>
+
+
+                                        <tr>
+
+                                            <td class="name"><code>id</code></td>
+
+
+                                            <td class="type">
+
+
+                                                <span class="param-type">Number</span>
+
+
+
+                                            </td>
+
+
+
+
+
+                                            <td class="description last">
+                                                <p>A vertex id.</p>
+                                            </td>
+                                        </tr>
+
+
+
+                                        <tr>
+
+                                            <td class="name"><code>score</code></td>
+
+
+                                            <td class="type">
+
+
+                                                <span class="param-type">Number</span>
+
+
+
+                                            </td>
+
+
+
+
+
+                                            <td class="description last">
+                                                <p>The overlap score associated with the vertex id.</p>
+                                            </td>
+                                        </tr>
+
+
+                                    </tbody>
+                                </table>
+
+                            </td>
+                        </tr>
+
+
+                    </tbody>
+                </table>
+
+
+
+
+
+
+
+
+
+
+
+
+
+
+
+
+
+
+
+
+
+
+
+
+                <h4 class="name" id="restoreRingInformation"><span
+                        class="type-signature"></span>restoreRingInformation<span class="signature">()</span><span
+                        class="type-signature"></span></h4>
+
+
+
+
+
+
+                <dl class="details">
+
+
+                    <dt class="tag-source">Source:</dt>
+                    <dd class="tag-source">
+                        <ul class="dummy">
+                            <li>
+                                <a href="DrawerBase.js.html">DrawerBase.js</a>, <a
+                                    href="DrawerBase.js.html#line1778">line 1778</a>
+                            </li>
+                        </ul>
+                    </dd>
+
+
+
+
+
+
+
+
+
+
+
+
+
+
+
+
+
+
+
+
+
+
+
+
+
+
+
+
+
+
+
+                </dl>
+
+
+
+
+
+                <div class="description usertext">
+                    <p>Restores the most recently backed up information associated with rings.</p>
+                </div>
+
+
+
+
+
+
+
+
+
+
+
+
+
+
+
+
+
+
+
+
+
+
+
+
+
+
+
+
+
+
+
+
+
+                <h4 class="name" id="rotateDrawing"><span class="type-signature"></span>rotateDrawing<span
+                        class="signature">()</span><span class="type-signature"></span></h4>
+
+
+
+
+
+
+                <dl class="details">
+
+
+                    <dt class="tag-source">Source:</dt>
+                    <dd class="tag-source">
+                        <ul class="dummy">
+                            <li>
+                                <a href="DrawerBase.js.html">DrawerBase.js</a>, <a
+                                    href="DrawerBase.js.html#line391">line 391</a>
+                            </li>
+                        </ul>
+                    </dd>
+
+
+
+
+
+
+
+
+
+
+
+
+
+
+
+
+
+
+
+
+
+
+
+
+
+
+
+
+
+
+
+                </dl>
+
+
+
+
+
+                <div class="description usertext">
+                    <p>Rotates the drawing to make the widest dimension horizontal.</p>
+                </div>
+
+
+
+
+
+
+
+
+
+
+
+
+
+
+
+
+
+
+
+
+
+
+
+
+
+
+
+
+
+
+
+
+
+                <h4 class="name" id="rotateSubtree"><span class="type-signature"></span>rotateSubtree<span
+                        class="signature">(vertexId, parentVertexId, angle, center)</span><span
+                        class="type-signature"></span></h4>
+
+
+
+
+
+
+                <dl class="details">
+
+
+                    <dt class="tag-source">Source:</dt>
+                    <dd class="tag-source">
+                        <ul class="dummy">
+                            <li>
+                                <a href="DrawerBase.js.html">DrawerBase.js</a>, <a
+                                    href="DrawerBase.js.html#line1988">line 1988</a>
+                            </li>
+                        </ul>
+                    </dd>
+
+
+
+
+
+
+
+
+
+
+
+
+
+
+
+
+
+
+
+
+
+
+
+
+
+
+
+
+
+
+
+                </dl>
+
+
+
+
+
+                <div class="description usertext">
+                    <p>Rotate an entire subtree by an angle around a center.</p>
+                </div>
+
+
+
+
+
+
+
+
+
+
+
+                <h5>Parameters:</h5>
+
+
+                <table class="params">
+                    <thead>
+                        <tr>
+
+                            <th>Name</th>
+
+
+                            <th>Type</th>
+
+
+
+
+
+                            <th class="last">Description</th>
+                        </tr>
+                    </thead>
+
+                    <tbody>
+
+
+                        <tr>
+
+                            <td class="name"><code>vertexId</code></td>
+
+
+                            <td class="type">
+
+
+                                <span class="param-type">Number</span>
+
+
+
+                            </td>
+
+
+
+
+
+                            <td class="description last">
+                                <p>A vertex id (the root of the sub-tree).</p>
+                            </td>
+                        </tr>
+
+
+
+                        <tr>
+
+                            <td class="name"><code>parentVertexId</code></td>
+
+
+                            <td class="type">
+
+
+                                <span class="param-type">Number</span>
+
+
+
+                            </td>
+
+
+
+
+
+                            <td class="description last">
+                                <p>A vertex id in the previous direction of the subtree that is to rotate.</p>
+                            </td>
+                        </tr>
+
+
+
+                        <tr>
+
+                            <td class="name"><code>angle</code></td>
+
+
+                            <td class="type">
+
+
+                                <span class="param-type">Number</span>
+
+
+
+                            </td>
+
+
+
+
+
+                            <td class="description last">
+                                <p>An angle in randians.</p>
+                            </td>
+                        </tr>
+
+
+
+                        <tr>
+
+                            <td class="name"><code>center</code></td>
+
+
+                            <td class="type">
+
+
+                                <span class="param-type"><a href="Vector2.html">Vector2</a></span>
+
+
+
+                            </td>
+
+
+
+
+
+                            <td class="description last">
+                                <p>The rotational center.</p>
+                            </td>
+                        </tr>
+
+
+                    </tbody>
+                </table>
+
+
+
+
+
+
+
+
+
+
+
+
+
+
+
+
+
+
+
+
+
+
+
+
+                <h4 class="name" id="setRingCenter"><span class="type-signature"></span>setRingCenter<span
+                        class="signature">(ring)</span><span class="type-signature"></span></h4>
+
+
+
+
+
+
+                <dl class="details">
+
+
+                    <dt class="tag-source">Source:</dt>
+                    <dd class="tag-source">
+                        <ul class="dummy">
+                            <li>
+                                <a href="DrawerBase.js.html">DrawerBase.js</a>, <a
+                                    href="DrawerBase.js.html#line1428">line 1428</a>
+                            </li>
+                        </ul>
+                    </dd>
+
+
+
+
+
+
+
+
+
+
+
+
+
+
+
+
+
+
+
+
+
+
+
+
+
+
+
+
+
+
+
+                </dl>
+
+
+
+
+
+                <div class="description usertext">
+                    <p>Sets the center for a ring.</p>
+                </div>
+
+
+
+
+
+
+
+
+
+
+
+                <h5>Parameters:</h5>
+
+
+                <table class="params">
+                    <thead>
+                        <tr>
+
+                            <th>Name</th>
+
+
+                            <th>Type</th>
+
+
+
+
+
+                            <th class="last">Description</th>
+                        </tr>
+                    </thead>
+
+                    <tbody>
+
+
+                        <tr>
+
+                            <td class="name"><code>ring</code></td>
+
+
+                            <td class="type">
+
+
+                                <span class="param-type"><a href="Ring.html">Ring</a></span>
+
+
+
+                            </td>
+
+
+
+
+
+                            <td class="description last">
+                                <p>A ring.</p>
+                            </td>
+                        </tr>
+
+
+                    </tbody>
+                </table>
+
+
+
+
+
+
+
+
+
+
+
+
+
+
+
+
+
+
+
+
+
+
+
+
+                <h4 class="name" id="visitStereochemistry"><span class="type-signature"></span>visitStereochemistry<span
+                        class="signature">(vertexId, previousVertexId, visited, priority, maxDepth, depth)</span><span
+                        class="type-signature"></span></h4>
+
+
+
+
+
+
+                <dl class="details">
+
+
+                    <dt class="tag-source">Source:</dt>
+                    <dd class="tag-source">
+                        <ul class="dummy">
+                            <li>
+                                <a href="DrawerBase.js.html">DrawerBase.js</a>, <a
+                                    href="DrawerBase.js.html#line3000">line 3000</a>
+                            </li>
+                        </ul>
+                    </dd>
+
+
+
+
+
+
+
+
+
+
+
+
+
+
+
+
+
+
+
+
+
+
+
+
+
+
+
+
+
+
+
+                </dl>
+
+
+
+
+
+
+
+
+
+
+
+
+
+
+
+                <h5>Parameters:</h5>
+
+
+                <table class="params">
+                    <thead>
+                        <tr>
+
+                            <th>Name</th>
+
+
+                            <th>Type</th>
+
+
+
+
+
+                            <th class="last">Description</th>
+                        </tr>
+                    </thead>
+
+                    <tbody>
+
+
+                        <tr>
+
+                            <td class="name"><code>vertexId</code></td>
+
+
+                            <td class="type">
+
+
+                                <span class="param-type">Number</span>
+
+
+
+                            </td>
+
+
+
+
+
+                            <td class="description last">
+                                <p>The id of a vertex.</p>
+                            </td>
+                        </tr>
+
+
+
+                        <tr>
+
+                            <td class="name"><code>previousVertexId</code></td>
+
+
+                            <td class="type">
+
+
+                                <span class="param-type">Number</span>
+                                |
+
+                                <span class="param-type">null</span>
+
+
+
+                            </td>
+
+
+
+
+
+                            <td class="description last">
+                                <p>The id of the parent vertex of the vertex.</p>
+                            </td>
+                        </tr>
+
+
+
+                        <tr>
+
+                            <td class="name"><code>visited</code></td>
+
+
+                            <td class="type">
+
+
+                                <span class="param-type">Uint8Array</span>
+
+
+
+                            </td>
+
+
+
+
+
+                            <td class="description last">
+                                <p>An array containing the visited flag for all vertices in the graph.</p>
+                            </td>
+                        </tr>
+
+
+
+                        <tr>
+
+                            <td class="name"><code>priority</code></td>
+
+
+                            <td class="type">
+
+
+                                <span class="param-type">Array</span>
+
+
+
+                            </td>
+
+
+
+
+
+                            <td class="description last">
+                                <p>An array of arrays storing the atomic numbers for each level.</p>
+                            </td>
+                        </tr>
+
+
+
+                        <tr>
+
+                            <td class="name"><code>maxDepth</code></td>
+
+
+                            <td class="type">
+
+
+                                <span class="param-type">Number</span>
+
+
+
+                            </td>
+
+
+
+
+
+                            <td class="description last">
+                                <p>The maximum depth.</p>
+                            </td>
+                        </tr>
+
+
+
+                        <tr>
+
+                            <td class="name"><code>depth</code></td>
+
+
+                            <td class="type">
+
+
+                                <span class="param-type">Number</span>
+
+
+
+                            </td>
+
+
+
+
+
+                            <td class="description last">
+                                <p>The current depth.</p>
+                            </td>
+                        </tr>
+
+
+                    </tbody>
+                </table>
+
+
+
+
+
+
+
+
+
+
+
+
+
+
+
+
+
+
+
+
+
+
+
+
+
+            </article>
+
+        </section>
+
+
+
+
+
+
+    </div>
+
+    <br class="clear">
+
+    <footer>
+        Documentation generated by <a href="https://github.com/jsdoc3/jsdoc">JSDoc 3.6.10</a> on Sun May 29 2022
+        13:26:34 GMT+0200 (Central European Summer Time) using the <a
+            href="https://github.com/clenemt/docdash">docdash</a> theme.
+    </footer>
+
+    <script>prettyPrint();</script>
+    <script src="scripts/polyfill.js"></script>
+    <script src="scripts/linenumber.js"></script>
 
 
 
 </body>
+
 </html>