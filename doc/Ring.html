--- conflicted
+++ resolved
@@ -1,11 +1,12 @@
 <!DOCTYPE html>
 <html lang="en">
+
 <head>
-    
+
     <meta charset="utf-8">
     <title>Ring - Documentation</title>
-    
-    
+
+
     <script src="scripts/prettify/prettify.js"></script>
     <script src="scripts/prettify/lang-css.js"></script>
     <!--[if lt IE 9]>
@@ -16,1910 +17,2363 @@
     <script src="scripts/nav.js" defer></script>
     <meta name="viewport" content="width=device-width, initial-scale=1.0">
 </head>
+
 <body>
 
-<input type="checkbox" id="nav-trigger" class="nav-trigger" />
-<label for="nav-trigger" class="navicon-button x">
-  <div class="navicon"></div>
-</label>
-
-<label for="nav-trigger" class="overlay"></label>
-
-<nav >
-    
-    <h2><a href="index.html">Home</a></h2><h3>Classes</h3><ul><li><a href="ArrayHelper.html">ArrayHelper</a><ul class='methods'><li data-type='method'><a href="ArrayHelper.html#.clone">clone</a></li><li data-type='method'><a href="ArrayHelper.html#.contains">contains</a></li><li data-type='method'><a href="ArrayHelper.html#.containsAll">containsAll</a></li><li data-type='method'><a href="ArrayHelper.html#.count">count</a></li><li data-type='method'><a href="ArrayHelper.html#.deepCopy">deepCopy</a></li><li data-type='method'><a href="ArrayHelper.html#.each">each</a></li><li data-type='method'><a href="ArrayHelper.html#.equals">equals</a></li><li data-type='method'><a href="ArrayHelper.html#.get">get</a></li><li data-type='method'><a href="ArrayHelper.html#.intersection">intersection</a></li><li data-type='method'><a href="ArrayHelper.html#.merge">merge</a></li><li data-type='method'><a href="ArrayHelper.html#.print">print</a></li><li data-type='method'><a href="ArrayHelper.html#.remove">remove</a></li><li data-type='method'><a href="ArrayHelper.html#.removeAll">removeAll</a></li><li data-type='method'><a href="ArrayHelper.html#.removeUnique">removeUnique</a></li><li data-type='method'><a href="ArrayHelper.html#.sortByAtomicNumberDesc">sortByAtomicNumberDesc</a></li><li data-type='method'><a href="ArrayHelper.html#.toggle">toggle</a></li><li data-type='method'><a href="ArrayHelper.html#.unique">unique</a></li></ul></li><li><a href="Atom.html">Atom</a><ul class='methods'><li data-type='method'><a href="Atom.html#addAnchoredRing">addAnchoredRing</a></li><li data-type='method'><a href="Atom.html#addNeighbouringElement">addNeighbouringElement</a></li><li data-type='method'><a href="Atom.html#attachPseudoElement">attachPseudoElement</a></li><li data-type='method'><a href="Atom.html#backupRings">backupRings</a></li><li data-type='method'><a href="Atom.html#getAtomicNumber">getAtomicNumber</a></li><li data-type='method'><a href="Atom.html#getAttachedPseudoElements">getAttachedPseudoElements</a></li><li data-type='method'><a href="Atom.html#getAttachedPseudoElementsCount">getAttachedPseudoElementsCount</a></li><li data-type='method'><a href="Atom.html#getMaxBonds">getMaxBonds</a></li><li data-type='method'><a href="Atom.html#getRingbondCount">getRingbondCount</a></li><li data-type='method'><a href="Atom.html#haveCommonRingbond">haveCommonRingbond</a></li><li data-type='method'><a href="Atom.html#isHeteroAtom">isHeteroAtom</a></li><li data-type='method'><a href="Atom.html#neighbouringElementsEqual">neighbouringElementsEqual</a></li><li data-type='method'><a href="Atom.html#restoreRings">restoreRings</a></li></ul></li><li><a href="CanvasWrapper.html">CanvasWrapper</a><ul class='methods'><li data-type='method'><a href="CanvasWrapper.html#clear">clear</a></li><li data-type='method'><a href="CanvasWrapper.html#drawAromaticityRing">drawAromaticityRing</a></li><li data-type='method'><a href="CanvasWrapper.html#drawBall">drawBall</a></li><li data-type='method'><a href="CanvasWrapper.html#drawCircle">drawCircle</a></li><li data-type='method'><a href="CanvasWrapper.html#drawDashedWedge">drawDashedWedge</a></li><li data-type='method'><a href="CanvasWrapper.html#drawDebugPoint">drawDebugPoint</a></li><li data-type='method'><a href="CanvasWrapper.html#drawDebugText">drawDebugText</a></li><li data-type='method'><a href="CanvasWrapper.html#drawLine">drawLine</a></li><li data-type='method'><a href="CanvasWrapper.html#drawPoint">drawPoint</a></li><li data-type='method'><a href="CanvasWrapper.html#drawText">drawText</a></li><li data-type='method'><a href="CanvasWrapper.html#drawWedge">drawWedge</a></li><li data-type='method'><a href="CanvasWrapper.html#getChargeText">getChargeText</a></li><li data-type='method'><a href="CanvasWrapper.html#getColor">getColor</a></li><li data-type='method'><a href="CanvasWrapper.html#reset">reset</a></li><li data-type='method'><a href="CanvasWrapper.html#scale">scale</a></li><li data-type='method'><a href="CanvasWrapper.html#setTheme">setTheme</a></li><li data-type='method'><a href="CanvasWrapper.html#updateSize">updateSize</a></li></ul></li><li><a href="Drawer.html">Drawer</a><ul class='methods'><li data-type='method'><a href="Drawer.html#draw">draw</a></li><li data-type='method'><a href="Drawer.html#getMolecularFormula">getMolecularFormula</a></li><li data-type='method'><a href="Drawer.html#getTotalOverlapScore">getTotalOverlapScore</a></li></ul></li><li><a href="DrawerBase.html">DrawerBase</a><ul class='methods'><li data-type='method'><a href="DrawerBase.html#addRing">addRing</a></li><li data-type='method'><a href="DrawerBase.html#addRingConnection">addRingConnection</a></li><li data-type='method'><a href="DrawerBase.html#annotateStereochemistry">annotateStereochemistry</a></li><li data-type='method'><a href="DrawerBase.html#areVerticesInSameRing">areVerticesInSameRing</a></li><li data-type='method'><a href="DrawerBase.html#backupRingInformation">backupRingInformation</a></li><li data-type='method'><a href="DrawerBase.html#chooseSide">chooseSide</a></li><li data-type='method'><a href="DrawerBase.html#createBridgedRing">createBridgedRing</a></li><li data-type='method'><a href="DrawerBase.html#createNextBond">createNextBond</a></li><li data-type='method'><a href="DrawerBase.html#createRing">createRing</a></li><li data-type='method'><a href="DrawerBase.html#draw">draw</a></li><li data-type='method'><a href="DrawerBase.html#drawEdge">drawEdge</a></li><li data-type='method'><a href="DrawerBase.html#drawEdges">drawEdges</a></li><li data-type='method'><a href="DrawerBase.html#drawVertices">drawVertices</a></li><li data-type='method'><a href="DrawerBase.html#edgeRingCount">edgeRingCount</a></li><li data-type='method'><a href="DrawerBase.html#getBridgedRingRings">getBridgedRingRings</a></li><li data-type='method'><a href="DrawerBase.html#getBridgedRings">getBridgedRings</a></li><li data-type='method'><a href="DrawerBase.html#getClosestVertex">getClosestVertex</a></li><li data-type='method'><a href="DrawerBase.html#getCommonRingbondNeighbour">getCommonRingbondNeighbour</a></li><li data-type='method'><a href="DrawerBase.html#getCommonRings">getCommonRings</a></li><li data-type='method'><a href="DrawerBase.html#getCurrentCenterOfMass">getCurrentCenterOfMass</a></li><li data-type='method'><a href="DrawerBase.html#getCurrentCenterOfMassInNeigbourhood">getCurrentCenterOfMassInNeigbourhood</a></li><li data-type='method'><a href="DrawerBase.html#getEdgeNormals">getEdgeNormals</a></li><li data-type='method'><a href="DrawerBase.html#getFusedRings">getFusedRings</a></li><li data-type='method'><a href="DrawerBase.html#getHeavyAtomCount">getHeavyAtomCount</a></li><li data-type='method'><a href="DrawerBase.html#getLargestOrAromaticCommonRing">getLargestOrAromaticCommonRing</a></li><li data-type='method'><a href="DrawerBase.html#getLastVertexWithAngle">getLastVertexWithAngle</a></li><li data-type='method'><a href="DrawerBase.html#getMolecularFormula">getMolecularFormula</a></li><li data-type='method'><a href="DrawerBase.html#getNonRingNeighbours">getNonRingNeighbours</a></li><li data-type='method'><a href="DrawerBase.html#getOverlapScore">getOverlapScore</a></li><li data-type='method'><a href="DrawerBase.html#getRing">getRing</a></li><li data-type='method'><a href="DrawerBase.html#getRingbondType">getRingbondType</a></li><li data-type='method'><a href="DrawerBase.html#getRingConnection">getRingConnection</a></li><li data-type='method'><a href="DrawerBase.html#getRingConnections">getRingConnections</a></li><li data-type='method'><a href="DrawerBase.html#getRingCount">getRingCount</a></li><li data-type='method'><a href="DrawerBase.html#getSpiros">getSpiros</a></li><li data-type='method'><a href="DrawerBase.html#getSubringCenter">getSubringCenter</a></li><li data-type='method'><a href="DrawerBase.html#getSubtreeOverlapScore">getSubtreeOverlapScore</a></li><li data-type='method'><a href="DrawerBase.html#getTotalOverlapScore">getTotalOverlapScore</a></li><li data-type='method'><a href="DrawerBase.html#getVerticesAt">getVerticesAt</a></li><li data-type='method'><a href="DrawerBase.html#hasBridgedRing">hasBridgedRing</a></li><li data-type='method'><a href="DrawerBase.html#initPseudoElements">initPseudoElements</a></li><li data-type='method'><a href="DrawerBase.html#initRings">initRings</a></li><li data-type='method'><a href="DrawerBase.html#isEdgeInRing">isEdgeInRing</a></li><li data-type='method'><a href="DrawerBase.html#isEdgeRotatable">isEdgeRotatable</a></li><li data-type='method'><a href="DrawerBase.html#isPartOfBridgedRing">isPartOfBridgedRing</a></li><li data-type='method'><a href="DrawerBase.html#isPointInRing">isPointInRing</a></li><li data-type='method'><a href="DrawerBase.html#isRingAromatic">isRingAromatic</a></li><li data-type='method'><a href="DrawerBase.html#position">position</a></li><li data-type='method'><a href="DrawerBase.html#printRingInfo">printRingInfo</a></li><li data-type='method'><a href="DrawerBase.html#removeRing">removeRing</a></li><li data-type='method'><a href="DrawerBase.html#removeRingConnection">removeRingConnection</a></li><li data-type='method'><a href="DrawerBase.html#removeRingConnectionsBetween">removeRingConnectionsBetween</a></li><li data-type='method'><a href="DrawerBase.html#resolvePrimaryOverlaps">resolvePrimaryOverlaps</a></li><li data-type='method'><a href="DrawerBase.html#resolveSecondaryOverlaps">resolveSecondaryOverlaps</a></li><li data-type='method'><a href="DrawerBase.html#restoreRingInformation">restoreRingInformation</a></li><li data-type='method'><a href="DrawerBase.html#rotateDrawing">rotateDrawing</a></li><li data-type='method'><a href="DrawerBase.html#rotateSubtree">rotateSubtree</a></li><li data-type='method'><a href="DrawerBase.html#setRingCenter">setRingCenter</a></li><li data-type='method'><a href="DrawerBase.html#visitStereochemistry">visitStereochemistry</a></li></ul></li><li><a href="Edge.html">Edge</a><ul class='methods'><li data-type='method'><a href="Edge.html#setBondType">setBondType</a></li></ul></li><li><a href="Graph.html">Graph</a><ul class='methods'><li data-type='method'><a href="Graph.html#._ccCountDfs">_ccCountDfs</a></li><li data-type='method'><a href="Graph.html#._ccGetDfs">_ccGetDfs</a></li><li data-type='method'><a href="Graph.html#.getConnectedComponentCount">getConnectedComponentCount</a></li><li data-type='method'><a href="Graph.html#.getConnectedComponents">getConnectedComponents</a></li><li data-type='method'><a href="Graph.html#_bridgeDfs">_bridgeDfs</a></li><li data-type='method'><a href="Graph.html#_init">_init</a></li><li data-type='method'><a href="Graph.html#addEdge">addEdge</a></li><li data-type='method'><a href="Graph.html#addVertex">addVertex</a></li><li data-type='method'><a href="Graph.html#clear">clear</a></li><li data-type='method'><a href="Graph.html#getAdjacencyList">getAdjacencyList</a></li><li data-type='method'><a href="Graph.html#getAdjacencyMatrix">getAdjacencyMatrix</a></li><li data-type='method'><a href="Graph.html#getBridges">getBridges</a></li><li data-type='method'><a href="Graph.html#getComponentsAdjacencyMatrix">getComponentsAdjacencyMatrix</a></li><li data-type='method'><a href="Graph.html#getDistanceMatrix">getDistanceMatrix</a></li><li data-type='method'><a href="Graph.html#getEdge">getEdge</a></li><li data-type='method'><a href="Graph.html#getEdgeList">getEdgeList</a></li><li data-type='method'><a href="Graph.html#getEdges">getEdges</a></li><li data-type='method'><a href="Graph.html#getSubgraphAdjacencyList">getSubgraphAdjacencyList</a></li><li data-type='method'><a href="Graph.html#getSubgraphAdjacencyMatrix">getSubgraphAdjacencyMatrix</a></li><li data-type='method'><a href="Graph.html#getSubgraphDistanceMatrix">getSubgraphDistanceMatrix</a></li><li data-type='method'><a href="Graph.html#getTreeDepth">getTreeDepth</a></li><li data-type='method'><a href="Graph.html#getVertexList">getVertexList</a></li><li data-type='method'><a href="Graph.html#hasEdge">hasEdge</a></li><li data-type='method'><a href="Graph.html#kkLayout">kkLayout</a></li><li data-type='method'><a href="Graph.html#traverseBF">traverseBF</a></li><li data-type='method'><a href="Graph.html#traverseTree">traverseTree</a></li></ul></li><li><a href="Line.html">Line</a><ul class='methods'><li data-type='method'><a href="Line.html#clone">clone</a></li><li data-type='method'><a href="Line.html#getAngle">getAngle</a></li><li data-type='method'><a href="Line.html#getLeftChiral">getLeftChiral</a></li><li data-type='method'><a href="Line.html#getLeftElement">getLeftElement</a></li><li data-type='method'><a href="Line.html#getLeftVector">getLeftVector</a></li><li data-type='method'><a href="Line.html#getLength">getLength</a></li><li data-type='method'><a href="Line.html#getRightChiral">getRightChiral</a></li><li data-type='method'><a href="Line.html#getRightElement">getRightElement</a></li><li data-type='method'><a href="Line.html#getRightVector">getRightVector</a></li><li data-type='method'><a href="Line.html#rotate">rotate</a></li><li data-type='method'><a href="Line.html#rotateToXAxis">rotateToXAxis</a></li><li data-type='method'><a href="Line.html#setLeftVector">setLeftVector</a></li><li data-type='method'><a href="Line.html#setRightVector">setRightVector</a></li><li data-type='method'><a href="Line.html#shorten">shorten</a></li><li data-type='method'><a href="Line.html#shortenFrom">shortenFrom</a></li><li data-type='method'><a href="Line.html#shortenLeft">shortenLeft</a></li><li data-type='method'><a href="Line.html#shortenRight">shortenRight</a></li><li data-type='method'><a href="Line.html#shortenTo">shortenTo</a></li></ul></li><li><a href="MathHelper.html">MathHelper</a><ul class='methods'><li data-type='method'><a href="MathHelper.html#.apothem">apothem</a></li><li data-type='method'><a href="MathHelper.html#.centralAngle">centralAngle</a></li><li data-type='method'><a href="MathHelper.html#.innerAngle">innerAngle</a></li><li data-type='method'><a href="MathHelper.html#.meanAngle">meanAngle</a></li><li data-type='method'><a href="MathHelper.html#.parityOfPermutation">parityOfPermutation</a></li><li data-type='method'><a href="MathHelper.html#.polyCircumradius">polyCircumradius</a></li><li data-type='method'><a href="MathHelper.html#.round">round</a></li><li data-type='method'><a href="MathHelper.html#.toDeg">toDeg</a></li><li data-type='method'><a href="MathHelper.html#.toRad">toRad</a></li></ul></li><li><a href="Reaction.html">Reaction</a></li><li><a href="ReactionDrawer.html">ReactionDrawer</a><ul class='methods'><li data-type='method'><a href="ReactionDrawer.html#draw">draw</a></li></ul></li><li><a href="Ring.html">Ring</a><ul class='methods'><li data-type='method'><a href="Ring.html#clone">clone</a></li><li data-type='method'><a href="Ring.html#contains">contains</a></li><li data-type='method'><a href="Ring.html#eachMember">eachMember</a></li><li data-type='method'><a href="Ring.html#getAngle">getAngle</a></li><li data-type='method'><a href="Ring.html#getDoubleBondCount">getDoubleBondCount</a></li><li data-type='method'><a href="Ring.html#getOrderedNeighbours">getOrderedNeighbours</a></li><li data-type='method'><a href="Ring.html#getPolygon">getPolygon</a></li><li data-type='method'><a href="Ring.html#getSize">getSize</a></li><li data-type='method'><a href="Ring.html#isBenzeneLike">isBenzeneLike</a></li></ul></li><li><a href="RingConnection.html">RingConnection</a><ul class='methods'><li data-type='method'><a href="RingConnection.html#.getNeighbours">getNeighbours</a></li><li data-type='method'><a href="RingConnection.html#.getVertices">getVertices</a></li><li data-type='method'><a href="RingConnection.html#.isBridge">isBridge</a></li><li data-type='method'><a href="RingConnection.html#addVertex">addVertex</a></li><li data-type='method'><a href="RingConnection.html#containsRing">containsRing</a></li><li data-type='method'><a href="RingConnection.html#isBridge">isBridge</a></li><li data-type='method'><a href="RingConnection.html#updateOther">updateOther</a></li></ul></li><li><a href="SSSR.html">SSSR</a><ul class='methods'><li data-type='method'><a href="SSSR.html#.areSetsEqual">areSetsEqual</a></li><li data-type='method'><a href="SSSR.html#.bondsToAtoms">bondsToAtoms</a></li><li data-type='method'><a href="SSSR.html#.getBondCount">getBondCount</a></li><li data-type='method'><a href="SSSR.html#.getEdgeCount">getEdgeCount</a></li><li data-type='method'><a href="SSSR.html#.getEdgeList">getEdgeList</a></li><li data-type='method'><a href="SSSR.html#.getPathIncludedDistanceMatrices">getPathIncludedDistanceMatrices</a></li><li data-type='method'><a href="SSSR.html#.getRingCandidates">getRingCandidates</a></li><li data-type='method'><a href="SSSR.html#.getRings">getRings</a></li><li data-type='method'><a href="SSSR.html#.getSSSR">getSSSR</a></li><li data-type='method'><a href="SSSR.html#.isSupersetOf">isSupersetOf</a></li><li data-type='method'><a href="SSSR.html#.matrixToString">matrixToString</a></li><li data-type='method'><a href="SSSR.html#.pathSetsContain">pathSetsContain</a></li></ul></li><li><a href="Vector2.html">Vector2</a><ul class='methods'><li data-type='method'><a href="Vector2.html#add">add</a></li><li data-type='method'><a href="Vector2.html#angle">angle</a></li><li data-type='method'><a href="Vector2.html#clockwise">clockwise</a></li><li data-type='method'><a href="Vector2.html#clone">clone</a></li><li data-type='method'><a href="Vector2.html#distance">distance</a></li><li data-type='method'><a href="Vector2.html#distanceSq">distanceSq</a></li><li data-type='method'><a href="Vector2.html#divide">divide</a></li><li data-type='method'><a href="Vector2.html#getRotateAwayFromAngle">getRotateAwayFromAngle</a></li><li data-type='method'><a href="Vector2.html#getRotateToAngle">getRotateToAngle</a></li><li data-type='method'><a href="Vector2.html#getRotateTowardsAngle">getRotateTowardsAngle</a></li><li data-type='method'><a href="Vector2.html#invert">invert</a></li><li data-type='method'><a href="Vector2.html#isInPolygon">isInPolygon</a></li><li data-type='method'><a href="Vector2.html#length">length</a></li><li data-type='method'><a href="Vector2.html#lengthSq">lengthSq</a></li><li data-type='method'><a href="Vector2.html#multiply">multiply</a></li><li data-type='method'><a href="Vector2.html#multiplyScalar">multiplyScalar</a></li><li data-type='method'><a href="Vector2.html#normalize">normalize</a></li><li data-type='method'><a href="Vector2.html#normalized">normalized</a></li><li data-type='method'><a href="Vector2.html#relativeClockwise">relativeClockwise</a></li><li data-type='method'><a href="Vector2.html#rotate">rotate</a></li><li data-type='method'><a href="Vector2.html#rotateAround">rotateAround</a></li><li data-type='method'><a href="Vector2.html#rotateAwayFrom">rotateAwayFrom</a></li><li data-type='method'><a href="Vector2.html#rotateTo">rotateTo</a></li><li data-type='method'><a href="Vector2.html#sameSideAs">sameSideAs</a></li><li data-type='method'><a href="Vector2.html#subtract">subtract</a></li><li data-type='method'><a href="Vector2.html#toString">toString</a></li><li data-type='method'><a href="Vector2.html#whichSide">whichSide</a></li><li data-type='method'><a href="Vector2.html#.add">add</a></li><li data-type='method'><a href="Vector2.html#.angle">angle</a></li><li data-type='method'><a href="Vector2.html#.averageDirection">averageDirection</a></li><li data-type='method'><a href="Vector2.html#.divide">divide</a></li><li data-type='method'><a href="Vector2.html#.divideScalar">divideScalar</a></li><li data-type='method'><a href="Vector2.html#.dot">dot</a></li><li data-type='method'><a href="Vector2.html#.midpoint">midpoint</a></li><li data-type='method'><a href="Vector2.html#.multiply">multiply</a></li><li data-type='method'><a href="Vector2.html#.multiplyScalar">multiplyScalar</a></li><li data-type='method'><a href="Vector2.html#.normals">normals</a></li><li data-type='method'><a href="Vector2.html#.scalarProjection">scalarProjection</a></li><li data-type='method'><a href="Vector2.html#.subtract">subtract</a></li><li data-type='method'><a href="Vector2.html#.threePointangle">threePointangle</a></li><li data-type='method'><a href="Vector2.html#.units">units</a></li></ul></li><li><a href="Vertex.html">Vertex</a><ul class='methods'><li data-type='method'><a href="Vertex.html#addChild">addChild</a></li><li data-type='method'><a href="Vertex.html#addRingbondChild">addRingbondChild</a></li><li data-type='method'><a href="Vertex.html#clone">clone</a></li><li data-type='method'><a href="Vertex.html#equals">equals</a></li><li data-type='method'><a href="Vertex.html#getAngle">getAngle</a></li><li data-type='method'><a href="Vertex.html#getDrawnNeighbours">getDrawnNeighbours</a></li><li data-type='method'><a href="Vertex.html#getNeighbourCount">getNeighbourCount</a></li><li data-type='method'><a href="Vertex.html#getNeighbours">getNeighbours</a></li><li data-type='method'><a href="Vertex.html#getNextInRing">getNextInRing</a></li><li data-type='method'><a href="Vertex.html#getSpanningTreeNeighbours">getSpanningTreeNeighbours</a></li><li data-type='method'><a href="Vertex.html#getTextDirection">getTextDirection</a></li><li data-type='method'><a href="Vertex.html#isTerminal">isTerminal</a></li><li data-type='method'><a href="Vertex.html#setParentVertexId">setParentVertexId</a></li><li data-type='method'><a href="Vertex.html#setPosition">setPosition</a></li><li data-type='method'><a href="Vertex.html#setPositionFromVector">setPositionFromVector</a></li></ul></li></ul><h3>Global</h3><ul><li><a href="global.html#getChargeText">getChargeText</a></li></ul>
-</nav>
-
-<div id="main">
-    
-    <h1 class="page-title">Ring</h1>
-    
-
-    
-
-
-
-
-<section>
-
-<header>
-    
-        <h2>
-        Ring
-        </h2>
-        
-            <div class="class-description usertext"><p>A class representing a ring.</p></div>
-        
-    
-</header>
-
-<article>
-    
-        <div class="container-overview">
-        
-            
-
-    
-    <h2>Constructor</h2>
-    
-
-    <h4 class="name" id="Ring"><span class="type-signature"></span>new Ring<span class="signature">(members)</span><span class="type-signature"></span></h4>
-
-    
-
-
-
-
-<dl class="details">
-
-    
-    <dt class="tag-source">Source:</dt>
-    <dd class="tag-source"><ul class="dummy"><li>
-        <a href="Ring.js.html">Ring.js</a>, <a href="Ring.js.html#line31">line 31</a>
-    </li></ul></dd>
-    
-
-    
-
-    
-
-    
-
-    
-
-    
-
-    
-
-    
-
-    
-
-    
-
-    
-
-    
-
-    
-
-    
-
-    
-
-    
-</dl>
-
-
-
-    <h5 class="subsection-title">Properties:</h5>
-
-    
-
-<table class="props">
-    <thead>
-    <tr>
-        
-        <th>Name</th>
-        
-
-        <th>Type</th>
-
-        
-
-        
-
-        <th class="last">Description</th>
-    </tr>
-    </thead>
-
-    <tbody>
-    
-
-        <tr>
-            
-                <td class="name"><code>id</code></td>
-            
-
-            <td class="type">
-            
-                
-<span class="param-type">Number</span>
-
-
-            
-            </td>
-
-            
-
-            
-
-            <td class="description last"><p>The id of this ring.</p></td>
-        </tr>
-
-    
-
-        <tr>
-            
-                <td class="name"><code>members</code></td>
-            
-
-            <td class="type">
-            
-                
-<span class="param-type">Array.&lt;Number></span>
-
-
-            
-            </td>
-
-            
-
-            
-
-            <td class="description last"><p>An array containing the vertex ids of the ring members.</p></td>
-        </tr>
-
-    
-
-        <tr>
-            
-                <td class="name"><code>edges</code></td>
-            
-
-            <td class="type">
-            
-                
-<span class="param-type">Array.&lt;Number></span>
-
-
-            
-            </td>
-
-            
-
-            
-
-            <td class="description last"><p>An array containing the edge ids of the edges between the ring members.</p></td>
-        </tr>
-
-    
-
-        <tr>
-            
-                <td class="name"><code>insiders</code></td>
-            
-
-            <td class="type">
-            
-                
-<span class="param-type">Array.&lt;Number></span>
-
-
-            
-            </td>
-
-            
-
-            
-
-            <td class="description last"><p>An array containing the vertex ids of the vertices contained within the ring if it is a bridged ring.</p></td>
-        </tr>
-
-    
-
-        <tr>
-            
-                <td class="name"><code>neighbours</code></td>
-            
-
-            <td class="type">
-            
-                
-<span class="param-type">Array.&lt;Number></span>
-
-
-            
-            </td>
-
-            
-
-            
-
-            <td class="description last"><p>An array containing the ids of neighbouring rings.</p></td>
-        </tr>
-
-    
-
-        <tr>
-            
-                <td class="name"><code>positioned</code></td>
-            
-
-            <td class="type">
-            
-                
-<span class="param-type">Boolean</span>
-
-
-            
-            </td>
-
-            
-
-            
-
-            <td class="description last"><p>A boolean indicating whether or not this ring has been positioned.</p></td>
-        </tr>
-
-    
-
-        <tr>
-            
-                <td class="name"><code>center</code></td>
-            
-
-            <td class="type">
-            
-                
-<span class="param-type"><a href="Vector2.html">Vector2</a></span>
-
-
-            
-            </td>
-
-            
-
-            
-
-            <td class="description last"><p>The center of this ring.</p></td>
-        </tr>
-
-    
-
-        <tr>
-            
-                <td class="name"><code>rings</code></td>
-            
-
-            <td class="type">
-            
-                
-<span class="param-type">Array.&lt;<a href="Ring.html">Ring</a>></span>
-
-
-            
-            </td>
-
-            
-
-            
-
-            <td class="description last"><p>The rings contained within this ring if this ring is bridged.</p></td>
-        </tr>
-
-    
-
-        <tr>
-            
-                <td class="name"><code>isBridged</code></td>
-            
-
-            <td class="type">
-            
-                
-<span class="param-type">Boolean</span>
-
-
-            
-            </td>
-
-            
-
-            
-
-            <td class="description last"><p>A boolean whether or not this ring is bridged.</p></td>
-        </tr>
-
-    
-
-        <tr>
-            
-                <td class="name"><code>isPartOfBridged</code></td>
-            
-
-            <td class="type">
-            
-                
-<span class="param-type">Boolean</span>
-
-
-            
-            </td>
-
-            
-
-            
-
-            <td class="description last"><p>A boolean whether or not this ring is part of a bridge ring.</p></td>
-        </tr>
-
-    
-
-        <tr>
-            
-                <td class="name"><code>isSpiro</code></td>
-            
-
-            <td class="type">
-            
-                
-<span class="param-type">Boolean</span>
-
-
-            
-            </td>
-
-            
-
-            
-
-            <td class="description last"><p>A boolean whether or not this ring is part of a spiro.</p></td>
-        </tr>
-
-    
-
-        <tr>
-            
-                <td class="name"><code>isFused</code></td>
-            
-
-            <td class="type">
-            
-                
-<span class="param-type">Boolean</span>
-
-
-            
-            </td>
-
-            
-
-            
-
-            <td class="description last"><p>A boolean whether or not this ring is part of a fused ring.</p></td>
-        </tr>
-
-    
-
-        <tr>
-            
-                <td class="name"><code>centralAngle</code></td>
-            
-
-            <td class="type">
-            
-                
-<span class="param-type">Number</span>
-
-
-            
-            </td>
-
-            
-
-            
-
-            <td class="description last"><p>The central angle of this ring.</p></td>
-        </tr>
-
-    
-
-        <tr>
-            
-                <td class="name"><code>canFlip</code></td>
-            
-
-            <td class="type">
-            
-                
-<span class="param-type">Boolean</span>
-
-
-            
-            </td>
-
-            
-
-            
-
-            <td class="description last"><p>A boolean indicating whether or not this ring allows flipping of attached vertices to the inside of the ring.</p></td>
-        </tr>
-
-    
-    </tbody>
-</table>
-
-
-
-
-
-
-<div class="description usertext">
-    <p>The constructor for the class Ring.</p>
-</div>
-
-
-
-
-
-
-
-
-
-
-
-    <h5>Parameters:</h5>
-    
-
-<table class="params">
-    <thead>
-    <tr>
-        
-        <th>Name</th>
-        
-
-        <th>Type</th>
-
-        
-
-        
-
-        <th class="last">Description</th>
-    </tr>
-    </thead>
-
-    <tbody>
-    
-
-        <tr>
-            
-                <td class="name"><code>members</code></td>
-            
-
-            <td class="type">
-            
-                
-<span class="param-type">Array.&lt;Number></span>
-
-
-            
-            </td>
-
-            
-
-            
-
-            <td class="description last"><p>An array containing the vertex ids of the members of the ring to be created.</p></td>
-        </tr>
-
-    
-    </tbody>
-</table>
-
-
-
-
-
-
-
-
-
-
-
-
-
-
-
-
-
-
-
-        
-        </div>
-    
-
-    
-
-    
-
-    
-    
-    
-
-     
-
-    
-
-    
-
-    
-        <h3 class="subsection-title">Methods</h3>
-
-        
-            
-
-    
-
-    <h4 class="name" id="clone"><span class="type-signature"></span>clone<span class="signature">()</span><span class="type-signature"> &rarr; {<a href="Ring.html">Ring</a>}</span></h4>
-
-    
-
-
-
-
-<dl class="details">
-
-    
-    <dt class="tag-source">Source:</dt>
-    <dd class="tag-source"><ul class="dummy"><li>
-        <a href="Ring.js.html">Ring.js</a>, <a href="Ring.js.html#line53">line 53</a>
-    </li></ul></dd>
-    
-
-    
-
-    
-
-    
-
-    
-
-    
-
-    
-
-    
-
-    
-
-    
-
-    
-
-    
-
-    
-
-    
-
-    
-
-    
-</dl>
-
-
-
-
-
-<div class="description usertext">
-    <p>Clones this ring and returns the clone.</p>
-</div>
-
-
-
-
-
-
-
-
-
-
-
-
-
-
-
-
-
-
-
-
-
-
-
-
-
-<h5>Returns:</h5>
-
-        
-<div class="param-desc">
-    <p>A clone of this ring.</p>
-</div>
-
-
-
-<dl class="param-type">
-    <dt>
-        Type
-    </dt>
-    <dd>
-        
-<span class="param-type"><a href="Ring.html">Ring</a></span>
-
-
-    </dd>
-</dl>
-
-    
-
-
-
-        
-            
-
-    
-
-    <h4 class="name" id="contains"><span class="type-signature"></span>contains<span class="signature">(vertexId)</span><span class="type-signature"> &rarr; {Boolean}</span></h4>
-
-    
-
-
-
-
-<dl class="details">
-
-    
-    <dt class="tag-source">Source:</dt>
-    <dd class="tag-source"><ul class="dummy"><li>
-        <a href="Ring.js.html">Ring.js</a>, <a href="Ring.js.html#line201">line 201</a>
-    </li></ul></dd>
-    
-
-    
-
-    
-
-    
-
-    
-
-    
-
-    
-
-    
-
-    
-
-    
-
-    
-
-    
-
-    
-
-    
-
-    
-
-    
-</dl>
-
-
-
-
-
-<div class="description usertext">
-    <p>Checks whether or not this ring contains a member with a given vertex id.</p>
-</div>
-
-
-
-
-
-
-
-
-
-
-
-    <h5>Parameters:</h5>
-    
-
-<table class="params">
-    <thead>
-    <tr>
-        
-        <th>Name</th>
-        
-
-        <th>Type</th>
-
-        
-
-        
-
-        <th class="last">Description</th>
-    </tr>
-    </thead>
-
-    <tbody>
-    
-
-        <tr>
-            
-                <td class="name"><code>vertexId</code></td>
-            
-
-            <td class="type">
-            
-                
-<span class="param-type">Number</span>
-
-
-            
-            </td>
-
-            
-
-            
-
-            <td class="description last"><p>A vertex id.</p></td>
-        </tr>
-
-    
-    </tbody>
-</table>
-
-
-
-
-
-
-
-
-
-
-
-
-
-
-
-
-<h5>Returns:</h5>
-
-        
-<div class="param-desc">
-    <p>A boolean indicating whether or not this ring contains a member with the given vertex id.</p>
-</div>
-
-
-
-<dl class="param-type">
-    <dt>
-        Type
-    </dt>
-    <dd>
-        
-<span class="param-type">Boolean</span>
-
-
-    </dd>
-</dl>
-
-    
-
-
-
-        
-            
-
-    
-
-    <h4 class="name" id="eachMember"><span class="type-signature"></span>eachMember<span class="signature">(vertices, callback, startVertexId, previousVertexId)</span><span class="type-signature"></span></h4>
-
-    
-
-
-
-
-<dl class="details">
-
-    
-    <dt class="tag-source">Source:</dt>
-    <dd class="tag-source"><ul class="dummy"><li>
-        <a href="Ring.js.html">Ring.js</a>, <a href="Ring.js.html#line114">line 114</a>
-    </li></ul></dd>
-    
-
-    
-
-    
-
-    
-
-    
-
-    
-
-    
-
-    
-
-    
-
-    
-
-    
-
-    
-
-    
-
-    
-
-    
-
-    
-</dl>
-
-
-
-
-
-<div class="description usertext">
-    <p>Loops over the members of this ring from a given start position in a direction opposite to the vertex id passed as the previousId.</p>
-</div>
-
-
-
-
-
-
-
-
-
-
-
-    <h5>Parameters:</h5>
-    
-
-<table class="params">
-    <thead>
-    <tr>
-        
-        <th>Name</th>
-        
-
-        <th>Type</th>
-
-        
-
-        
-
-        <th class="last">Description</th>
-    </tr>
-    </thead>
-
-    <tbody>
-    
-
-        <tr>
-            
-                <td class="name"><code>vertices</code></td>
-            
-
-            <td class="type">
-            
-                
-<span class="param-type">Array.&lt;<a href="Vertex.html">Vertex</a>></span>
-
-
-            
-            </td>
-
-            
-
-            
-
-            <td class="description last"><p>The vertices associated with the current molecule.</p></td>
-        </tr>
-
-    
-
-        <tr>
-            
-                <td class="name"><code>callback</code></td>
-            
-
-            <td class="type">
-            
-                
-<span class="param-type">function</span>
-
-
-            
-            </td>
-
-            
-
-            
-
-            <td class="description last"><p>A callback with the current vertex id as a parameter.</p></td>
-        </tr>
-
-    
-
-        <tr>
-            
-                <td class="name"><code>startVertexId</code></td>
-            
-
-            <td class="type">
-            
-                
-<span class="param-type">Number</span>
-
-
-            
-            </td>
-
-            
-
-            
-
-            <td class="description last"><p>The vertex id of the start vertex.</p></td>
-        </tr>
-
-    
-
-        <tr>
-            
-                <td class="name"><code>previousVertexId</code></td>
-            
-
-            <td class="type">
-            
-                
-<span class="param-type">Number</span>
-
-
-            
-            </td>
-
-            
-
-            
-
-            <td class="description last"><p>The vertex id of the previous vertex (the loop calling the callback function will run in the opposite direction of this vertex).</p></td>
-        </tr>
-
-    
-    </tbody>
-</table>
-
-
-
-
-
-
-
-
-
-
-
-
-
-
-
-
-
-
-
-        
-            
-
-    
-
-    <h4 class="name" id="getAngle"><span class="type-signature"></span>getAngle<span class="signature">()</span><span class="type-signature"> &rarr; {Number}</span></h4>
-
-    
-
-
-
-
-<dl class="details">
-
-    
-    <dt class="tag-source">Source:</dt>
-    <dd class="tag-source"><ul class="dummy"><li>
-        <a href="Ring.js.html">Ring.js</a>, <a href="Ring.js.html#line102">line 102</a>
-    </li></ul></dd>
-    
-
-    
-
-    
-
-    
-
-    
-
-    
-
-    
-
-    
-
-    
-
-    
-
-    
-
-    
-
-    
-
-    
-
-    
-
-    
-</dl>
-
-
-
-
-
-<div class="description usertext">
-    <p>Returns the angle of this ring in relation to the coordinate system.</p>
-</div>
-
-
-
-
-
-
-
-
-
-
-
-
-
-
-
-
-
-
-
-
-
-
-
-
-
-<h5>Returns:</h5>
-
-        
-<div class="param-desc">
-    <p>The angle in radians.</p>
-</div>
-
-
-
-<dl class="param-type">
-    <dt>
-        Type
-    </dt>
-    <dd>
-        
-<span class="param-type">Number</span>
-
-
-    </dd>
-</dl>
-
-    
-
-
-
-        
-            
-
-    
-
-    <h4 class="name" id="getDoubleBondCount"><span class="type-signature"></span>getDoubleBondCount<span class="signature">(vertices)</span><span class="type-signature"> &rarr; {Number}</span></h4>
-
-    
-
-
-
-
-<dl class="details">
-
-    
-    <dt class="tag-source">Source:</dt>
-    <dd class="tag-source"><ul class="dummy"><li>
-        <a href="Ring.js.html">Ring.js</a>, <a href="Ring.js.html#line181">line 181</a>
-    </li></ul></dd>
-    
-
-    
-
-    
-
-    
-
-    
-
-    
-
-    
-
-    
-
-    
-
-    
-
-    
-
-    
-
-    
-
-    
-
-    
-
-    
-</dl>
-
-
-
-
-
-<div class="description usertext">
-    <p>Get the number of double bonds inside this ring.</p>
-</div>
-
-
-
-
-
-
-
-
-
-
-
-    <h5>Parameters:</h5>
-    
-
-<table class="params">
-    <thead>
-    <tr>
-        
-        <th>Name</th>
-        
-
-        <th>Type</th>
-
-        
-
-        
-
-        <th class="last">Description</th>
-    </tr>
-    </thead>
-
-    <tbody>
-    
-
-        <tr>
-            
-                <td class="name"><code>vertices</code></td>
-            
-
-            <td class="type">
-            
-                
-<span class="param-type">Array.&lt;<a href="Vertex.html">Vertex</a>></span>
-
-
-            
-            </td>
-
-            
-
-            
-
-            <td class="description last"><p>An array of vertices associated with the current molecule.</p></td>
-        </tr>
-
-    
-    </tbody>
-</table>
-
-
-
-
-
-
-
-
-
-
-
-
-
-
-
-
-<h5>Returns:</h5>
-
-        
-<div class="param-desc">
-    <p>The number of double bonds inside this ring.</p>
-</div>
-
-
-
-<dl class="param-type">
-    <dt>
-        Type
-    </dt>
-    <dd>
-        
-<span class="param-type">Number</span>
-
-
-    </dd>
-</dl>
-
-    
-
-
-
-        
-            
-
-    
-
-    <h4 class="name" id="getOrderedNeighbours"><span class="type-signature"></span>getOrderedNeighbours<span class="signature">(ringConnections)</span><span class="type-signature"> &rarr; {Array.&lt;Object>}</span></h4>
-
-    
-
-
-
-
-<dl class="details">
-
-    
-    <dt class="tag-source">Source:</dt>
-    <dd class="tag-source"><ul class="dummy"><li>
-        <a href="Ring.js.html">Ring.js</a>, <a href="Ring.js.html#line141">line 141</a>
-    </li></ul></dd>
-    
-
-    
-
-    
-
-    
-
-    
-
-    
-
-    
-
-    
-
-    
-
-    
-
-    
-
-    
-
-    
-
-    
-
-    
-
-    
-</dl>
-
-
-
-
-
-<div class="description usertext">
-    <p>Returns an array containing the neighbouring rings of this ring ordered by ring size.</p>
-</div>
-
-
-
-
-
-
-
-
-
-
-
-    <h5>Parameters:</h5>
-    
-
-<table class="params">
-    <thead>
-    <tr>
-        
-        <th>Name</th>
-        
-
-        <th>Type</th>
-
-        
-
-        
-
-        <th class="last">Description</th>
-    </tr>
-    </thead>
-
-    <tbody>
-    
-
-        <tr>
-            
-                <td class="name"><code>ringConnections</code></td>
-            
-
-            <td class="type">
-            
-                
-<span class="param-type">Array.&lt;<a href="RingConnection.html">RingConnection</a>></span>
-
-
-            
-            </td>
-
-            
-
-            
-
-            <td class="description last"><p>An array of ring connections associated with the current molecule.</p></td>
-        </tr>
-
-    
-    </tbody>
-</table>
-
-
-
-
-
-
-
-
-
-
-
-
-
-
-
-
-<h5>Returns:</h5>
-
-        
-<div class="param-desc">
-    <p>An array of neighbouring rings sorted by ring size. Example: { n: 5, neighbour: 1 }.</p>
-</div>
-
-
-
-<dl class="param-type">
-    <dt>
-        Type
-    </dt>
-    <dd>
-        
-<span class="param-type">Array.&lt;Object></span>
-
-
-    </dd>
-</dl>
-
-    
-
-
-
-        
-            
-
-    
-
-    <h4 class="name" id="getPolygon"><span class="type-signature"></span>getPolygon<span class="signature">(vertices)</span><span class="type-signature"> &rarr; {Array.&lt;<a href="Vector2.html">Vector2</a>>}</span></h4>
-
-    
-
-
-
-
-<dl class="details">
-
-    
-    <dt class="tag-source">Source:</dt>
-    <dd class="tag-source"><ul class="dummy"><li>
-        <a href="Ring.js.html">Ring.js</a>, <a href="Ring.js.html#line87">line 87</a>
-    </li></ul></dd>
-    
-
-    
-
-    
-
-    
-
-    
-
-    
-
-    
-
-    
-
-    
-
-    
-
-    
-
-    
-
-    
-
-    
-
-    
-
-    
-</dl>
-
-
-
-
-
-<div class="description usertext">
-    <p>Gets the polygon representation (an array of the ring-members positional vectors) of this ring.</p>
-</div>
-
-
-
-
-
-
-
-
-
-
-
-    <h5>Parameters:</h5>
-    
-
-<table class="params">
-    <thead>
-    <tr>
-        
-        <th>Name</th>
-        
-
-        <th>Type</th>
-
-        
-
-        
-
-        <th class="last">Description</th>
-    </tr>
-    </thead>
-
-    <tbody>
-    
-
-        <tr>
-            
-                <td class="name"><code>vertices</code></td>
-            
-
-            <td class="type">
-            
-                
-<span class="param-type">Array.&lt;<a href="Vertex.html">Vertex</a>></span>
-
-
-            
-            </td>
-
-            
-
-            
-
-            <td class="description last"><p>An array of vertices representing the current molecule.</p></td>
-        </tr>
-
-    
-    </tbody>
-</table>
-
-
-
-
-
-
-
-
-
-
-
-
-
-
-
-
-<h5>Returns:</h5>
-
-        
-<div class="param-desc">
-    <p>An array of the positional vectors of the ring members.</p>
-</div>
-
-
-
-<dl class="param-type">
-    <dt>
-        Type
-    </dt>
-    <dd>
-        
-<span class="param-type">Array.&lt;<a href="Vector2.html">Vector2</a>></span>
-
-
-    </dd>
-</dl>
-
-    
-
-
-
-        
-            
-
-    
-
-    <h4 class="name" id="getSize"><span class="type-signature"></span>getSize<span class="signature">()</span><span class="type-signature"> &rarr; {Number}</span></h4>
-
-    
-
-
-
-
-<dl class="details">
-
-    
-    <dt class="tag-source">Source:</dt>
-    <dd class="tag-source"><ul class="dummy"><li>
-        <a href="Ring.js.html">Ring.js</a>, <a href="Ring.js.html#line77">line 77</a>
-    </li></ul></dd>
-    
-
-    
-
-    
-
-    
-
-    
-
-    
-
-    
-
-    
-
-    
-
-    
-
-    
-
-    
-
-    
-
-    
-
-    
-
-    
-</dl>
-
-
-
-
-
-<div class="description usertext">
-    <p>Returns the size (number of members) of this ring.</p>
-</div>
-
-
-
-
-
-
-
-
-
-
-
-
-
-
-
-
-
-
-
-
-
-
-
-
-
-<h5>Returns:</h5>
-
-        
-<div class="param-desc">
-    <p>The size (number of members) of this ring.</p>
-</div>
-
-
-
-<dl class="param-type">
-    <dt>
-        Type
-    </dt>
-    <dd>
-        
-<span class="param-type">Number</span>
-
-
-    </dd>
-</dl>
-
-    
-
-
-
-        
-            
-
-    
-
-    <h4 class="name" id="isBenzeneLike"><span class="type-signature"></span>isBenzeneLike<span class="signature">(vertices)</span><span class="type-signature"> &rarr; {Boolean}</span></h4>
-
-    
-
-
-
-
-<dl class="details">
-
-    
-    <dt class="tag-source">Source:</dt>
-    <dd class="tag-source"><ul class="dummy"><li>
-        <a href="Ring.js.html">Ring.js</a>, <a href="Ring.js.html#line167">line 167</a>
-    </li></ul></dd>
-    
-
-    
-
-    
-
-    
-
-    
-
-    
-
-    
-
-    
-
-    
-
-    
-
-    
-
-    
-
-    
-
-    
-
-    
-
-    
-</dl>
-
-
-
-
-
-<div class="description usertext">
-    <p>Check whether this ring is an implicitly defined benzene-like (e.g. C1=CC=CC=C1) with 6 members and 3 double bonds.</p>
-</div>
-
-
-
-
-
-
-
-
-
-
-
-    <h5>Parameters:</h5>
-    
-
-<table class="params">
-    <thead>
-    <tr>
-        
-        <th>Name</th>
-        
-
-        <th>Type</th>
-
-        
-
-        
-
-        <th class="last">Description</th>
-    </tr>
-    </thead>
-
-    <tbody>
-    
-
-        <tr>
-            
-                <td class="name"><code>vertices</code></td>
-            
-
-            <td class="type">
-            
-                
-<span class="param-type">Array.&lt;<a href="Vertex.html">Vertex</a>></span>
-
-
-            
-            </td>
-
-            
-
-            
-
-            <td class="description last"><p>An array of vertices associated with the current molecule.</p></td>
-        </tr>
-
-    
-    </tbody>
-</table>
-
-
-
-
-
-
-
-
-
-
-
-
-
-
-
-
-<h5>Returns:</h5>
-
-        
-<div class="param-desc">
-    <p>A boolean indicating whether or not this ring is an implicitly defined benzene-like.</p>
-</div>
-
-
-
-<dl class="param-type">
-    <dt>
-        Type
-    </dt>
-    <dd>
-        
-<span class="param-type">Boolean</span>
-
-
-    </dd>
-</dl>
-
-    
-
-
-
-        
-    
-
-    
-
-    
-</article>
-
-</section>
-
-
-
-
-    
-    
-</div>
-
-<br class="clear">
-
-<footer>
-<<<<<<< HEAD
-    Documentation generated by <a href="https://github.com/jsdoc3/jsdoc">JSDoc 3.6.10</a> on Sun May 29 2022 13:26:34 GMT+0200 (Central European Summer Time) using the <a href="https://github.com/clenemt/docdash">docdash</a> theme.
-=======
-    Documentation generated by <a href="https://github.com/jsdoc3/jsdoc">JSDoc 3.6.3</a> on Sun Jun 26 2022 22:12:52 GMT-0500 (Central Daylight Time) using the <a href="https://github.com/clenemt/docdash">docdash</a> theme.
->>>>>>> 34e575e9
-</footer>
-
-<script>prettyPrint();</script>
-<script src="scripts/polyfill.js"></script>
-<script src="scripts/linenumber.js"></script>
+    <input type="checkbox" id="nav-trigger" class="nav-trigger" />
+    <label for="nav-trigger" class="navicon-button x">
+        <div class="navicon"></div>
+    </label>
+
+    <label for="nav-trigger" class="overlay"></label>
+
+    <nav>
+
+        <h2><a href="index.html">Home</a></h2>
+        <h3>Classes</h3>
+        <ul>
+            <li><a href="ArrayHelper.html">ArrayHelper</a>
+                <ul class='methods'>
+                    <li data-type='method'><a href="ArrayHelper.html#.clone">clone</a></li>
+                    <li data-type='method'><a href="ArrayHelper.html#.contains">contains</a></li>
+                    <li data-type='method'><a href="ArrayHelper.html#.containsAll">containsAll</a></li>
+                    <li data-type='method'><a href="ArrayHelper.html#.count">count</a></li>
+                    <li data-type='method'><a href="ArrayHelper.html#.deepCopy">deepCopy</a></li>
+                    <li data-type='method'><a href="ArrayHelper.html#.each">each</a></li>
+                    <li data-type='method'><a href="ArrayHelper.html#.equals">equals</a></li>
+                    <li data-type='method'><a href="ArrayHelper.html#.get">get</a></li>
+                    <li data-type='method'><a href="ArrayHelper.html#.intersection">intersection</a></li>
+                    <li data-type='method'><a href="ArrayHelper.html#.merge">merge</a></li>
+                    <li data-type='method'><a href="ArrayHelper.html#.print">print</a></li>
+                    <li data-type='method'><a href="ArrayHelper.html#.remove">remove</a></li>
+                    <li data-type='method'><a href="ArrayHelper.html#.removeAll">removeAll</a></li>
+                    <li data-type='method'><a href="ArrayHelper.html#.removeUnique">removeUnique</a></li>
+                    <li data-type='method'><a href="ArrayHelper.html#.sortByAtomicNumberDesc">sortByAtomicNumberDesc</a>
+                    </li>
+                    <li data-type='method'><a href="ArrayHelper.html#.toggle">toggle</a></li>
+                    <li data-type='method'><a href="ArrayHelper.html#.unique">unique</a></li>
+                </ul>
+            </li>
+            <li><a href="Atom.html">Atom</a>
+                <ul class='methods'>
+                    <li data-type='method'><a href="Atom.html#addAnchoredRing">addAnchoredRing</a></li>
+                    <li data-type='method'><a href="Atom.html#addNeighbouringElement">addNeighbouringElement</a></li>
+                    <li data-type='method'><a href="Atom.html#attachPseudoElement">attachPseudoElement</a></li>
+                    <li data-type='method'><a href="Atom.html#backupRings">backupRings</a></li>
+                    <li data-type='method'><a href="Atom.html#getAtomicNumber">getAtomicNumber</a></li>
+                    <li data-type='method'><a href="Atom.html#getAttachedPseudoElements">getAttachedPseudoElements</a>
+                    </li>
+                    <li data-type='method'><a
+                            href="Atom.html#getAttachedPseudoElementsCount">getAttachedPseudoElementsCount</a></li>
+                    <li data-type='method'><a href="Atom.html#getMaxBonds">getMaxBonds</a></li>
+                    <li data-type='method'><a href="Atom.html#getRingbondCount">getRingbondCount</a></li>
+                    <li data-type='method'><a href="Atom.html#haveCommonRingbond">haveCommonRingbond</a></li>
+                    <li data-type='method'><a href="Atom.html#isHeteroAtom">isHeteroAtom</a></li>
+                    <li data-type='method'><a href="Atom.html#neighbouringElementsEqual">neighbouringElementsEqual</a>
+                    </li>
+                    <li data-type='method'><a href="Atom.html#restoreRings">restoreRings</a></li>
+                </ul>
+            </li>
+            <li><a href="CanvasWrapper.html">CanvasWrapper</a>
+                <ul class='methods'>
+                    <li data-type='method'><a href="CanvasWrapper.html#clear">clear</a></li>
+                    <li data-type='method'><a href="CanvasWrapper.html#drawAromaticityRing">drawAromaticityRing</a></li>
+                    <li data-type='method'><a href="CanvasWrapper.html#drawBall">drawBall</a></li>
+                    <li data-type='method'><a href="CanvasWrapper.html#drawCircle">drawCircle</a></li>
+                    <li data-type='method'><a href="CanvasWrapper.html#drawDashedWedge">drawDashedWedge</a></li>
+                    <li data-type='method'><a href="CanvasWrapper.html#drawDebugPoint">drawDebugPoint</a></li>
+                    <li data-type='method'><a href="CanvasWrapper.html#drawDebugText">drawDebugText</a></li>
+                    <li data-type='method'><a href="CanvasWrapper.html#drawLine">drawLine</a></li>
+                    <li data-type='method'><a href="CanvasWrapper.html#drawPoint">drawPoint</a></li>
+                    <li data-type='method'><a href="CanvasWrapper.html#drawText">drawText</a></li>
+                    <li data-type='method'><a href="CanvasWrapper.html#drawWedge">drawWedge</a></li>
+                    <li data-type='method'><a href="CanvasWrapper.html#getChargeText">getChargeText</a></li>
+                    <li data-type='method'><a href="CanvasWrapper.html#getColor">getColor</a></li>
+                    <li data-type='method'><a href="CanvasWrapper.html#reset">reset</a></li>
+                    <li data-type='method'><a href="CanvasWrapper.html#scale">scale</a></li>
+                    <li data-type='method'><a href="CanvasWrapper.html#setTheme">setTheme</a></li>
+                    <li data-type='method'><a href="CanvasWrapper.html#updateSize">updateSize</a></li>
+                </ul>
+            </li>
+            <li><a href="Drawer.html">Drawer</a>
+                <ul class='methods'>
+                    <li data-type='method'><a href="Drawer.html#draw">draw</a></li>
+                    <li data-type='method'><a href="Drawer.html#getMolecularFormula">getMolecularFormula</a></li>
+                    <li data-type='method'><a href="Drawer.html#getTotalOverlapScore">getTotalOverlapScore</a></li>
+                </ul>
+            </li>
+            <li><a href="DrawerBase.html">DrawerBase</a>
+                <ul class='methods'>
+                    <li data-type='method'><a href="DrawerBase.html#addRing">addRing</a></li>
+                    <li data-type='method'><a href="DrawerBase.html#addRingConnection">addRingConnection</a></li>
+                    <li data-type='method'><a href="DrawerBase.html#annotateStereochemistry">annotateStereochemistry</a>
+                    </li>
+                    <li data-type='method'><a href="DrawerBase.html#areVerticesInSameRing">areVerticesInSameRing</a>
+                    </li>
+                    <li data-type='method'><a href="DrawerBase.html#backupRingInformation">backupRingInformation</a>
+                    </li>
+                    <li data-type='method'><a href="DrawerBase.html#chooseSide">chooseSide</a></li>
+                    <li data-type='method'><a href="DrawerBase.html#createBridgedRing">createBridgedRing</a></li>
+                    <li data-type='method'><a href="DrawerBase.html#createNextBond">createNextBond</a></li>
+                    <li data-type='method'><a href="DrawerBase.html#createRing">createRing</a></li>
+                    <li data-type='method'><a href="DrawerBase.html#draw">draw</a></li>
+                    <li data-type='method'><a href="DrawerBase.html#drawEdge">drawEdge</a></li>
+                    <li data-type='method'><a href="DrawerBase.html#drawEdges">drawEdges</a></li>
+                    <li data-type='method'><a href="DrawerBase.html#drawVertices">drawVertices</a></li>
+                    <li data-type='method'><a href="DrawerBase.html#edgeRingCount">edgeRingCount</a></li>
+                    <li data-type='method'><a href="DrawerBase.html#getBridgedRingRings">getBridgedRingRings</a></li>
+                    <li data-type='method'><a href="DrawerBase.html#getBridgedRings">getBridgedRings</a></li>
+                    <li data-type='method'><a href="DrawerBase.html#getClosestVertex">getClosestVertex</a></li>
+                    <li data-type='method'><a
+                            href="DrawerBase.html#getCommonRingbondNeighbour">getCommonRingbondNeighbour</a></li>
+                    <li data-type='method'><a href="DrawerBase.html#getCommonRings">getCommonRings</a></li>
+                    <li data-type='method'><a href="DrawerBase.html#getCurrentCenterOfMass">getCurrentCenterOfMass</a>
+                    </li>
+                    <li data-type='method'><a
+                            href="DrawerBase.html#getCurrentCenterOfMassInNeigbourhood">getCurrentCenterOfMassInNeigbourhood</a>
+                    </li>
+                    <li data-type='method'><a href="DrawerBase.html#getEdgeNormals">getEdgeNormals</a></li>
+                    <li data-type='method'><a href="DrawerBase.html#getFusedRings">getFusedRings</a></li>
+                    <li data-type='method'><a href="DrawerBase.html#getHeavyAtomCount">getHeavyAtomCount</a></li>
+                    <li data-type='method'><a
+                            href="DrawerBase.html#getLargestOrAromaticCommonRing">getLargestOrAromaticCommonRing</a>
+                    </li>
+                    <li data-type='method'><a href="DrawerBase.html#getLastVertexWithAngle">getLastVertexWithAngle</a>
+                    </li>
+                    <li data-type='method'><a href="DrawerBase.html#getMolecularFormula">getMolecularFormula</a></li>
+                    <li data-type='method'><a href="DrawerBase.html#getNonRingNeighbours">getNonRingNeighbours</a></li>
+                    <li data-type='method'><a href="DrawerBase.html#getOverlapScore">getOverlapScore</a></li>
+                    <li data-type='method'><a href="DrawerBase.html#getRing">getRing</a></li>
+                    <li data-type='method'><a href="DrawerBase.html#getRingbondType">getRingbondType</a></li>
+                    <li data-type='method'><a href="DrawerBase.html#getRingConnection">getRingConnection</a></li>
+                    <li data-type='method'><a href="DrawerBase.html#getRingConnections">getRingConnections</a></li>
+                    <li data-type='method'><a href="DrawerBase.html#getRingCount">getRingCount</a></li>
+                    <li data-type='method'><a href="DrawerBase.html#getSpiros">getSpiros</a></li>
+                    <li data-type='method'><a href="DrawerBase.html#getSubringCenter">getSubringCenter</a></li>
+                    <li data-type='method'><a href="DrawerBase.html#getSubtreeOverlapScore">getSubtreeOverlapScore</a>
+                    </li>
+                    <li data-type='method'><a href="DrawerBase.html#getTotalOverlapScore">getTotalOverlapScore</a></li>
+                    <li data-type='method'><a href="DrawerBase.html#getVerticesAt">getVerticesAt</a></li>
+                    <li data-type='method'><a href="DrawerBase.html#hasBridgedRing">hasBridgedRing</a></li>
+                    <li data-type='method'><a href="DrawerBase.html#initPseudoElements">initPseudoElements</a></li>
+                    <li data-type='method'><a href="DrawerBase.html#initRings">initRings</a></li>
+                    <li data-type='method'><a href="DrawerBase.html#isEdgeInRing">isEdgeInRing</a></li>
+                    <li data-type='method'><a href="DrawerBase.html#isEdgeRotatable">isEdgeRotatable</a></li>
+                    <li data-type='method'><a href="DrawerBase.html#isPartOfBridgedRing">isPartOfBridgedRing</a></li>
+                    <li data-type='method'><a href="DrawerBase.html#isPointInRing">isPointInRing</a></li>
+                    <li data-type='method'><a href="DrawerBase.html#isRingAromatic">isRingAromatic</a></li>
+                    <li data-type='method'><a href="DrawerBase.html#position">position</a></li>
+                    <li data-type='method'><a href="DrawerBase.html#printRingInfo">printRingInfo</a></li>
+                    <li data-type='method'><a href="DrawerBase.html#removeRing">removeRing</a></li>
+                    <li data-type='method'><a href="DrawerBase.html#removeRingConnection">removeRingConnection</a></li>
+                    <li data-type='method'><a
+                            href="DrawerBase.html#removeRingConnectionsBetween">removeRingConnectionsBetween</a></li>
+                    <li data-type='method'><a href="DrawerBase.html#resolvePrimaryOverlaps">resolvePrimaryOverlaps</a>
+                    </li>
+                    <li data-type='method'><a
+                            href="DrawerBase.html#resolveSecondaryOverlaps">resolveSecondaryOverlaps</a></li>
+                    <li data-type='method'><a href="DrawerBase.html#restoreRingInformation">restoreRingInformation</a>
+                    </li>
+                    <li data-type='method'><a href="DrawerBase.html#rotateDrawing">rotateDrawing</a></li>
+                    <li data-type='method'><a href="DrawerBase.html#rotateSubtree">rotateSubtree</a></li>
+                    <li data-type='method'><a href="DrawerBase.html#setRingCenter">setRingCenter</a></li>
+                    <li data-type='method'><a href="DrawerBase.html#visitStereochemistry">visitStereochemistry</a></li>
+                </ul>
+            </li>
+            <li><a href="Edge.html">Edge</a>
+                <ul class='methods'>
+                    <li data-type='method'><a href="Edge.html#setBondType">setBondType</a></li>
+                </ul>
+            </li>
+            <li><a href="Graph.html">Graph</a>
+                <ul class='methods'>
+                    <li data-type='method'><a href="Graph.html#._ccCountDfs">_ccCountDfs</a></li>
+                    <li data-type='method'><a href="Graph.html#._ccGetDfs">_ccGetDfs</a></li>
+                    <li data-type='method'><a
+                            href="Graph.html#.getConnectedComponentCount">getConnectedComponentCount</a></li>
+                    <li data-type='method'><a href="Graph.html#.getConnectedComponents">getConnectedComponents</a></li>
+                    <li data-type='method'><a href="Graph.html#_bridgeDfs">_bridgeDfs</a></li>
+                    <li data-type='method'><a href="Graph.html#_init">_init</a></li>
+                    <li data-type='method'><a href="Graph.html#addEdge">addEdge</a></li>
+                    <li data-type='method'><a href="Graph.html#addVertex">addVertex</a></li>
+                    <li data-type='method'><a href="Graph.html#clear">clear</a></li>
+                    <li data-type='method'><a href="Graph.html#getAdjacencyList">getAdjacencyList</a></li>
+                    <li data-type='method'><a href="Graph.html#getAdjacencyMatrix">getAdjacencyMatrix</a></li>
+                    <li data-type='method'><a href="Graph.html#getBridges">getBridges</a></li>
+                    <li data-type='method'><a
+                            href="Graph.html#getComponentsAdjacencyMatrix">getComponentsAdjacencyMatrix</a></li>
+                    <li data-type='method'><a href="Graph.html#getDistanceMatrix">getDistanceMatrix</a></li>
+                    <li data-type='method'><a href="Graph.html#getEdge">getEdge</a></li>
+                    <li data-type='method'><a href="Graph.html#getEdgeList">getEdgeList</a></li>
+                    <li data-type='method'><a href="Graph.html#getEdges">getEdges</a></li>
+                    <li data-type='method'><a href="Graph.html#getSubgraphAdjacencyList">getSubgraphAdjacencyList</a>
+                    </li>
+                    <li data-type='method'><a
+                            href="Graph.html#getSubgraphAdjacencyMatrix">getSubgraphAdjacencyMatrix</a></li>
+                    <li data-type='method'><a href="Graph.html#getSubgraphDistanceMatrix">getSubgraphDistanceMatrix</a>
+                    </li>
+                    <li data-type='method'><a href="Graph.html#getTreeDepth">getTreeDepth</a></li>
+                    <li data-type='method'><a href="Graph.html#getVertexList">getVertexList</a></li>
+                    <li data-type='method'><a href="Graph.html#hasEdge">hasEdge</a></li>
+                    <li data-type='method'><a href="Graph.html#kkLayout">kkLayout</a></li>
+                    <li data-type='method'><a href="Graph.html#traverseBF">traverseBF</a></li>
+                    <li data-type='method'><a href="Graph.html#traverseTree">traverseTree</a></li>
+                </ul>
+            </li>
+            <li><a href="Line.html">Line</a>
+                <ul class='methods'>
+                    <li data-type='method'><a href="Line.html#clone">clone</a></li>
+                    <li data-type='method'><a href="Line.html#getAngle">getAngle</a></li>
+                    <li data-type='method'><a href="Line.html#getLeftChiral">getLeftChiral</a></li>
+                    <li data-type='method'><a href="Line.html#getLeftElement">getLeftElement</a></li>
+                    <li data-type='method'><a href="Line.html#getLeftVector">getLeftVector</a></li>
+                    <li data-type='method'><a href="Line.html#getLength">getLength</a></li>
+                    <li data-type='method'><a href="Line.html#getRightChiral">getRightChiral</a></li>
+                    <li data-type='method'><a href="Line.html#getRightElement">getRightElement</a></li>
+                    <li data-type='method'><a href="Line.html#getRightVector">getRightVector</a></li>
+                    <li data-type='method'><a href="Line.html#rotate">rotate</a></li>
+                    <li data-type='method'><a href="Line.html#rotateToXAxis">rotateToXAxis</a></li>
+                    <li data-type='method'><a href="Line.html#setLeftVector">setLeftVector</a></li>
+                    <li data-type='method'><a href="Line.html#setRightVector">setRightVector</a></li>
+                    <li data-type='method'><a href="Line.html#shorten">shorten</a></li>
+                    <li data-type='method'><a href="Line.html#shortenFrom">shortenFrom</a></li>
+                    <li data-type='method'><a href="Line.html#shortenLeft">shortenLeft</a></li>
+                    <li data-type='method'><a href="Line.html#shortenRight">shortenRight</a></li>
+                    <li data-type='method'><a href="Line.html#shortenTo">shortenTo</a></li>
+                </ul>
+            </li>
+            <li><a href="MathHelper.html">MathHelper</a>
+                <ul class='methods'>
+                    <li data-type='method'><a href="MathHelper.html#.apothem">apothem</a></li>
+                    <li data-type='method'><a href="MathHelper.html#.centralAngle">centralAngle</a></li>
+                    <li data-type='method'><a href="MathHelper.html#.innerAngle">innerAngle</a></li>
+                    <li data-type='method'><a href="MathHelper.html#.meanAngle">meanAngle</a></li>
+                    <li data-type='method'><a href="MathHelper.html#.parityOfPermutation">parityOfPermutation</a></li>
+                    <li data-type='method'><a href="MathHelper.html#.polyCircumradius">polyCircumradius</a></li>
+                    <li data-type='method'><a href="MathHelper.html#.round">round</a></li>
+                    <li data-type='method'><a href="MathHelper.html#.toDeg">toDeg</a></li>
+                    <li data-type='method'><a href="MathHelper.html#.toRad">toRad</a></li>
+                </ul>
+            </li>
+            <li><a href="Reaction.html">Reaction</a></li>
+            <li><a href="ReactionDrawer.html">ReactionDrawer</a>
+                <ul class='methods'>
+                    <li data-type='method'><a href="ReactionDrawer.html#draw">draw</a></li>
+                </ul>
+            </li>
+            <li><a href="Ring.html">Ring</a>
+                <ul class='methods'>
+                    <li data-type='method'><a href="Ring.html#clone">clone</a></li>
+                    <li data-type='method'><a href="Ring.html#contains">contains</a></li>
+                    <li data-type='method'><a href="Ring.html#eachMember">eachMember</a></li>
+                    <li data-type='method'><a href="Ring.html#getAngle">getAngle</a></li>
+                    <li data-type='method'><a href="Ring.html#getDoubleBondCount">getDoubleBondCount</a></li>
+                    <li data-type='method'><a href="Ring.html#getOrderedNeighbours">getOrderedNeighbours</a></li>
+                    <li data-type='method'><a href="Ring.html#getPolygon">getPolygon</a></li>
+                    <li data-type='method'><a href="Ring.html#getSize">getSize</a></li>
+                    <li data-type='method'><a href="Ring.html#isBenzeneLike">isBenzeneLike</a></li>
+                </ul>
+            </li>
+            <li><a href="RingConnection.html">RingConnection</a>
+                <ul class='methods'>
+                    <li data-type='method'><a href="RingConnection.html#.getNeighbours">getNeighbours</a></li>
+                    <li data-type='method'><a href="RingConnection.html#.getVertices">getVertices</a></li>
+                    <li data-type='method'><a href="RingConnection.html#.isBridge">isBridge</a></li>
+                    <li data-type='method'><a href="RingConnection.html#addVertex">addVertex</a></li>
+                    <li data-type='method'><a href="RingConnection.html#containsRing">containsRing</a></li>
+                    <li data-type='method'><a href="RingConnection.html#isBridge">isBridge</a></li>
+                    <li data-type='method'><a href="RingConnection.html#updateOther">updateOther</a></li>
+                </ul>
+            </li>
+            <li><a href="SSSR.html">SSSR</a>
+                <ul class='methods'>
+                    <li data-type='method'><a href="SSSR.html#.areSetsEqual">areSetsEqual</a></li>
+                    <li data-type='method'><a href="SSSR.html#.bondsToAtoms">bondsToAtoms</a></li>
+                    <li data-type='method'><a href="SSSR.html#.getBondCount">getBondCount</a></li>
+                    <li data-type='method'><a href="SSSR.html#.getEdgeCount">getEdgeCount</a></li>
+                    <li data-type='method'><a href="SSSR.html#.getEdgeList">getEdgeList</a></li>
+                    <li data-type='method'><a
+                            href="SSSR.html#.getPathIncludedDistanceMatrices">getPathIncludedDistanceMatrices</a></li>
+                    <li data-type='method'><a href="SSSR.html#.getRingCandidates">getRingCandidates</a></li>
+                    <li data-type='method'><a href="SSSR.html#.getRings">getRings</a></li>
+                    <li data-type='method'><a href="SSSR.html#.getSSSR">getSSSR</a></li>
+                    <li data-type='method'><a href="SSSR.html#.isSupersetOf">isSupersetOf</a></li>
+                    <li data-type='method'><a href="SSSR.html#.matrixToString">matrixToString</a></li>
+                    <li data-type='method'><a href="SSSR.html#.pathSetsContain">pathSetsContain</a></li>
+                </ul>
+            </li>
+            <li><a href="Vector2.html">Vector2</a>
+                <ul class='methods'>
+                    <li data-type='method'><a href="Vector2.html#add">add</a></li>
+                    <li data-type='method'><a href="Vector2.html#angle">angle</a></li>
+                    <li data-type='method'><a href="Vector2.html#clockwise">clockwise</a></li>
+                    <li data-type='method'><a href="Vector2.html#clone">clone</a></li>
+                    <li data-type='method'><a href="Vector2.html#distance">distance</a></li>
+                    <li data-type='method'><a href="Vector2.html#distanceSq">distanceSq</a></li>
+                    <li data-type='method'><a href="Vector2.html#divide">divide</a></li>
+                    <li data-type='method'><a href="Vector2.html#getRotateAwayFromAngle">getRotateAwayFromAngle</a></li>
+                    <li data-type='method'><a href="Vector2.html#getRotateToAngle">getRotateToAngle</a></li>
+                    <li data-type='method'><a href="Vector2.html#getRotateTowardsAngle">getRotateTowardsAngle</a></li>
+                    <li data-type='method'><a href="Vector2.html#invert">invert</a></li>
+                    <li data-type='method'><a href="Vector2.html#isInPolygon">isInPolygon</a></li>
+                    <li data-type='method'><a href="Vector2.html#length">length</a></li>
+                    <li data-type='method'><a href="Vector2.html#lengthSq">lengthSq</a></li>
+                    <li data-type='method'><a href="Vector2.html#multiply">multiply</a></li>
+                    <li data-type='method'><a href="Vector2.html#multiplyScalar">multiplyScalar</a></li>
+                    <li data-type='method'><a href="Vector2.html#normalize">normalize</a></li>
+                    <li data-type='method'><a href="Vector2.html#normalized">normalized</a></li>
+                    <li data-type='method'><a href="Vector2.html#relativeClockwise">relativeClockwise</a></li>
+                    <li data-type='method'><a href="Vector2.html#rotate">rotate</a></li>
+                    <li data-type='method'><a href="Vector2.html#rotateAround">rotateAround</a></li>
+                    <li data-type='method'><a href="Vector2.html#rotateAwayFrom">rotateAwayFrom</a></li>
+                    <li data-type='method'><a href="Vector2.html#rotateTo">rotateTo</a></li>
+                    <li data-type='method'><a href="Vector2.html#sameSideAs">sameSideAs</a></li>
+                    <li data-type='method'><a href="Vector2.html#subtract">subtract</a></li>
+                    <li data-type='method'><a href="Vector2.html#toString">toString</a></li>
+                    <li data-type='method'><a href="Vector2.html#whichSide">whichSide</a></li>
+                    <li data-type='method'><a href="Vector2.html#.add">add</a></li>
+                    <li data-type='method'><a href="Vector2.html#.angle">angle</a></li>
+                    <li data-type='method'><a href="Vector2.html#.averageDirection">averageDirection</a></li>
+                    <li data-type='method'><a href="Vector2.html#.divide">divide</a></li>
+                    <li data-type='method'><a href="Vector2.html#.divideScalar">divideScalar</a></li>
+                    <li data-type='method'><a href="Vector2.html#.dot">dot</a></li>
+                    <li data-type='method'><a href="Vector2.html#.midpoint">midpoint</a></li>
+                    <li data-type='method'><a href="Vector2.html#.multiply">multiply</a></li>
+                    <li data-type='method'><a href="Vector2.html#.multiplyScalar">multiplyScalar</a></li>
+                    <li data-type='method'><a href="Vector2.html#.normals">normals</a></li>
+                    <li data-type='method'><a href="Vector2.html#.scalarProjection">scalarProjection</a></li>
+                    <li data-type='method'><a href="Vector2.html#.subtract">subtract</a></li>
+                    <li data-type='method'><a href="Vector2.html#.threePointangle">threePointangle</a></li>
+                    <li data-type='method'><a href="Vector2.html#.units">units</a></li>
+                </ul>
+            </li>
+            <li><a href="Vertex.html">Vertex</a>
+                <ul class='methods'>
+                    <li data-type='method'><a href="Vertex.html#addChild">addChild</a></li>
+                    <li data-type='method'><a href="Vertex.html#addRingbondChild">addRingbondChild</a></li>
+                    <li data-type='method'><a href="Vertex.html#clone">clone</a></li>
+                    <li data-type='method'><a href="Vertex.html#equals">equals</a></li>
+                    <li data-type='method'><a href="Vertex.html#getAngle">getAngle</a></li>
+                    <li data-type='method'><a href="Vertex.html#getDrawnNeighbours">getDrawnNeighbours</a></li>
+                    <li data-type='method'><a href="Vertex.html#getNeighbourCount">getNeighbourCount</a></li>
+                    <li data-type='method'><a href="Vertex.html#getNeighbours">getNeighbours</a></li>
+                    <li data-type='method'><a href="Vertex.html#getNextInRing">getNextInRing</a></li>
+                    <li data-type='method'><a href="Vertex.html#getSpanningTreeNeighbours">getSpanningTreeNeighbours</a>
+                    </li>
+                    <li data-type='method'><a href="Vertex.html#getTextDirection">getTextDirection</a></li>
+                    <li data-type='method'><a href="Vertex.html#isTerminal">isTerminal</a></li>
+                    <li data-type='method'><a href="Vertex.html#setParentVertexId">setParentVertexId</a></li>
+                    <li data-type='method'><a href="Vertex.html#setPosition">setPosition</a></li>
+                    <li data-type='method'><a href="Vertex.html#setPositionFromVector">setPositionFromVector</a></li>
+                </ul>
+            </li>
+        </ul>
+        <h3>Global</h3>
+        <ul>
+            <li><a href="global.html#getChargeText">getChargeText</a></li>
+        </ul>
+    </nav>
+
+    <div id="main">
+
+        <h1 class="page-title">Ring</h1>
+
+
+
+
+
+
+
+        <section>
+
+            <header>
+
+                <h2>
+                    Ring
+                </h2>
+
+                <div class="class-description usertext">
+                    <p>A class representing a ring.</p>
+                </div>
+
+
+            </header>
+
+            <article>
+
+                <div class="container-overview">
+
+
+
+
+                    <h2>Constructor</h2>
+
+
+                    <h4 class="name" id="Ring"><span class="type-signature"></span>new Ring<span
+                            class="signature">(members)</span><span class="type-signature"></span></h4>
+
+
+
+
+
+
+                    <dl class="details">
+
+
+                        <dt class="tag-source">Source:</dt>
+                        <dd class="tag-source">
+                            <ul class="dummy">
+                                <li>
+                                    <a href="Ring.js.html">Ring.js</a>, <a href="Ring.js.html#line31">line 31</a>
+                                </li>
+                            </ul>
+                        </dd>
+
+
+
+
+
+
+
+
+
+
+
+
+
+
+
+
+
+
+
+
+
+
+
+
+
+
+
+
+
+
+
+                    </dl>
+
+
+
+                    <h5 class="subsection-title">Properties:</h5>
+
+
+
+                    <table class="props">
+                        <thead>
+                            <tr>
+
+                                <th>Name</th>
+
+
+                                <th>Type</th>
+
+
+
+
+
+                                <th class="last">Description</th>
+                            </tr>
+                        </thead>
+
+                        <tbody>
+
+
+                            <tr>
+
+                                <td class="name"><code>id</code></td>
+
+
+                                <td class="type">
+
+
+                                    <span class="param-type">Number</span>
+
+
+
+                                </td>
+
+
+
+
+
+                                <td class="description last">
+                                    <p>The id of this ring.</p>
+                                </td>
+                            </tr>
+
+
+
+                            <tr>
+
+                                <td class="name"><code>members</code></td>
+
+
+                                <td class="type">
+
+
+                                    <span class="param-type">Array.&lt;Number></span>
+
+
+
+                                </td>
+
+
+
+
+
+                                <td class="description last">
+                                    <p>An array containing the vertex ids of the ring members.</p>
+                                </td>
+                            </tr>
+
+
+
+                            <tr>
+
+                                <td class="name"><code>edges</code></td>
+
+
+                                <td class="type">
+
+
+                                    <span class="param-type">Array.&lt;Number></span>
+
+
+
+                                </td>
+
+
+
+
+
+                                <td class="description last">
+                                    <p>An array containing the edge ids of the edges between the ring members.</p>
+                                </td>
+                            </tr>
+
+
+
+                            <tr>
+
+                                <td class="name"><code>insiders</code></td>
+
+
+                                <td class="type">
+
+
+                                    <span class="param-type">Array.&lt;Number></span>
+
+
+
+                                </td>
+
+
+
+
+
+                                <td class="description last">
+                                    <p>An array containing the vertex ids of the vertices contained within the ring if
+                                        it is a bridged ring.</p>
+                                </td>
+                            </tr>
+
+
+
+                            <tr>
+
+                                <td class="name"><code>neighbours</code></td>
+
+
+                                <td class="type">
+
+
+                                    <span class="param-type">Array.&lt;Number></span>
+
+
+
+                                </td>
+
+
+
+
+
+                                <td class="description last">
+                                    <p>An array containing the ids of neighbouring rings.</p>
+                                </td>
+                            </tr>
+
+
+
+                            <tr>
+
+                                <td class="name"><code>positioned</code></td>
+
+
+                                <td class="type">
+
+
+                                    <span class="param-type">Boolean</span>
+
+
+
+                                </td>
+
+
+
+
+
+                                <td class="description last">
+                                    <p>A boolean indicating whether or not this ring has been positioned.</p>
+                                </td>
+                            </tr>
+
+
+
+                            <tr>
+
+                                <td class="name"><code>center</code></td>
+
+
+                                <td class="type">
+
+
+                                    <span class="param-type"><a href="Vector2.html">Vector2</a></span>
+
+
+
+                                </td>
+
+
+
+
+
+                                <td class="description last">
+                                    <p>The center of this ring.</p>
+                                </td>
+                            </tr>
+
+
+
+                            <tr>
+
+                                <td class="name"><code>rings</code></td>
+
+
+                                <td class="type">
+
+
+                                    <span class="param-type">Array.&lt;<a href="Ring.html">Ring</a>></span>
+
+
+
+                                </td>
+
+
+
+
+
+                                <td class="description last">
+                                    <p>The rings contained within this ring if this ring is bridged.</p>
+                                </td>
+                            </tr>
+
+
+
+                            <tr>
+
+                                <td class="name"><code>isBridged</code></td>
+
+
+                                <td class="type">
+
+
+                                    <span class="param-type">Boolean</span>
+
+
+
+                                </td>
+
+
+
+
+
+                                <td class="description last">
+                                    <p>A boolean whether or not this ring is bridged.</p>
+                                </td>
+                            </tr>
+
+
+
+                            <tr>
+
+                                <td class="name"><code>isPartOfBridged</code></td>
+
+
+                                <td class="type">
+
+
+                                    <span class="param-type">Boolean</span>
+
+
+
+                                </td>
+
+
+
+
+
+                                <td class="description last">
+                                    <p>A boolean whether or not this ring is part of a bridge ring.</p>
+                                </td>
+                            </tr>
+
+
+
+                            <tr>
+
+                                <td class="name"><code>isSpiro</code></td>
+
+
+                                <td class="type">
+
+
+                                    <span class="param-type">Boolean</span>
+
+
+
+                                </td>
+
+
+
+
+
+                                <td class="description last">
+                                    <p>A boolean whether or not this ring is part of a spiro.</p>
+                                </td>
+                            </tr>
+
+
+
+                            <tr>
+
+                                <td class="name"><code>isFused</code></td>
+
+
+                                <td class="type">
+
+
+                                    <span class="param-type">Boolean</span>
+
+
+
+                                </td>
+
+
+
+
+
+                                <td class="description last">
+                                    <p>A boolean whether or not this ring is part of a fused ring.</p>
+                                </td>
+                            </tr>
+
+
+
+                            <tr>
+
+                                <td class="name"><code>centralAngle</code></td>
+
+
+                                <td class="type">
+
+
+                                    <span class="param-type">Number</span>
+
+
+
+                                </td>
+
+
+
+
+
+                                <td class="description last">
+                                    <p>The central angle of this ring.</p>
+                                </td>
+                            </tr>
+
+
+
+                            <tr>
+
+                                <td class="name"><code>canFlip</code></td>
+
+
+                                <td class="type">
+
+
+                                    <span class="param-type">Boolean</span>
+
+
+
+                                </td>
+
+
+
+
+
+                                <td class="description last">
+                                    <p>A boolean indicating whether or not this ring allows flipping of attached
+                                        vertices to the inside of the ring.</p>
+                                </td>
+                            </tr>
+
+
+                        </tbody>
+                    </table>
+
+
+
+
+
+
+                    <div class="description usertext">
+                        <p>The constructor for the class Ring.</p>
+                    </div>
+
+
+
+
+
+
+
+
+
+
+
+                    <h5>Parameters:</h5>
+
+
+                    <table class="params">
+                        <thead>
+                            <tr>
+
+                                <th>Name</th>
+
+
+                                <th>Type</th>
+
+
+
+
+
+                                <th class="last">Description</th>
+                            </tr>
+                        </thead>
+
+                        <tbody>
+
+
+                            <tr>
+
+                                <td class="name"><code>members</code></td>
+
+
+                                <td class="type">
+
+
+                                    <span class="param-type">Array.&lt;Number></span>
+
+
+
+                                </td>
+
+
+
+
+
+                                <td class="description last">
+                                    <p>An array containing the vertex ids of the members of the ring to be created.</p>
+                                </td>
+                            </tr>
+
+
+                        </tbody>
+                    </table>
+
+
+
+
+
+
+
+
+
+
+
+
+
+
+
+
+
+
+
+
+                </div>
+
+
+
+
+
+
+
+
+
+
+
+
+
+
+
+
+
+                <h3 class="subsection-title">Methods</h3>
+
+
+
+
+
+
+                <h4 class="name" id="clone"><span class="type-signature"></span>clone<span
+                        class="signature">()</span><span class="type-signature"> &rarr; {<a
+                            href="Ring.html">Ring</a>}</span></h4>
+
+
+
+
+
+
+                <dl class="details">
+
+
+                    <dt class="tag-source">Source:</dt>
+                    <dd class="tag-source">
+                        <ul class="dummy">
+                            <li>
+                                <a href="Ring.js.html">Ring.js</a>, <a href="Ring.js.html#line53">line 53</a>
+                            </li>
+                        </ul>
+                    </dd>
+
+
+
+
+
+
+
+
+
+
+
+
+
+
+
+
+
+
+
+
+
+
+
+
+
+
+
+
+
+
+
+                </dl>
+
+
+
+
+
+                <div class="description usertext">
+                    <p>Clones this ring and returns the clone.</p>
+                </div>
+
+
+
+
+
+
+
+
+
+
+
+
+
+
+
+
+
+
+
+
+
+
+
+
+
+                <h5>Returns:</h5>
+
+
+                <div class="param-desc">
+                    <p>A clone of this ring.</p>
+                </div>
+
+
+
+                <dl class="param-type">
+                    <dt>
+                        Type
+                    </dt>
+                    <dd>
+
+                        <span class="param-type"><a href="Ring.html">Ring</a></span>
+
+
+                    </dd>
+                </dl>
+
+
+
+
+
+
+
+
+
+
+                <h4 class="name" id="contains"><span class="type-signature"></span>contains<span
+                        class="signature">(vertexId)</span><span class="type-signature"> &rarr; {Boolean}</span></h4>
+
+
+
+
+
+
+                <dl class="details">
+
+
+                    <dt class="tag-source">Source:</dt>
+                    <dd class="tag-source">
+                        <ul class="dummy">
+                            <li>
+                                <a href="Ring.js.html">Ring.js</a>, <a href="Ring.js.html#line201">line 201</a>
+                            </li>
+                        </ul>
+                    </dd>
+
+
+
+
+
+
+
+
+
+
+
+
+
+
+
+
+
+
+
+
+
+
+
+
+
+
+
+
+
+
+
+                </dl>
+
+
+
+
+
+                <div class="description usertext">
+                    <p>Checks whether or not this ring contains a member with a given vertex id.</p>
+                </div>
+
+
+
+
+
+
+
+
+
+
+
+                <h5>Parameters:</h5>
+
+
+                <table class="params">
+                    <thead>
+                        <tr>
+
+                            <th>Name</th>
+
+
+                            <th>Type</th>
+
+
+
+
+
+                            <th class="last">Description</th>
+                        </tr>
+                    </thead>
+
+                    <tbody>
+
+
+                        <tr>
+
+                            <td class="name"><code>vertexId</code></td>
+
+
+                            <td class="type">
+
+
+                                <span class="param-type">Number</span>
+
+
+
+                            </td>
+
+
+
+
+
+                            <td class="description last">
+                                <p>A vertex id.</p>
+                            </td>
+                        </tr>
+
+
+                    </tbody>
+                </table>
+
+
+
+
+
+
+
+
+
+
+
+
+
+
+
+
+                <h5>Returns:</h5>
+
+
+                <div class="param-desc">
+                    <p>A boolean indicating whether or not this ring contains a member with the given vertex id.</p>
+                </div>
+
+
+
+                <dl class="param-type">
+                    <dt>
+                        Type
+                    </dt>
+                    <dd>
+
+                        <span class="param-type">Boolean</span>
+
+
+                    </dd>
+                </dl>
+
+
+
+
+
+
+
+
+
+
+                <h4 class="name" id="eachMember"><span class="type-signature"></span>eachMember<span
+                        class="signature">(vertices, callback, startVertexId, previousVertexId)</span><span
+                        class="type-signature"></span></h4>
+
+
+
+
+
+
+                <dl class="details">
+
+
+                    <dt class="tag-source">Source:</dt>
+                    <dd class="tag-source">
+                        <ul class="dummy">
+                            <li>
+                                <a href="Ring.js.html">Ring.js</a>, <a href="Ring.js.html#line114">line 114</a>
+                            </li>
+                        </ul>
+                    </dd>
+
+
+
+
+
+
+
+
+
+
+
+
+
+
+
+
+
+
+
+
+
+
+
+
+
+
+
+
+
+
+
+                </dl>
+
+
+
+
+
+                <div class="description usertext">
+                    <p>Loops over the members of this ring from a given start position in a direction opposite to the
+                        vertex id passed as the previousId.</p>
+                </div>
+
+
+
+
+
+
+
+
+
+
+
+                <h5>Parameters:</h5>
+
+
+                <table class="params">
+                    <thead>
+                        <tr>
+
+                            <th>Name</th>
+
+
+                            <th>Type</th>
+
+
+
+
+
+                            <th class="last">Description</th>
+                        </tr>
+                    </thead>
+
+                    <tbody>
+
+
+                        <tr>
+
+                            <td class="name"><code>vertices</code></td>
+
+
+                            <td class="type">
+
+
+                                <span class="param-type">Array.&lt;<a href="Vertex.html">Vertex</a>></span>
+
+
+
+                            </td>
+
+
+
+
+
+                            <td class="description last">
+                                <p>The vertices associated with the current molecule.</p>
+                            </td>
+                        </tr>
+
+
+
+                        <tr>
+
+                            <td class="name"><code>callback</code></td>
+
+
+                            <td class="type">
+
+
+                                <span class="param-type">function</span>
+
+
+
+                            </td>
+
+
+
+
+
+                            <td class="description last">
+                                <p>A callback with the current vertex id as a parameter.</p>
+                            </td>
+                        </tr>
+
+
+
+                        <tr>
+
+                            <td class="name"><code>startVertexId</code></td>
+
+
+                            <td class="type">
+
+
+                                <span class="param-type">Number</span>
+
+
+
+                            </td>
+
+
+
+
+
+                            <td class="description last">
+                                <p>The vertex id of the start vertex.</p>
+                            </td>
+                        </tr>
+
+
+
+                        <tr>
+
+                            <td class="name"><code>previousVertexId</code></td>
+
+
+                            <td class="type">
+
+
+                                <span class="param-type">Number</span>
+
+
+
+                            </td>
+
+
+
+
+
+                            <td class="description last">
+                                <p>The vertex id of the previous vertex (the loop calling the callback function will run
+                                    in the opposite direction of this vertex).</p>
+                            </td>
+                        </tr>
+
+
+                    </tbody>
+                </table>
+
+
+
+
+
+
+
+
+
+
+
+
+
+
+
+
+
+
+
+
+
+
+
+
+                <h4 class="name" id="getAngle"><span class="type-signature"></span>getAngle<span
+                        class="signature">()</span><span class="type-signature"> &rarr; {Number}</span></h4>
+
+
+
+
+
+
+                <dl class="details">
+
+
+                    <dt class="tag-source">Source:</dt>
+                    <dd class="tag-source">
+                        <ul class="dummy">
+                            <li>
+                                <a href="Ring.js.html">Ring.js</a>, <a href="Ring.js.html#line102">line 102</a>
+                            </li>
+                        </ul>
+                    </dd>
+
+
+
+
+
+
+
+
+
+
+
+
+
+
+
+
+
+
+
+
+
+
+
+
+
+
+
+
+
+
+
+                </dl>
+
+
+
+
+
+                <div class="description usertext">
+                    <p>Returns the angle of this ring in relation to the coordinate system.</p>
+                </div>
+
+
+
+
+
+
+
+
+
+
+
+
+
+
+
+
+
+
+
+
+
+
+
+
+
+                <h5>Returns:</h5>
+
+
+                <div class="param-desc">
+                    <p>The angle in radians.</p>
+                </div>
+
+
+
+                <dl class="param-type">
+                    <dt>
+                        Type
+                    </dt>
+                    <dd>
+
+                        <span class="param-type">Number</span>
+
+
+                    </dd>
+                </dl>
+
+
+
+
+
+
+
+
+
+
+                <h4 class="name" id="getDoubleBondCount"><span class="type-signature"></span>getDoubleBondCount<span
+                        class="signature">(vertices)</span><span class="type-signature"> &rarr; {Number}</span></h4>
+
+
+
+
+
+
+                <dl class="details">
+
+
+                    <dt class="tag-source">Source:</dt>
+                    <dd class="tag-source">
+                        <ul class="dummy">
+                            <li>
+                                <a href="Ring.js.html">Ring.js</a>, <a href="Ring.js.html#line181">line 181</a>
+                            </li>
+                        </ul>
+                    </dd>
+
+
+
+
+
+
+
+
+
+
+
+
+
+
+
+
+
+
+
+
+
+
+
+
+
+
+
+
+
+
+
+                </dl>
+
+
+
+
+
+                <div class="description usertext">
+                    <p>Get the number of double bonds inside this ring.</p>
+                </div>
+
+
+
+
+
+
+
+
+
+
+
+                <h5>Parameters:</h5>
+
+
+                <table class="params">
+                    <thead>
+                        <tr>
+
+                            <th>Name</th>
+
+
+                            <th>Type</th>
+
+
+
+
+
+                            <th class="last">Description</th>
+                        </tr>
+                    </thead>
+
+                    <tbody>
+
+
+                        <tr>
+
+                            <td class="name"><code>vertices</code></td>
+
+
+                            <td class="type">
+
+
+                                <span class="param-type">Array.&lt;<a href="Vertex.html">Vertex</a>></span>
+
+
+
+                            </td>
+
+
+
+
+
+                            <td class="description last">
+                                <p>An array of vertices associated with the current molecule.</p>
+                            </td>
+                        </tr>
+
+
+                    </tbody>
+                </table>
+
+
+
+
+
+
+
+
+
+
+
+
+
+
+
+
+                <h5>Returns:</h5>
+
+
+                <div class="param-desc">
+                    <p>The number of double bonds inside this ring.</p>
+                </div>
+
+
+
+                <dl class="param-type">
+                    <dt>
+                        Type
+                    </dt>
+                    <dd>
+
+                        <span class="param-type">Number</span>
+
+
+                    </dd>
+                </dl>
+
+
+
+
+
+
+
+
+
+
+                <h4 class="name" id="getOrderedNeighbours"><span class="type-signature"></span>getOrderedNeighbours<span
+                        class="signature">(ringConnections)</span><span class="type-signature"> &rarr;
+                        {Array.&lt;Object>}</span></h4>
+
+
+
+
+
+
+                <dl class="details">
+
+
+                    <dt class="tag-source">Source:</dt>
+                    <dd class="tag-source">
+                        <ul class="dummy">
+                            <li>
+                                <a href="Ring.js.html">Ring.js</a>, <a href="Ring.js.html#line141">line 141</a>
+                            </li>
+                        </ul>
+                    </dd>
+
+
+
+
+
+
+
+
+
+
+
+
+
+
+
+
+
+
+
+
+
+
+
+
+
+
+
+
+
+
+
+                </dl>
+
+
+
+
+
+                <div class="description usertext">
+                    <p>Returns an array containing the neighbouring rings of this ring ordered by ring size.</p>
+                </div>
+
+
+
+
+
+
+
+
+
+
+
+                <h5>Parameters:</h5>
+
+
+                <table class="params">
+                    <thead>
+                        <tr>
+
+                            <th>Name</th>
+
+
+                            <th>Type</th>
+
+
+
+
+
+                            <th class="last">Description</th>
+                        </tr>
+                    </thead>
+
+                    <tbody>
+
+
+                        <tr>
+
+                            <td class="name"><code>ringConnections</code></td>
+
+
+                            <td class="type">
+
+
+                                <span class="param-type">Array.&lt;<a
+                                        href="RingConnection.html">RingConnection</a>></span>
+
+
+
+                            </td>
+
+
+
+
+
+                            <td class="description last">
+                                <p>An array of ring connections associated with the current molecule.</p>
+                            </td>
+                        </tr>
+
+
+                    </tbody>
+                </table>
+
+
+
+
+
+
+
+
+
+
+
+
+
+
+
+
+                <h5>Returns:</h5>
+
+
+                <div class="param-desc">
+                    <p>An array of neighbouring rings sorted by ring size. Example: { n: 5, neighbour: 1 }.</p>
+                </div>
+
+
+
+                <dl class="param-type">
+                    <dt>
+                        Type
+                    </dt>
+                    <dd>
+
+                        <span class="param-type">Array.&lt;Object></span>
+
+
+                    </dd>
+                </dl>
+
+
+
+
+
+
+
+
+
+
+                <h4 class="name" id="getPolygon"><span class="type-signature"></span>getPolygon<span
+                        class="signature">(vertices)</span><span class="type-signature"> &rarr; {Array.&lt;<a
+                            href="Vector2.html">Vector2</a>>}</span></h4>
+
+
+
+
+
+
+                <dl class="details">
+
+
+                    <dt class="tag-source">Source:</dt>
+                    <dd class="tag-source">
+                        <ul class="dummy">
+                            <li>
+                                <a href="Ring.js.html">Ring.js</a>, <a href="Ring.js.html#line87">line 87</a>
+                            </li>
+                        </ul>
+                    </dd>
+
+
+
+
+
+
+
+
+
+
+
+
+
+
+
+
+
+
+
+
+
+
+
+
+
+
+
+
+
+
+
+                </dl>
+
+
+
+
+
+                <div class="description usertext">
+                    <p>Gets the polygon representation (an array of the ring-members positional vectors) of this ring.
+                    </p>
+                </div>
+
+
+
+
+
+
+
+
+
+
+
+                <h5>Parameters:</h5>
+
+
+                <table class="params">
+                    <thead>
+                        <tr>
+
+                            <th>Name</th>
+
+
+                            <th>Type</th>
+
+
+
+
+
+                            <th class="last">Description</th>
+                        </tr>
+                    </thead>
+
+                    <tbody>
+
+
+                        <tr>
+
+                            <td class="name"><code>vertices</code></td>
+
+
+                            <td class="type">
+
+
+                                <span class="param-type">Array.&lt;<a href="Vertex.html">Vertex</a>></span>
+
+
+
+                            </td>
+
+
+
+
+
+                            <td class="description last">
+                                <p>An array of vertices representing the current molecule.</p>
+                            </td>
+                        </tr>
+
+
+                    </tbody>
+                </table>
+
+
+
+
+
+
+
+
+
+
+
+
+
+
+
+
+                <h5>Returns:</h5>
+
+
+                <div class="param-desc">
+                    <p>An array of the positional vectors of the ring members.</p>
+                </div>
+
+
+
+                <dl class="param-type">
+                    <dt>
+                        Type
+                    </dt>
+                    <dd>
+
+                        <span class="param-type">Array.&lt;<a href="Vector2.html">Vector2</a>></span>
+
+
+                    </dd>
+                </dl>
+
+
+
+
+
+
+
+
+
+
+                <h4 class="name" id="getSize"><span class="type-signature"></span>getSize<span
+                        class="signature">()</span><span class="type-signature"> &rarr; {Number}</span></h4>
+
+
+
+
+
+
+                <dl class="details">
+
+
+                    <dt class="tag-source">Source:</dt>
+                    <dd class="tag-source">
+                        <ul class="dummy">
+                            <li>
+                                <a href="Ring.js.html">Ring.js</a>, <a href="Ring.js.html#line77">line 77</a>
+                            </li>
+                        </ul>
+                    </dd>
+
+
+
+
+
+
+
+
+
+
+
+
+
+
+
+
+
+
+
+
+
+
+
+
+
+
+
+
+
+
+
+                </dl>
+
+
+
+
+
+                <div class="description usertext">
+                    <p>Returns the size (number of members) of this ring.</p>
+                </div>
+
+
+
+
+
+
+
+
+
+
+
+
+
+
+
+
+
+
+
+
+
+
+
+
+
+                <h5>Returns:</h5>
+
+
+                <div class="param-desc">
+                    <p>The size (number of members) of this ring.</p>
+                </div>
+
+
+
+                <dl class="param-type">
+                    <dt>
+                        Type
+                    </dt>
+                    <dd>
+
+                        <span class="param-type">Number</span>
+
+
+                    </dd>
+                </dl>
+
+
+
+
+
+
+
+
+
+
+                <h4 class="name" id="isBenzeneLike"><span class="type-signature"></span>isBenzeneLike<span
+                        class="signature">(vertices)</span><span class="type-signature"> &rarr; {Boolean}</span></h4>
+
+
+
+
+
+
+                <dl class="details">
+
+
+                    <dt class="tag-source">Source:</dt>
+                    <dd class="tag-source">
+                        <ul class="dummy">
+                            <li>
+                                <a href="Ring.js.html">Ring.js</a>, <a href="Ring.js.html#line167">line 167</a>
+                            </li>
+                        </ul>
+                    </dd>
+
+
+
+
+
+
+
+
+
+
+
+
+
+
+
+
+
+
+
+
+
+
+
+
+
+
+
+
+
+
+
+                </dl>
+
+
+
+
+
+                <div class="description usertext">
+                    <p>Check whether this ring is an implicitly defined benzene-like (e.g. C1=CC=CC=C1) with 6 members
+                        and 3 double bonds.</p>
+                </div>
+
+
+
+
+
+
+
+
+
+
+
+                <h5>Parameters:</h5>
+
+
+                <table class="params">
+                    <thead>
+                        <tr>
+
+                            <th>Name</th>
+
+
+                            <th>Type</th>
+
+
+
+
+
+                            <th class="last">Description</th>
+                        </tr>
+                    </thead>
+
+                    <tbody>
+
+
+                        <tr>
+
+                            <td class="name"><code>vertices</code></td>
+
+
+                            <td class="type">
+
+
+                                <span class="param-type">Array.&lt;<a href="Vertex.html">Vertex</a>></span>
+
+
+
+                            </td>
+
+
+
+
+
+                            <td class="description last">
+                                <p>An array of vertices associated with the current molecule.</p>
+                            </td>
+                        </tr>
+
+
+                    </tbody>
+                </table>
+
+
+
+
+
+
+
+
+
+
+
+
+
+
+
+
+                <h5>Returns:</h5>
+
+
+                <div class="param-desc">
+                    <p>A boolean indicating whether or not this ring is an implicitly defined benzene-like.</p>
+                </div>
+
+
+
+                <dl class="param-type">
+                    <dt>
+                        Type
+                    </dt>
+                    <dd>
+
+                        <span class="param-type">Boolean</span>
+
+
+                    </dd>
+                </dl>
+
+
+
+
+
+
+
+
+
+
+
+            </article>
+
+        </section>
+
+
+
+
+
+
+    </div>
+
+    <br class="clear">
+
+    <footer>
+        Documentation generated by <a href="https://github.com/jsdoc3/jsdoc">JSDoc 3.6.10</a> on Sun May 29 2022
+        13:26:34 GMT+0200 (Central European Summer Time) using the <a
+            href="https://github.com/clenemt/docdash">docdash</a> theme.
+    </footer>
+
+    <script>prettyPrint();</script>
+    <script src="scripts/polyfill.js"></script>
+    <script src="scripts/linenumber.js"></script>
 
 
 
 </body>
+
 </html>