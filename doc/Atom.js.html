<!DOCTYPE html>
<html lang="en">
<head>
    
    <meta charset="utf-8">
    <title>Atom.js - Documentation</title>
    
    
    <script src="scripts/prettify/prettify.js"></script>
    <script src="scripts/prettify/lang-css.js"></script>
    <!--[if lt IE 9]>
      <script src="//html5shiv.googlecode.com/svn/trunk/html5.js"></script>
    <![endif]-->
    <link type="text/css" rel="stylesheet" href="styles/prettify.css">
    <link type="text/css" rel="stylesheet" href="styles/jsdoc.css">
    <script src="scripts/nav.js" defer></script>
    <meta name="viewport" content="width=device-width, initial-scale=1.0">
</head>
<body>

<input type="checkbox" id="nav-trigger" class="nav-trigger" />
<label for="nav-trigger" class="navicon-button x">
  <div class="navicon"></div>
</label>

<label for="nav-trigger" class="overlay"></label>

<nav >
    
    <h2><a href="index.html">Home</a></h2><h3>Classes</h3><ul><li><a href="ArrayHelper.html">ArrayHelper</a><ul class='methods'><li data-type='method'><a href="ArrayHelper.html#.clone">clone</a></li><li data-type='method'><a href="ArrayHelper.html#.contains">contains</a></li><li data-type='method'><a href="ArrayHelper.html#.containsAll">containsAll</a></li><li data-type='method'><a href="ArrayHelper.html#.count">count</a></li><li data-type='method'><a href="ArrayHelper.html#.deepCopy">deepCopy</a></li><li data-type='method'><a href="ArrayHelper.html#.each">each</a></li><li data-type='method'><a href="ArrayHelper.html#.equals">equals</a></li><li data-type='method'><a href="ArrayHelper.html#.get">get</a></li><li data-type='method'><a href="ArrayHelper.html#.intersection">intersection</a></li><li data-type='method'><a href="ArrayHelper.html#.merge">merge</a></li><li data-type='method'><a href="ArrayHelper.html#.print">print</a></li><li data-type='method'><a href="ArrayHelper.html#.remove">remove</a></li><li data-type='method'><a href="ArrayHelper.html#.removeAll">removeAll</a></li><li data-type='method'><a href="ArrayHelper.html#.removeUnique">removeUnique</a></li><li data-type='method'><a href="ArrayHelper.html#.sortByAtomicNumberDesc">sortByAtomicNumberDesc</a></li><li data-type='method'><a href="ArrayHelper.html#.toggle">toggle</a></li><li data-type='method'><a href="ArrayHelper.html#.unique">unique</a></li></ul></li><li><a href="Atom.html">Atom</a><ul class='methods'><li data-type='method'><a href="Atom.html#addAnchoredRing">addAnchoredRing</a></li><li data-type='method'><a href="Atom.html#addNeighbouringElement">addNeighbouringElement</a></li><li data-type='method'><a href="Atom.html#attachPseudoElement">attachPseudoElement</a></li><li data-type='method'><a href="Atom.html#backupRings">backupRings</a></li><li data-type='method'><a href="Atom.html#getAtomicNumber">getAtomicNumber</a></li><li data-type='method'><a href="Atom.html#getAttachedPseudoElements">getAttachedPseudoElements</a></li><li data-type='method'><a href="Atom.html#getAttachedPseudoElementsCount">getAttachedPseudoElementsCount</a></li><li data-type='method'><a href="Atom.html#getMaxBonds">getMaxBonds</a></li><li data-type='method'><a href="Atom.html#getRingbondCount">getRingbondCount</a></li><li data-type='method'><a href="Atom.html#haveCommonRingbond">haveCommonRingbond</a></li><li data-type='method'><a href="Atom.html#isHeteroAtom">isHeteroAtom</a></li><li data-type='method'><a href="Atom.html#neighbouringElementsEqual">neighbouringElementsEqual</a></li><li data-type='method'><a href="Atom.html#restoreRings">restoreRings</a></li></ul></li><li><a href="CanvasWrapper.html">CanvasWrapper</a><ul class='methods'><li data-type='method'><a href="CanvasWrapper.html#clear">clear</a></li><li data-type='method'><a href="CanvasWrapper.html#drawAromaticityRing">drawAromaticityRing</a></li><li data-type='method'><a href="CanvasWrapper.html#drawBall">drawBall</a></li><li data-type='method'><a href="CanvasWrapper.html#drawCircle">drawCircle</a></li><li data-type='method'><a href="CanvasWrapper.html#drawDashedWedge">drawDashedWedge</a></li><li data-type='method'><a href="CanvasWrapper.html#drawDebugPoint">drawDebugPoint</a></li><li data-type='method'><a href="CanvasWrapper.html#drawDebugText">drawDebugText</a></li><li data-type='method'><a href="CanvasWrapper.html#drawLine">drawLine</a></li><li data-type='method'><a href="CanvasWrapper.html#drawPoint">drawPoint</a></li><li data-type='method'><a href="CanvasWrapper.html#drawText">drawText</a></li><li data-type='method'><a href="CanvasWrapper.html#drawWedge">drawWedge</a></li><li data-type='method'><a href="CanvasWrapper.html#getChargeText">getChargeText</a></li><li data-type='method'><a href="CanvasWrapper.html#getColor">getColor</a></li><li data-type='method'><a href="CanvasWrapper.html#reset">reset</a></li><li data-type='method'><a href="CanvasWrapper.html#scale">scale</a></li><li data-type='method'><a href="CanvasWrapper.html#setTheme">setTheme</a></li><li data-type='method'><a href="CanvasWrapper.html#updateSize">updateSize</a></li></ul></li><li><a href="Drawer.html">Drawer</a><ul class='methods'><li data-type='method'><a href="Drawer.html#draw">draw</a></li><li data-type='method'><a href="Drawer.html#getMolecularFormula">getMolecularFormula</a></li><li data-type='method'><a href="Drawer.html#getTotalOverlapScore">getTotalOverlapScore</a></li></ul></li><li><a href="DrawerBase.html">DrawerBase</a><ul class='methods'><li data-type='method'><a href="DrawerBase.html#addRing">addRing</a></li><li data-type='method'><a href="DrawerBase.html#addRingConnection">addRingConnection</a></li><li data-type='method'><a href="DrawerBase.html#annotateStereochemistry">annotateStereochemistry</a></li><li data-type='method'><a href="DrawerBase.html#areVerticesInSameRing">areVerticesInSameRing</a></li><li data-type='method'><a href="DrawerBase.html#backupRingInformation">backupRingInformation</a></li><li data-type='method'><a href="DrawerBase.html#chooseSide">chooseSide</a></li><li data-type='method'><a href="DrawerBase.html#createBridgedRing">createBridgedRing</a></li><li data-type='method'><a href="DrawerBase.html#createNextBond">createNextBond</a></li><li data-type='method'><a href="DrawerBase.html#createRing">createRing</a></li><li data-type='method'><a href="DrawerBase.html#draw">draw</a></li><li data-type='method'><a href="DrawerBase.html#drawEdge">drawEdge</a></li><li data-type='method'><a href="DrawerBase.html#drawEdges">drawEdges</a></li><li data-type='method'><a href="DrawerBase.html#drawVertices">drawVertices</a></li><li data-type='method'><a href="DrawerBase.html#edgeRingCount">edgeRingCount</a></li><li data-type='method'><a href="DrawerBase.html#getBridgedRingRings">getBridgedRingRings</a></li><li data-type='method'><a href="DrawerBase.html#getBridgedRings">getBridgedRings</a></li><li data-type='method'><a href="DrawerBase.html#getClosestVertex">getClosestVertex</a></li><li data-type='method'><a href="DrawerBase.html#getCommonRingbondNeighbour">getCommonRingbondNeighbour</a></li><li data-type='method'><a href="DrawerBase.html#getCommonRings">getCommonRings</a></li><li data-type='method'><a href="DrawerBase.html#getCurrentCenterOfMass">getCurrentCenterOfMass</a></li><li data-type='method'><a href="DrawerBase.html#getCurrentCenterOfMassInNeigbourhood">getCurrentCenterOfMassInNeigbourhood</a></li><li data-type='method'><a href="DrawerBase.html#getEdgeNormals">getEdgeNormals</a></li><li data-type='method'><a href="DrawerBase.html#getFusedRings">getFusedRings</a></li><li data-type='method'><a href="DrawerBase.html#getHeavyAtomCount">getHeavyAtomCount</a></li><li data-type='method'><a href="DrawerBase.html#getLargestOrAromaticCommonRing">getLargestOrAromaticCommonRing</a></li><li data-type='method'><a href="DrawerBase.html#getLastVertexWithAngle">getLastVertexWithAngle</a></li><li data-type='method'><a href="DrawerBase.html#getMolecularFormula">getMolecularFormula</a></li><li data-type='method'><a href="DrawerBase.html#getNonRingNeighbours">getNonRingNeighbours</a></li><li data-type='method'><a href="DrawerBase.html#getOverlapScore">getOverlapScore</a></li><li data-type='method'><a href="DrawerBase.html#getRing">getRing</a></li><li data-type='method'><a href="DrawerBase.html#getRingbondType">getRingbondType</a></li><li data-type='method'><a href="DrawerBase.html#getRingConnection">getRingConnection</a></li><li data-type='method'><a href="DrawerBase.html#getRingConnections">getRingConnections</a></li><li data-type='method'><a href="DrawerBase.html#getRingCount">getRingCount</a></li><li data-type='method'><a href="DrawerBase.html#getSpiros">getSpiros</a></li><li data-type='method'><a href="DrawerBase.html#getSubringCenter">getSubringCenter</a></li><li data-type='method'><a href="DrawerBase.html#getSubtreeOverlapScore">getSubtreeOverlapScore</a></li><li data-type='method'><a href="DrawerBase.html#getTotalOverlapScore">getTotalOverlapScore</a></li><li data-type='method'><a href="DrawerBase.html#getVerticesAt">getVerticesAt</a></li><li data-type='method'><a href="DrawerBase.html#hasBridgedRing">hasBridgedRing</a></li><li data-type='method'><a href="DrawerBase.html#initPseudoElements">initPseudoElements</a></li><li data-type='method'><a href="DrawerBase.html#initRings">initRings</a></li><li data-type='method'><a href="DrawerBase.html#isEdgeInRing">isEdgeInRing</a></li><li data-type='method'><a href="DrawerBase.html#isEdgeRotatable">isEdgeRotatable</a></li><li data-type='method'><a href="DrawerBase.html#isPartOfBridgedRing">isPartOfBridgedRing</a></li><li data-type='method'><a href="DrawerBase.html#isPointInRing">isPointInRing</a></li><li data-type='method'><a href="DrawerBase.html#isRingAromatic">isRingAromatic</a></li><li data-type='method'><a href="DrawerBase.html#position">position</a></li><li data-type='method'><a href="DrawerBase.html#printRingInfo">printRingInfo</a></li><li data-type='method'><a href="DrawerBase.html#removeRing">removeRing</a></li><li data-type='method'><a href="DrawerBase.html#removeRingConnection">removeRingConnection</a></li><li data-type='method'><a href="DrawerBase.html#removeRingConnectionsBetween">removeRingConnectionsBetween</a></li><li data-type='method'><a href="DrawerBase.html#resolvePrimaryOverlaps">resolvePrimaryOverlaps</a></li><li data-type='method'><a href="DrawerBase.html#resolveSecondaryOverlaps">resolveSecondaryOverlaps</a></li><li data-type='method'><a href="DrawerBase.html#restoreRingInformation">restoreRingInformation</a></li><li data-type='method'><a href="DrawerBase.html#rotateDrawing">rotateDrawing</a></li><li data-type='method'><a href="DrawerBase.html#rotateSubtree">rotateSubtree</a></li><li data-type='method'><a href="DrawerBase.html#setRingCenter">setRingCenter</a></li><li data-type='method'><a href="DrawerBase.html#visitStereochemistry">visitStereochemistry</a></li></ul></li><li><a href="Edge.html">Edge</a><ul class='methods'><li data-type='method'><a href="Edge.html#setBondType">setBondType</a></li></ul></li><li><a href="Graph.html">Graph</a><ul class='methods'><li data-type='method'><a href="Graph.html#._ccCountDfs">_ccCountDfs</a></li><li data-type='method'><a href="Graph.html#._ccGetDfs">_ccGetDfs</a></li><li data-type='method'><a href="Graph.html#.getConnectedComponentCount">getConnectedComponentCount</a></li><li data-type='method'><a href="Graph.html#.getConnectedComponents">getConnectedComponents</a></li><li data-type='method'><a href="Graph.html#_bridgeDfs">_bridgeDfs</a></li><li data-type='method'><a href="Graph.html#_init">_init</a></li><li data-type='method'><a href="Graph.html#addEdge">addEdge</a></li><li data-type='method'><a href="Graph.html#addVertex">addVertex</a></li><li data-type='method'><a href="Graph.html#clear">clear</a></li><li data-type='method'><a href="Graph.html#getAdjacencyList">getAdjacencyList</a></li><li data-type='method'><a href="Graph.html#getAdjacencyMatrix">getAdjacencyMatrix</a></li><li data-type='method'><a href="Graph.html#getBridges">getBridges</a></li><li data-type='method'><a href="Graph.html#getComponentsAdjacencyMatrix">getComponentsAdjacencyMatrix</a></li><li data-type='method'><a href="Graph.html#getDistanceMatrix">getDistanceMatrix</a></li><li data-type='method'><a href="Graph.html#getEdge">getEdge</a></li><li data-type='method'><a href="Graph.html#getEdgeList">getEdgeList</a></li><li data-type='method'><a href="Graph.html#getEdges">getEdges</a></li><li data-type='method'><a href="Graph.html#getSubgraphAdjacencyList">getSubgraphAdjacencyList</a></li><li data-type='method'><a href="Graph.html#getSubgraphAdjacencyMatrix">getSubgraphAdjacencyMatrix</a></li><li data-type='method'><a href="Graph.html#getSubgraphDistanceMatrix">getSubgraphDistanceMatrix</a></li><li data-type='method'><a href="Graph.html#getTreeDepth">getTreeDepth</a></li><li data-type='method'><a href="Graph.html#getVertexList">getVertexList</a></li><li data-type='method'><a href="Graph.html#hasEdge">hasEdge</a></li><li data-type='method'><a href="Graph.html#kkLayout">kkLayout</a></li><li data-type='method'><a href="Graph.html#traverseBF">traverseBF</a></li><li data-type='method'><a href="Graph.html#traverseTree">traverseTree</a></li></ul></li><li><a href="Line.html">Line</a><ul class='methods'><li data-type='method'><a href="Line.html#clone">clone</a></li><li data-type='method'><a href="Line.html#getAngle">getAngle</a></li><li data-type='method'><a href="Line.html#getLeftChiral">getLeftChiral</a></li><li data-type='method'><a href="Line.html#getLeftElement">getLeftElement</a></li><li data-type='method'><a href="Line.html#getLeftVector">getLeftVector</a></li><li data-type='method'><a href="Line.html#getLength">getLength</a></li><li data-type='method'><a href="Line.html#getRightChiral">getRightChiral</a></li><li data-type='method'><a href="Line.html#getRightElement">getRightElement</a></li><li data-type='method'><a href="Line.html#getRightVector">getRightVector</a></li><li data-type='method'><a href="Line.html#rotate">rotate</a></li><li data-type='method'><a href="Line.html#rotateToXAxis">rotateToXAxis</a></li><li data-type='method'><a href="Line.html#setLeftVector">setLeftVector</a></li><li data-type='method'><a href="Line.html#setRightVector">setRightVector</a></li><li data-type='method'><a href="Line.html#shorten">shorten</a></li><li data-type='method'><a href="Line.html#shortenFrom">shortenFrom</a></li><li data-type='method'><a href="Line.html#shortenLeft">shortenLeft</a></li><li data-type='method'><a href="Line.html#shortenRight">shortenRight</a></li><li data-type='method'><a href="Line.html#shortenTo">shortenTo</a></li></ul></li><li><a href="MathHelper.html">MathHelper</a><ul class='methods'><li data-type='method'><a href="MathHelper.html#.apothem">apothem</a></li><li data-type='method'><a href="MathHelper.html#.centralAngle">centralAngle</a></li><li data-type='method'><a href="MathHelper.html#.innerAngle">innerAngle</a></li><li data-type='method'><a href="MathHelper.html#.meanAngle">meanAngle</a></li><li data-type='method'><a href="MathHelper.html#.parityOfPermutation">parityOfPermutation</a></li><li data-type='method'><a href="MathHelper.html#.polyCircumradius">polyCircumradius</a></li><li data-type='method'><a href="MathHelper.html#.round">round</a></li><li data-type='method'><a href="MathHelper.html#.toDeg">toDeg</a></li><li data-type='method'><a href="MathHelper.html#.toRad">toRad</a></li></ul></li><li><a href="Reaction.html">Reaction</a></li><li><a href="ReactionDrawer.html">ReactionDrawer</a><ul class='methods'><li data-type='method'><a href="ReactionDrawer.html#draw">draw</a></li></ul></li><li><a href="Ring.html">Ring</a><ul class='methods'><li data-type='method'><a href="Ring.html#clone">clone</a></li><li data-type='method'><a href="Ring.html#contains">contains</a></li><li data-type='method'><a href="Ring.html#eachMember">eachMember</a></li><li data-type='method'><a href="Ring.html#getAngle">getAngle</a></li><li data-type='method'><a href="Ring.html#getDoubleBondCount">getDoubleBondCount</a></li><li data-type='method'><a href="Ring.html#getOrderedNeighbours">getOrderedNeighbours</a></li><li data-type='method'><a href="Ring.html#getPolygon">getPolygon</a></li><li data-type='method'><a href="Ring.html#getSize">getSize</a></li><li data-type='method'><a href="Ring.html#isBenzeneLike">isBenzeneLike</a></li></ul></li><li><a href="RingConnection.html">RingConnection</a><ul class='methods'><li data-type='method'><a href="RingConnection.html#.getNeighbours">getNeighbours</a></li><li data-type='method'><a href="RingConnection.html#.getVertices">getVertices</a></li><li data-type='method'><a href="RingConnection.html#.isBridge">isBridge</a></li><li data-type='method'><a href="RingConnection.html#addVertex">addVertex</a></li><li data-type='method'><a href="RingConnection.html#containsRing">containsRing</a></li><li data-type='method'><a href="RingConnection.html#isBridge">isBridge</a></li><li data-type='method'><a href="RingConnection.html#updateOther">updateOther</a></li></ul></li><li><a href="SSSR.html">SSSR</a><ul class='methods'><li data-type='method'><a href="SSSR.html#.areSetsEqual">areSetsEqual</a></li><li data-type='method'><a href="SSSR.html#.bondsToAtoms">bondsToAtoms</a></li><li data-type='method'><a href="SSSR.html#.getBondCount">getBondCount</a></li><li data-type='method'><a href="SSSR.html#.getEdgeCount">getEdgeCount</a></li><li data-type='method'><a href="SSSR.html#.getEdgeList">getEdgeList</a></li><li data-type='method'><a href="SSSR.html#.getPathIncludedDistanceMatrices">getPathIncludedDistanceMatrices</a></li><li data-type='method'><a href="SSSR.html#.getRingCandidates">getRingCandidates</a></li><li data-type='method'><a href="SSSR.html#.getRings">getRings</a></li><li data-type='method'><a href="SSSR.html#.getSSSR">getSSSR</a></li><li data-type='method'><a href="SSSR.html#.isSupersetOf">isSupersetOf</a></li><li data-type='method'><a href="SSSR.html#.matrixToString">matrixToString</a></li><li data-type='method'><a href="SSSR.html#.pathSetsContain">pathSetsContain</a></li></ul></li><li><a href="Vector2.html">Vector2</a><ul class='methods'><li data-type='method'><a href="Vector2.html#add">add</a></li><li data-type='method'><a href="Vector2.html#angle">angle</a></li><li data-type='method'><a href="Vector2.html#clockwise">clockwise</a></li><li data-type='method'><a href="Vector2.html#clone">clone</a></li><li data-type='method'><a href="Vector2.html#distance">distance</a></li><li data-type='method'><a href="Vector2.html#distanceSq">distanceSq</a></li><li data-type='method'><a href="Vector2.html#divide">divide</a></li><li data-type='method'><a href="Vector2.html#getRotateAwayFromAngle">getRotateAwayFromAngle</a></li><li data-type='method'><a href="Vector2.html#getRotateToAngle">getRotateToAngle</a></li><li data-type='method'><a href="Vector2.html#getRotateTowardsAngle">getRotateTowardsAngle</a></li><li data-type='method'><a href="Vector2.html#invert">invert</a></li><li data-type='method'><a href="Vector2.html#isInPolygon">isInPolygon</a></li><li data-type='method'><a href="Vector2.html#length">length</a></li><li data-type='method'><a href="Vector2.html#lengthSq">lengthSq</a></li><li data-type='method'><a href="Vector2.html#multiply">multiply</a></li><li data-type='method'><a href="Vector2.html#multiplyScalar">multiplyScalar</a></li><li data-type='method'><a href="Vector2.html#normalize">normalize</a></li><li data-type='method'><a href="Vector2.html#normalized">normalized</a></li><li data-type='method'><a href="Vector2.html#relativeClockwise">relativeClockwise</a></li><li data-type='method'><a href="Vector2.html#rotate">rotate</a></li><li data-type='method'><a href="Vector2.html#rotateAround">rotateAround</a></li><li data-type='method'><a href="Vector2.html#rotateAwayFrom">rotateAwayFrom</a></li><li data-type='method'><a href="Vector2.html#rotateTo">rotateTo</a></li><li data-type='method'><a href="Vector2.html#sameSideAs">sameSideAs</a></li><li data-type='method'><a href="Vector2.html#subtract">subtract</a></li><li data-type='method'><a href="Vector2.html#toString">toString</a></li><li data-type='method'><a href="Vector2.html#whichSide">whichSide</a></li><li data-type='method'><a href="Vector2.html#.add">add</a></li><li data-type='method'><a href="Vector2.html#.angle">angle</a></li><li data-type='method'><a href="Vector2.html#.averageDirection">averageDirection</a></li><li data-type='method'><a href="Vector2.html#.divide">divide</a></li><li data-type='method'><a href="Vector2.html#.divideScalar">divideScalar</a></li><li data-type='method'><a href="Vector2.html#.dot">dot</a></li><li data-type='method'><a href="Vector2.html#.midpoint">midpoint</a></li><li data-type='method'><a href="Vector2.html#.multiply">multiply</a></li><li data-type='method'><a href="Vector2.html#.multiplyScalar">multiplyScalar</a></li><li data-type='method'><a href="Vector2.html#.normals">normals</a></li><li data-type='method'><a href="Vector2.html#.scalarProjection">scalarProjection</a></li><li data-type='method'><a href="Vector2.html#.subtract">subtract</a></li><li data-type='method'><a href="Vector2.html#.threePointangle">threePointangle</a></li><li data-type='method'><a href="Vector2.html#.units">units</a></li></ul></li><li><a href="Vertex.html">Vertex</a><ul class='methods'><li data-type='method'><a href="Vertex.html#addChild">addChild</a></li><li data-type='method'><a href="Vertex.html#addRingbondChild">addRingbondChild</a></li><li data-type='method'><a href="Vertex.html#clone">clone</a></li><li data-type='method'><a href="Vertex.html#equals">equals</a></li><li data-type='method'><a href="Vertex.html#getAngle">getAngle</a></li><li data-type='method'><a href="Vertex.html#getDrawnNeighbours">getDrawnNeighbours</a></li><li data-type='method'><a href="Vertex.html#getNeighbourCount">getNeighbourCount</a></li><li data-type='method'><a href="Vertex.html#getNeighbours">getNeighbours</a></li><li data-type='method'><a href="Vertex.html#getNextInRing">getNextInRing</a></li><li data-type='method'><a href="Vertex.html#getSpanningTreeNeighbours">getSpanningTreeNeighbours</a></li><li data-type='method'><a href="Vertex.html#getTextDirection">getTextDirection</a></li><li data-type='method'><a href="Vertex.html#isTerminal">isTerminal</a></li><li data-type='method'><a href="Vertex.html#setParentVertexId">setParentVertexId</a></li><li data-type='method'><a href="Vertex.html#setPosition">setPosition</a></li><li data-type='method'><a href="Vertex.html#setPositionFromVector">setPositionFromVector</a></li></ul></li></ul><h3>Global</h3><ul><li><a href="global.html#getChargeText">getChargeText</a></li></ul>
</nav>

<div id="main">
    
    <h1 class="page-title">Atom.js</h1>
    

    



    
    <section>
        <article>
            <pre class="prettyprint source linenums"><code>//@ts-check
const ArrayHelper = require('./ArrayHelper')
const Vertex = require('./Vertex')
const Ring = require('./Ring')

/** 
 * A class representing an atom.
 * 
 * @property {String} element The element symbol of this atom. Single-letter symbols are always uppercase. Examples: H, C, F, Br, Si, ...
 * @property {Boolean} drawExplicit A boolean indicating whether or not this atom is drawn explicitly (for example, a carbon atom). This overrides the default behaviour.
 * @property {Object[]} ringbonds An array containing the ringbond ids and bond types as specified in the original SMILE.
 * @property {String} branchBond The branch bond as defined in the SMILES.
 * @property {Number} ringbonds[].id The ringbond id as defined in the SMILES.
 * @property {String} ringbonds[].bondType The bond type of the ringbond as defined in the SMILES.
 * @property {Number[]} rings The ids of rings which contain this atom.
 * @property {String} bondType The bond type associated with this array. Examples: -, =, #, ...
 * @property {Boolean} isBridge A boolean indicating whether or not this atom is part of a bridge in a bridged ring (contained by the largest ring).
 * @property {Boolean} isBridgeNode A boolean indicating whether or not this atom is a bridge node (a member of the largest ring in a bridged ring which is connected to a bridge-atom).
 * @property {Number[]} originalRings Used to back up rings when they are replaced by a bridged ring.
 * @property {Number} bridgedRing The id of the bridged ring if the atom is part of a bridged ring.
 * @property {Number[]} anchoredRings The ids of the rings that are anchored to this atom. The centers of anchored rings are translated when this atom is translated.
 * @property {Object} bracket If this atom is defined as a bracket atom in the original SMILES, this object contains all the bracket information. Example: { hcount: {Number}, charge: ['--', '-', '+', '++'], isotope: {Number} }.
 * @property {Number} plane Specifies on which "plane" the atoms is in stereochemical deptictions (-1 back, 0 middle, 1 front).
 * @property {Object[]} attachedPseudoElements A map with containing information for pseudo elements or concatinated elements. The key is comprised of the element symbol and the hydrogen count.
 * @property {String} attachedPseudoElement[].element The element symbol.
 * @property {Number} attachedPseudoElement[].count The number of occurences that match the key.
 * @property {Number} attachedPseudoElement[].hyrogenCount The number of hydrogens attached to each atom matching the key.
 * @property {Boolean} hasAttachedPseudoElements A boolean indicating whether or not this attom will be drawn with an attached pseudo element or concatinated elements.
 * @property {Boolean} isDrawn A boolean indicating whether or not this atom is drawn. In contrast to drawExplicit, the bond is drawn neither.
 * @property {Boolean} isConnectedToRing A boolean indicating whether or not this atom is directly connected (but not a member of) a ring.
 * @property {String[]} neighbouringElements An array containing the element symbols of neighbouring atoms.
 * @property {Boolean} isPartOfAromaticRing A boolean indicating whether or not this atom is part of an explicitly defined aromatic ring. Example: c1ccccc1.
 * @property {Number} bondCount The number of bonds in which this atom is participating.
 * @property {String} chirality The chirality of this atom if it is a stereocenter (R or S).
 * @property {Number} priority The priority of this atom acording to the CIP rules, where 0 is the highest priority.
 * @property {Boolean} mainChain A boolean indicating whether or not this atom is part of the main chain (used for chirality).
 * @property {String} hydrogenDirection The direction of the hydrogen, either up or down. Only for stereocenters with and explicit hydrogen.
 * @property {Number} subtreeDepth The depth of the subtree coming from a stereocenter.
 * @property {Number} class
 */
class Atom {
  /**
   * The constructor of the class Atom.
   *
   * @param {String} element The one-letter code of the element.
   * @param {String} [bondType='-'] The type of the bond associated with this atom.
   */
  constructor(element, bondType = '-') {
    this.element = element.length === 1 ? element.toUpperCase() : element;
    this.drawExplicit = false;
    this.ringbonds = Array();
    this.rings = Array();
    this.bondType = bondType;
    this.branchBond = null;
    this.isBridge = false;
    this.isBridgeNode = false;
    this.originalRings = Array();
    this.bridgedRing = null;
    this.anchoredRings = Array();
    this.bracket = null;
    this.plane = 0;
    this.attachedPseudoElements = {};
    this.hasAttachedPseudoElements = false;
    this.isDrawn = true;
    this.isConnectedToRing = false;
    this.neighbouringElements = Array();
    this.isPartOfAromaticRing = element !== this.element;
    this.bondCount = 0;
    this.chirality = '';
    this.isStereoCenter = false;
    this.priority = 0;
    this.mainChain = false;
    this.hydrogenDirection = 'down';
    this.subtreeDepth = 1;
    this.hasHydrogen = false;
    this.class = undefined;
  }

  /**
   * Adds a neighbouring element to this atom.
   * 
   * @param {String} element A string representing an element.
   */
  addNeighbouringElement(element) {
    this.neighbouringElements.push(element);
  }

  /**
   * Attaches a pseudo element (e.g. Ac) to the atom.
   * @param {String} element The element identifier (e.g. Br, C, ...).
   * @param {String} previousElement The element that is part of the main chain (not the terminals that are converted to the pseudo element or concatinated).
   * @param {Number} [hydrogenCount=0] The number of hydrogens for the element.
   * @param {Number} [charge=0] The charge for the element.
   */
  attachPseudoElement(element, previousElement, hydrogenCount = 0, charge = 0) {
    if (hydrogenCount === null) {
      hydrogenCount = 0;
    }

    if (charge === null) {
      charge = 0;
    }

    let key = hydrogenCount + element + charge;

    if (this.attachedPseudoElements[key]) {
      this.attachedPseudoElements[key].count += 1;
    } else {
      this.attachedPseudoElements[key] = {
        element: element,
        count: 1,
        hydrogenCount: hydrogenCount,
        previousElement: previousElement,
        charge: charge
      };
    }

    this.hasAttachedPseudoElements = true;
  }

  /**
   * Returns the attached pseudo elements sorted by hydrogen count (ascending).
   *
   * @returns {Object} The sorted attached pseudo elements.
   */
  getAttachedPseudoElements() {
    let ordered = {};
    let that = this;

    Object.keys(this.attachedPseudoElements).sort().forEach(function (key) {
      ordered[key] = that.attachedPseudoElements[key];
    });

    return ordered;
  }

  /**
   * Returns the number of attached pseudo elements.
   *
   * @returns {Number} The number of attached pseudo elements.
   */
  getAttachedPseudoElementsCount() {
    return Object.keys(this.attachedPseudoElements).length;
  }

  /**
   * Returns whether this atom is a heteroatom (not C and not H).
   *
   * @returns {Boolean} A boolean indicating whether this atom is a heteroatom.
   */
  isHeteroAtom() {
    return this.element !== 'C' &amp;&amp; this.element !== 'H';
  }

  /**
   * Defines this atom as the anchor for a ring. When doing repositionings of the vertices and the vertex associated with this atom is moved, the center of this ring is moved as well.
   *
   * @param {Number} ringId A ring id.
   */
  addAnchoredRing(ringId) {
    if (!ArrayHelper.contains(this.anchoredRings, {
        value: ringId
      })) {
      this.anchoredRings.push(ringId);
    }
  }

  /**
   * Returns the number of ringbonds (breaks in rings to generate the MST of the smiles) within this atom is connected to.
   *
   * @returns {Number} The number of ringbonds this atom is connected to.
   */
  getRingbondCount() {
    return this.ringbonds.length;
  }

  /**
   * Backs up the current rings.
   */
  backupRings() {
    this.originalRings = Array(this.rings.length);

    for (let i = 0; i &lt; this.rings.length; i++) {
      this.originalRings[i] = this.rings[i];
    }
  }

  /**
   * Restores the most recent backed up rings.
   */
  restoreRings() {
    this.rings = Array(this.originalRings.length);

    for (let i = 0; i &lt; this.originalRings.length; i++) {
      this.rings[i] = this.originalRings[i];
    }
  }

  /**
   * Checks whether or not two atoms share a common ringbond id. A ringbond is a break in a ring created when generating the spanning tree of a structure.
   *
   * @param {Atom} atomA An atom.
   * @param {Atom} atomB An atom.
   * @returns {Boolean} A boolean indicating whether or not two atoms share a common ringbond.
   */
  haveCommonRingbond(atomA, atomB) {
    for (let i = 0; i &lt; atomA.ringbonds.length; i++) {
      for (let j = 0; j &lt; atomB.ringbonds.length; j++) {
        if (atomA.ringbonds[i].id == atomB.ringbonds[j].id) {
          return true;
        }
      }
    }

    return false;
  }

  /**
   * Check whether or not the neighbouring elements of this atom equal the supplied array.
   * 
   * @param {String[]} arr An array containing all the elements that are neighbouring this atom. E.g. ['C', 'O', 'O', 'N']
   * @returns {Boolean} A boolean indicating whether or not the neighbours match the supplied array of elements.
   */
  neighbouringElementsEqual(arr) {
    if (arr.length !== this.neighbouringElements.length) {
      return false;
    }

    arr.sort();
    this.neighbouringElements.sort();

    for (var i = 0; i &lt; this.neighbouringElements.length; i++) {
      if (arr[i] !== this.neighbouringElements[i]) {
        return false;
      }
    }

    return true;
  }

  /**
   * Get the atomic number of this atom.
   * 
   * @returns {Number} The atomic number of this atom.
   */
  getAtomicNumber() {
    return Atom.atomicNumbers[this.element];
  }

  /**
   * Get the maximum number of bonds for this atom.
   * 
   * @returns {Number} The maximum number of bonds of this atom.
   */
  getMaxBonds() {
    return Atom.maxBonds[this.element];
  }

  /**
   * A map mapping element symbols to their maximum bonds.
   */
  static get maxBonds() {
    return {
      'H': 1,
      'C': 4,
      'N': 3,
      'O': 2,
      'P': 3,
      'S': 2,
      'B': 3,
      'F': 1,
      'I': 1,
      'Cl': 1,
      'Br': 1
    };
  }

  /**
   * A map mapping element symbols to the atomic number.
   */
  static get atomicNumbers() {
    return {
      'H': 1,
      'He': 2,
      'Li': 3,
      'Be': 4,
      'B': 5,
      'b': 5,
      'C': 6,
      'c': 6,
      'N': 7,
      'n': 7,
      'O': 8,
      'o': 8,
      'F': 9,
      'Ne': 10,
      'Na': 11,
      'Mg': 12,
      'Al': 13,
      'Si': 14,
      'P': 15,
      'p': 15,
      'S': 16,
      's': 16,
      'Cl': 17,
      'Ar': 18,
      'K': 19,
      'Ca': 20,
      'Sc': 21,
      'Ti': 22,
      'V': 23,
      'Cr': 24,
      'Mn': 25,
      'Fe': 26,
      'Co': 27,
      'Ni': 28,
      'Cu': 29,
      'Zn': 30,
      'Ga': 31,
      'Ge': 32,
      'As': 33,
      'Se': 34,
      'Br': 35,
      'Kr': 36,
      'Rb': 37,
      'Sr': 38,
      'Y': 39,
      'Zr': 40,
      'Nb': 41,
      'Mo': 42,
      'Tc': 43,
      'Ru': 44,
      'Rh': 45,
      'Pd': 46,
      'Ag': 47,
      'Cd': 48,
      'In': 49,
      'Sn': 50,
      'Sb': 51,
      'Te': 52,
      'I': 53,
      'Xe': 54,
      'Cs': 55,
      'Ba': 56,
      'La': 57,
      'Ce': 58,
      'Pr': 59,
      'Nd': 60,
      'Pm': 61,
      'Sm': 62,
      'Eu': 63,
      'Gd': 64,
      'Tb': 65,
      'Dy': 66,
      'Ho': 67,
      'Er': 68,
      'Tm': 69,
      'Yb': 70,
      'Lu': 71,
      'Hf': 72,
      'Ta': 73,
      'W': 74,
      'Re': 75,
      'Os': 76,
      'Ir': 77,
      'Pt': 78,
      'Au': 79,
      'Hg': 80,
      'Tl': 81,
      'Pb': 82,
      'Bi': 83,
      'Po': 84,
      'At': 85,
      'Rn': 86,
      'Fr': 87,
      'Ra': 88,
      'Ac': 89,
      'Th': 90,
      'Pa': 91,
      'U': 92,
      'Np': 93,
      'Pu': 94,
      'Am': 95,
      'Cm': 96,
      'Bk': 97,
      'Cf': 98,
      'Es': 99,
      'Fm': 100,
      'Md': 101,
      'No': 102,
      'Lr': 103,
      'Rf': 104,
      'Db': 105,
      'Sg': 106,
      'Bh': 107,
      'Hs': 108,
      'Mt': 109,
      'Ds': 110,
      'Rg': 111,
      'Cn': 112,
      'Uut': 113,
      'Uuq': 114,
      'Uup': 115,
      'Uuh': 116,
      'Uus': 117,
      'Uuo': 118
    };
  }

  /**
   * A map mapping element symbols to the atomic mass.
   */
  static get mass() {
    return {
      'H': 1,
      'He': 2,
      'Li': 3,
      'Be': 4,
      'B': 5,
      'b': 5,
      'C': 6,
      'c': 6,
      'N': 7,
      'n': 7,
      'O': 8,
      'o': 8,
      'F': 9,
      'Ne': 10,
      'Na': 11,
      'Mg': 12,
      'Al': 13,
      'Si': 14,
      'P': 15,
      'p': 15,
      'S': 16,
      's': 16,
      'Cl': 17,
      'Ar': 18,
      'K': 19,
      'Ca': 20,
      'Sc': 21,
      'Ti': 22,
      'V': 23,
      'Cr': 24,
      'Mn': 25,
      'Fe': 26,
      'Co': 27,
      'Ni': 28,
      'Cu': 29,
      'Zn': 30,
      'Ga': 31,
      'Ge': 32,
      'As': 33,
      'Se': 34,
      'Br': 35,
      'Kr': 36,
      'Rb': 37,
      'Sr': 38,
      'Y': 39,
      'Zr': 40,
      'Nb': 41,
      'Mo': 42,
      'Tc': 43,
      'Ru': 44,
      'Rh': 45,
      'Pd': 46,
      'Ag': 47,
      'Cd': 48,
      'In': 49,
      'Sn': 50,
      'Sb': 51,
      'Te': 52,
      'I': 53,
      'Xe': 54,
      'Cs': 55,
      'Ba': 56,
      'La': 57,
      'Ce': 58,
      'Pr': 59,
      'Nd': 60,
      'Pm': 61,
      'Sm': 62,
      'Eu': 63,
      'Gd': 64,
      'Tb': 65,
      'Dy': 66,
      'Ho': 67,
      'Er': 68,
      'Tm': 69,
      'Yb': 70,
      'Lu': 71,
      'Hf': 72,
      'Ta': 73,
      'W': 74,
      'Re': 75,
      'Os': 76,
      'Ir': 77,
      'Pt': 78,
      'Au': 79,
      'Hg': 80,
      'Tl': 81,
      'Pb': 82,
      'Bi': 83,
      'Po': 84,
      'At': 85,
      'Rn': 86,
      'Fr': 87,
      'Ra': 88,
      'Ac': 89,
      'Th': 90,
      'Pa': 91,
      'U': 92,
      'Np': 93,
      'Pu': 94,
      'Am': 95,
      'Cm': 96,
      'Bk': 97,
      'Cf': 98,
      'Es': 99,
      'Fm': 100,
      'Md': 101,
      'No': 102,
      'Lr': 103,
      'Rf': 104,
      'Db': 105,
      'Sg': 106,
      'Bh': 107,
      'Hs': 108,
      'Mt': 109,
      'Ds': 110,
      'Rg': 111,
      'Cn': 112,
      'Uut': 113,
      'Uuq': 114,
      'Uup': 115,
      'Uuh': 116,
      'Uus': 117,
      'Uuo': 118
    };
  }
}

module.exports = Atom;</code></pre>
        </article>
    </section>




    
    
</div>

<br class="clear">

<footer>
<<<<<<< HEAD
    Documentation generated by <a href="https://github.com/jsdoc3/jsdoc">JSDoc 3.6.10</a> on Sun May 29 2022 13:26:34 GMT+0200 (Central European Summer Time) using the <a href="https://github.com/clenemt/docdash">docdash</a> theme.
=======
    Documentation generated by <a href="https://github.com/jsdoc3/jsdoc">JSDoc 3.6.3</a> on Sun Jun 26 2022 22:12:52 GMT-0500 (Central Daylight Time) using the <a href="https://github.com/clenemt/docdash">docdash</a> theme.
>>>>>>> 34e575e9
</footer>

<script>prettyPrint();</script>
<script src="scripts/polyfill.js"></script>
<script src="scripts/linenumber.js"></script>



</body>
</html><|MERGE_RESOLUTION|>--- conflicted
+++ resolved
@@ -1,615 +1,937 @@
-<!DOCTYPE html>
-<html lang="en">
-<head>
-    
-    <meta charset="utf-8">
-    <title>Atom.js - Documentation</title>
-    
-    
-    <script src="scripts/prettify/prettify.js"></script>
-    <script src="scripts/prettify/lang-css.js"></script>
-    <!--[if lt IE 9]>
-      <script src="//html5shiv.googlecode.com/svn/trunk/html5.js"></script>
-    <![endif]-->
-    <link type="text/css" rel="stylesheet" href="styles/prettify.css">
-    <link type="text/css" rel="stylesheet" href="styles/jsdoc.css">
-    <script src="scripts/nav.js" defer></script>
-    <meta name="viewport" content="width=device-width, initial-scale=1.0">
-</head>
-<body>
-
-<input type="checkbox" id="nav-trigger" class="nav-trigger" />
-<label for="nav-trigger" class="navicon-button x">
-  <div class="navicon"></div>
-</label>
-
-<label for="nav-trigger" class="overlay"></label>
-
-<nav >
-    
-    <h2><a href="index.html">Home</a></h2><h3>Classes</h3><ul><li><a href="ArrayHelper.html">ArrayHelper</a><ul class='methods'><li data-type='method'><a href="ArrayHelper.html#.clone">clone</a></li><li data-type='method'><a href="ArrayHelper.html#.contains">contains</a></li><li data-type='method'><a href="ArrayHelper.html#.containsAll">containsAll</a></li><li data-type='method'><a href="ArrayHelper.html#.count">count</a></li><li data-type='method'><a href="ArrayHelper.html#.deepCopy">deepCopy</a></li><li data-type='method'><a href="ArrayHelper.html#.each">each</a></li><li data-type='method'><a href="ArrayHelper.html#.equals">equals</a></li><li data-type='method'><a href="ArrayHelper.html#.get">get</a></li><li data-type='method'><a href="ArrayHelper.html#.intersection">intersection</a></li><li data-type='method'><a href="ArrayHelper.html#.merge">merge</a></li><li data-type='method'><a href="ArrayHelper.html#.print">print</a></li><li data-type='method'><a href="ArrayHelper.html#.remove">remove</a></li><li data-type='method'><a href="ArrayHelper.html#.removeAll">removeAll</a></li><li data-type='method'><a href="ArrayHelper.html#.removeUnique">removeUnique</a></li><li data-type='method'><a href="ArrayHelper.html#.sortByAtomicNumberDesc">sortByAtomicNumberDesc</a></li><li data-type='method'><a href="ArrayHelper.html#.toggle">toggle</a></li><li data-type='method'><a href="ArrayHelper.html#.unique">unique</a></li></ul></li><li><a href="Atom.html">Atom</a><ul class='methods'><li data-type='method'><a href="Atom.html#addAnchoredRing">addAnchoredRing</a></li><li data-type='method'><a href="Atom.html#addNeighbouringElement">addNeighbouringElement</a></li><li data-type='method'><a href="Atom.html#attachPseudoElement">attachPseudoElement</a></li><li data-type='method'><a href="Atom.html#backupRings">backupRings</a></li><li data-type='method'><a href="Atom.html#getAtomicNumber">getAtomicNumber</a></li><li data-type='method'><a href="Atom.html#getAttachedPseudoElements">getAttachedPseudoElements</a></li><li data-type='method'><a href="Atom.html#getAttachedPseudoElementsCount">getAttachedPseudoElementsCount</a></li><li data-type='method'><a href="Atom.html#getMaxBonds">getMaxBonds</a></li><li data-type='method'><a href="Atom.html#getRingbondCount">getRingbondCount</a></li><li data-type='method'><a href="Atom.html#haveCommonRingbond">haveCommonRingbond</a></li><li data-type='method'><a href="Atom.html#isHeteroAtom">isHeteroAtom</a></li><li data-type='method'><a href="Atom.html#neighbouringElementsEqual">neighbouringElementsEqual</a></li><li data-type='method'><a href="Atom.html#restoreRings">restoreRings</a></li></ul></li><li><a href="CanvasWrapper.html">CanvasWrapper</a><ul class='methods'><li data-type='method'><a href="CanvasWrapper.html#clear">clear</a></li><li data-type='method'><a href="CanvasWrapper.html#drawAromaticityRing">drawAromaticityRing</a></li><li data-type='method'><a href="CanvasWrapper.html#drawBall">drawBall</a></li><li data-type='method'><a href="CanvasWrapper.html#drawCircle">drawCircle</a></li><li data-type='method'><a href="CanvasWrapper.html#drawDashedWedge">drawDashedWedge</a></li><li data-type='method'><a href="CanvasWrapper.html#drawDebugPoint">drawDebugPoint</a></li><li data-type='method'><a href="CanvasWrapper.html#drawDebugText">drawDebugText</a></li><li data-type='method'><a href="CanvasWrapper.html#drawLine">drawLine</a></li><li data-type='method'><a href="CanvasWrapper.html#drawPoint">drawPoint</a></li><li data-type='method'><a href="CanvasWrapper.html#drawText">drawText</a></li><li data-type='method'><a href="CanvasWrapper.html#drawWedge">drawWedge</a></li><li data-type='method'><a href="CanvasWrapper.html#getChargeText">getChargeText</a></li><li data-type='method'><a href="CanvasWrapper.html#getColor">getColor</a></li><li data-type='method'><a href="CanvasWrapper.html#reset">reset</a></li><li data-type='method'><a href="CanvasWrapper.html#scale">scale</a></li><li data-type='method'><a href="CanvasWrapper.html#setTheme">setTheme</a></li><li data-type='method'><a href="CanvasWrapper.html#updateSize">updateSize</a></li></ul></li><li><a href="Drawer.html">Drawer</a><ul class='methods'><li data-type='method'><a href="Drawer.html#draw">draw</a></li><li data-type='method'><a href="Drawer.html#getMolecularFormula">getMolecularFormula</a></li><li data-type='method'><a href="Drawer.html#getTotalOverlapScore">getTotalOverlapScore</a></li></ul></li><li><a href="DrawerBase.html">DrawerBase</a><ul class='methods'><li data-type='method'><a href="DrawerBase.html#addRing">addRing</a></li><li data-type='method'><a href="DrawerBase.html#addRingConnection">addRingConnection</a></li><li data-type='method'><a href="DrawerBase.html#annotateStereochemistry">annotateStereochemistry</a></li><li data-type='method'><a href="DrawerBase.html#areVerticesInSameRing">areVerticesInSameRing</a></li><li data-type='method'><a href="DrawerBase.html#backupRingInformation">backupRingInformation</a></li><li data-type='method'><a href="DrawerBase.html#chooseSide">chooseSide</a></li><li data-type='method'><a href="DrawerBase.html#createBridgedRing">createBridgedRing</a></li><li data-type='method'><a href="DrawerBase.html#createNextBond">createNextBond</a></li><li data-type='method'><a href="DrawerBase.html#createRing">createRing</a></li><li data-type='method'><a href="DrawerBase.html#draw">draw</a></li><li data-type='method'><a href="DrawerBase.html#drawEdge">drawEdge</a></li><li data-type='method'><a href="DrawerBase.html#drawEdges">drawEdges</a></li><li data-type='method'><a href="DrawerBase.html#drawVertices">drawVertices</a></li><li data-type='method'><a href="DrawerBase.html#edgeRingCount">edgeRingCount</a></li><li data-type='method'><a href="DrawerBase.html#getBridgedRingRings">getBridgedRingRings</a></li><li data-type='method'><a href="DrawerBase.html#getBridgedRings">getBridgedRings</a></li><li data-type='method'><a href="DrawerBase.html#getClosestVertex">getClosestVertex</a></li><li data-type='method'><a href="DrawerBase.html#getCommonRingbondNeighbour">getCommonRingbondNeighbour</a></li><li data-type='method'><a href="DrawerBase.html#getCommonRings">getCommonRings</a></li><li data-type='method'><a href="DrawerBase.html#getCurrentCenterOfMass">getCurrentCenterOfMass</a></li><li data-type='method'><a href="DrawerBase.html#getCurrentCenterOfMassInNeigbourhood">getCurrentCenterOfMassInNeigbourhood</a></li><li data-type='method'><a href="DrawerBase.html#getEdgeNormals">getEdgeNormals</a></li><li data-type='method'><a href="DrawerBase.html#getFusedRings">getFusedRings</a></li><li data-type='method'><a href="DrawerBase.html#getHeavyAtomCount">getHeavyAtomCount</a></li><li data-type='method'><a href="DrawerBase.html#getLargestOrAromaticCommonRing">getLargestOrAromaticCommonRing</a></li><li data-type='method'><a href="DrawerBase.html#getLastVertexWithAngle">getLastVertexWithAngle</a></li><li data-type='method'><a href="DrawerBase.html#getMolecularFormula">getMolecularFormula</a></li><li data-type='method'><a href="DrawerBase.html#getNonRingNeighbours">getNonRingNeighbours</a></li><li data-type='method'><a href="DrawerBase.html#getOverlapScore">getOverlapScore</a></li><li data-type='method'><a href="DrawerBase.html#getRing">getRing</a></li><li data-type='method'><a href="DrawerBase.html#getRingbondType">getRingbondType</a></li><li data-type='method'><a href="DrawerBase.html#getRingConnection">getRingConnection</a></li><li data-type='method'><a href="DrawerBase.html#getRingConnections">getRingConnections</a></li><li data-type='method'><a href="DrawerBase.html#getRingCount">getRingCount</a></li><li data-type='method'><a href="DrawerBase.html#getSpiros">getSpiros</a></li><li data-type='method'><a href="DrawerBase.html#getSubringCenter">getSubringCenter</a></li><li data-type='method'><a href="DrawerBase.html#getSubtreeOverlapScore">getSubtreeOverlapScore</a></li><li data-type='method'><a href="DrawerBase.html#getTotalOverlapScore">getTotalOverlapScore</a></li><li data-type='method'><a href="DrawerBase.html#getVerticesAt">getVerticesAt</a></li><li data-type='method'><a href="DrawerBase.html#hasBridgedRing">hasBridgedRing</a></li><li data-type='method'><a href="DrawerBase.html#initPseudoElements">initPseudoElements</a></li><li data-type='method'><a href="DrawerBase.html#initRings">initRings</a></li><li data-type='method'><a href="DrawerBase.html#isEdgeInRing">isEdgeInRing</a></li><li data-type='method'><a href="DrawerBase.html#isEdgeRotatable">isEdgeRotatable</a></li><li data-type='method'><a href="DrawerBase.html#isPartOfBridgedRing">isPartOfBridgedRing</a></li><li data-type='method'><a href="DrawerBase.html#isPointInRing">isPointInRing</a></li><li data-type='method'><a href="DrawerBase.html#isRingAromatic">isRingAromatic</a></li><li data-type='method'><a href="DrawerBase.html#position">position</a></li><li data-type='method'><a href="DrawerBase.html#printRingInfo">printRingInfo</a></li><li data-type='method'><a href="DrawerBase.html#removeRing">removeRing</a></li><li data-type='method'><a href="DrawerBase.html#removeRingConnection">removeRingConnection</a></li><li data-type='method'><a href="DrawerBase.html#removeRingConnectionsBetween">removeRingConnectionsBetween</a></li><li data-type='method'><a href="DrawerBase.html#resolvePrimaryOverlaps">resolvePrimaryOverlaps</a></li><li data-type='method'><a href="DrawerBase.html#resolveSecondaryOverlaps">resolveSecondaryOverlaps</a></li><li data-type='method'><a href="DrawerBase.html#restoreRingInformation">restoreRingInformation</a></li><li data-type='method'><a href="DrawerBase.html#rotateDrawing">rotateDrawing</a></li><li data-type='method'><a href="DrawerBase.html#rotateSubtree">rotateSubtree</a></li><li data-type='method'><a href="DrawerBase.html#setRingCenter">setRingCenter</a></li><li data-type='method'><a href="DrawerBase.html#visitStereochemistry">visitStereochemistry</a></li></ul></li><li><a href="Edge.html">Edge</a><ul class='methods'><li data-type='method'><a href="Edge.html#setBondType">setBondType</a></li></ul></li><li><a href="Graph.html">Graph</a><ul class='methods'><li data-type='method'><a href="Graph.html#._ccCountDfs">_ccCountDfs</a></li><li data-type='method'><a href="Graph.html#._ccGetDfs">_ccGetDfs</a></li><li data-type='method'><a href="Graph.html#.getConnectedComponentCount">getConnectedComponentCount</a></li><li data-type='method'><a href="Graph.html#.getConnectedComponents">getConnectedComponents</a></li><li data-type='method'><a href="Graph.html#_bridgeDfs">_bridgeDfs</a></li><li data-type='method'><a href="Graph.html#_init">_init</a></li><li data-type='method'><a href="Graph.html#addEdge">addEdge</a></li><li data-type='method'><a href="Graph.html#addVertex">addVertex</a></li><li data-type='method'><a href="Graph.html#clear">clear</a></li><li data-type='method'><a href="Graph.html#getAdjacencyList">getAdjacencyList</a></li><li data-type='method'><a href="Graph.html#getAdjacencyMatrix">getAdjacencyMatrix</a></li><li data-type='method'><a href="Graph.html#getBridges">getBridges</a></li><li data-type='method'><a href="Graph.html#getComponentsAdjacencyMatrix">getComponentsAdjacencyMatrix</a></li><li data-type='method'><a href="Graph.html#getDistanceMatrix">getDistanceMatrix</a></li><li data-type='method'><a href="Graph.html#getEdge">getEdge</a></li><li data-type='method'><a href="Graph.html#getEdgeList">getEdgeList</a></li><li data-type='method'><a href="Graph.html#getEdges">getEdges</a></li><li data-type='method'><a href="Graph.html#getSubgraphAdjacencyList">getSubgraphAdjacencyList</a></li><li data-type='method'><a href="Graph.html#getSubgraphAdjacencyMatrix">getSubgraphAdjacencyMatrix</a></li><li data-type='method'><a href="Graph.html#getSubgraphDistanceMatrix">getSubgraphDistanceMatrix</a></li><li data-type='method'><a href="Graph.html#getTreeDepth">getTreeDepth</a></li><li data-type='method'><a href="Graph.html#getVertexList">getVertexList</a></li><li data-type='method'><a href="Graph.html#hasEdge">hasEdge</a></li><li data-type='method'><a href="Graph.html#kkLayout">kkLayout</a></li><li data-type='method'><a href="Graph.html#traverseBF">traverseBF</a></li><li data-type='method'><a href="Graph.html#traverseTree">traverseTree</a></li></ul></li><li><a href="Line.html">Line</a><ul class='methods'><li data-type='method'><a href="Line.html#clone">clone</a></li><li data-type='method'><a href="Line.html#getAngle">getAngle</a></li><li data-type='method'><a href="Line.html#getLeftChiral">getLeftChiral</a></li><li data-type='method'><a href="Line.html#getLeftElement">getLeftElement</a></li><li data-type='method'><a href="Line.html#getLeftVector">getLeftVector</a></li><li data-type='method'><a href="Line.html#getLength">getLength</a></li><li data-type='method'><a href="Line.html#getRightChiral">getRightChiral</a></li><li data-type='method'><a href="Line.html#getRightElement">getRightElement</a></li><li data-type='method'><a href="Line.html#getRightVector">getRightVector</a></li><li data-type='method'><a href="Line.html#rotate">rotate</a></li><li data-type='method'><a href="Line.html#rotateToXAxis">rotateToXAxis</a></li><li data-type='method'><a href="Line.html#setLeftVector">setLeftVector</a></li><li data-type='method'><a href="Line.html#setRightVector">setRightVector</a></li><li data-type='method'><a href="Line.html#shorten">shorten</a></li><li data-type='method'><a href="Line.html#shortenFrom">shortenFrom</a></li><li data-type='method'><a href="Line.html#shortenLeft">shortenLeft</a></li><li data-type='method'><a href="Line.html#shortenRight">shortenRight</a></li><li data-type='method'><a href="Line.html#shortenTo">shortenTo</a></li></ul></li><li><a href="MathHelper.html">MathHelper</a><ul class='methods'><li data-type='method'><a href="MathHelper.html#.apothem">apothem</a></li><li data-type='method'><a href="MathHelper.html#.centralAngle">centralAngle</a></li><li data-type='method'><a href="MathHelper.html#.innerAngle">innerAngle</a></li><li data-type='method'><a href="MathHelper.html#.meanAngle">meanAngle</a></li><li data-type='method'><a href="MathHelper.html#.parityOfPermutation">parityOfPermutation</a></li><li data-type='method'><a href="MathHelper.html#.polyCircumradius">polyCircumradius</a></li><li data-type='method'><a href="MathHelper.html#.round">round</a></li><li data-type='method'><a href="MathHelper.html#.toDeg">toDeg</a></li><li data-type='method'><a href="MathHelper.html#.toRad">toRad</a></li></ul></li><li><a href="Reaction.html">Reaction</a></li><li><a href="ReactionDrawer.html">ReactionDrawer</a><ul class='methods'><li data-type='method'><a href="ReactionDrawer.html#draw">draw</a></li></ul></li><li><a href="Ring.html">Ring</a><ul class='methods'><li data-type='method'><a href="Ring.html#clone">clone</a></li><li data-type='method'><a href="Ring.html#contains">contains</a></li><li data-type='method'><a href="Ring.html#eachMember">eachMember</a></li><li data-type='method'><a href="Ring.html#getAngle">getAngle</a></li><li data-type='method'><a href="Ring.html#getDoubleBondCount">getDoubleBondCount</a></li><li data-type='method'><a href="Ring.html#getOrderedNeighbours">getOrderedNeighbours</a></li><li data-type='method'><a href="Ring.html#getPolygon">getPolygon</a></li><li data-type='method'><a href="Ring.html#getSize">getSize</a></li><li data-type='method'><a href="Ring.html#isBenzeneLike">isBenzeneLike</a></li></ul></li><li><a href="RingConnection.html">RingConnection</a><ul class='methods'><li data-type='method'><a href="RingConnection.html#.getNeighbours">getNeighbours</a></li><li data-type='method'><a href="RingConnection.html#.getVertices">getVertices</a></li><li data-type='method'><a href="RingConnection.html#.isBridge">isBridge</a></li><li data-type='method'><a href="RingConnection.html#addVertex">addVertex</a></li><li data-type='method'><a href="RingConnection.html#containsRing">containsRing</a></li><li data-type='method'><a href="RingConnection.html#isBridge">isBridge</a></li><li data-type='method'><a href="RingConnection.html#updateOther">updateOther</a></li></ul></li><li><a href="SSSR.html">SSSR</a><ul class='methods'><li data-type='method'><a href="SSSR.html#.areSetsEqual">areSetsEqual</a></li><li data-type='method'><a href="SSSR.html#.bondsToAtoms">bondsToAtoms</a></li><li data-type='method'><a href="SSSR.html#.getBondCount">getBondCount</a></li><li data-type='method'><a href="SSSR.html#.getEdgeCount">getEdgeCount</a></li><li data-type='method'><a href="SSSR.html#.getEdgeList">getEdgeList</a></li><li data-type='method'><a href="SSSR.html#.getPathIncludedDistanceMatrices">getPathIncludedDistanceMatrices</a></li><li data-type='method'><a href="SSSR.html#.getRingCandidates">getRingCandidates</a></li><li data-type='method'><a href="SSSR.html#.getRings">getRings</a></li><li data-type='method'><a href="SSSR.html#.getSSSR">getSSSR</a></li><li data-type='method'><a href="SSSR.html#.isSupersetOf">isSupersetOf</a></li><li data-type='method'><a href="SSSR.html#.matrixToString">matrixToString</a></li><li data-type='method'><a href="SSSR.html#.pathSetsContain">pathSetsContain</a></li></ul></li><li><a href="Vector2.html">Vector2</a><ul class='methods'><li data-type='method'><a href="Vector2.html#add">add</a></li><li data-type='method'><a href="Vector2.html#angle">angle</a></li><li data-type='method'><a href="Vector2.html#clockwise">clockwise</a></li><li data-type='method'><a href="Vector2.html#clone">clone</a></li><li data-type='method'><a href="Vector2.html#distance">distance</a></li><li data-type='method'><a href="Vector2.html#distanceSq">distanceSq</a></li><li data-type='method'><a href="Vector2.html#divide">divide</a></li><li data-type='method'><a href="Vector2.html#getRotateAwayFromAngle">getRotateAwayFromAngle</a></li><li data-type='method'><a href="Vector2.html#getRotateToAngle">getRotateToAngle</a></li><li data-type='method'><a href="Vector2.html#getRotateTowardsAngle">getRotateTowardsAngle</a></li><li data-type='method'><a href="Vector2.html#invert">invert</a></li><li data-type='method'><a href="Vector2.html#isInPolygon">isInPolygon</a></li><li data-type='method'><a href="Vector2.html#length">length</a></li><li data-type='method'><a href="Vector2.html#lengthSq">lengthSq</a></li><li data-type='method'><a href="Vector2.html#multiply">multiply</a></li><li data-type='method'><a href="Vector2.html#multiplyScalar">multiplyScalar</a></li><li data-type='method'><a href="Vector2.html#normalize">normalize</a></li><li data-type='method'><a href="Vector2.html#normalized">normalized</a></li><li data-type='method'><a href="Vector2.html#relativeClockwise">relativeClockwise</a></li><li data-type='method'><a href="Vector2.html#rotate">rotate</a></li><li data-type='method'><a href="Vector2.html#rotateAround">rotateAround</a></li><li data-type='method'><a href="Vector2.html#rotateAwayFrom">rotateAwayFrom</a></li><li data-type='method'><a href="Vector2.html#rotateTo">rotateTo</a></li><li data-type='method'><a href="Vector2.html#sameSideAs">sameSideAs</a></li><li data-type='method'><a href="Vector2.html#subtract">subtract</a></li><li data-type='method'><a href="Vector2.html#toString">toString</a></li><li data-type='method'><a href="Vector2.html#whichSide">whichSide</a></li><li data-type='method'><a href="Vector2.html#.add">add</a></li><li data-type='method'><a href="Vector2.html#.angle">angle</a></li><li data-type='method'><a href="Vector2.html#.averageDirection">averageDirection</a></li><li data-type='method'><a href="Vector2.html#.divide">divide</a></li><li data-type='method'><a href="Vector2.html#.divideScalar">divideScalar</a></li><li data-type='method'><a href="Vector2.html#.dot">dot</a></li><li data-type='method'><a href="Vector2.html#.midpoint">midpoint</a></li><li data-type='method'><a href="Vector2.html#.multiply">multiply</a></li><li data-type='method'><a href="Vector2.html#.multiplyScalar">multiplyScalar</a></li><li data-type='method'><a href="Vector2.html#.normals">normals</a></li><li data-type='method'><a href="Vector2.html#.scalarProjection">scalarProjection</a></li><li data-type='method'><a href="Vector2.html#.subtract">subtract</a></li><li data-type='method'><a href="Vector2.html#.threePointangle">threePointangle</a></li><li data-type='method'><a href="Vector2.html#.units">units</a></li></ul></li><li><a href="Vertex.html">Vertex</a><ul class='methods'><li data-type='method'><a href="Vertex.html#addChild">addChild</a></li><li data-type='method'><a href="Vertex.html#addRingbondChild">addRingbondChild</a></li><li data-type='method'><a href="Vertex.html#clone">clone</a></li><li data-type='method'><a href="Vertex.html#equals">equals</a></li><li data-type='method'><a href="Vertex.html#getAngle">getAngle</a></li><li data-type='method'><a href="Vertex.html#getDrawnNeighbours">getDrawnNeighbours</a></li><li data-type='method'><a href="Vertex.html#getNeighbourCount">getNeighbourCount</a></li><li data-type='method'><a href="Vertex.html#getNeighbours">getNeighbours</a></li><li data-type='method'><a href="Vertex.html#getNextInRing">getNextInRing</a></li><li data-type='method'><a href="Vertex.html#getSpanningTreeNeighbours">getSpanningTreeNeighbours</a></li><li data-type='method'><a href="Vertex.html#getTextDirection">getTextDirection</a></li><li data-type='method'><a href="Vertex.html#isTerminal">isTerminal</a></li><li data-type='method'><a href="Vertex.html#setParentVertexId">setParentVertexId</a></li><li data-type='method'><a href="Vertex.html#setPosition">setPosition</a></li><li data-type='method'><a href="Vertex.html#setPositionFromVector">setPositionFromVector</a></li></ul></li></ul><h3>Global</h3><ul><li><a href="global.html#getChargeText">getChargeText</a></li></ul>
-</nav>
-
-<div id="main">
-    
-    <h1 class="page-title">Atom.js</h1>
-    
-
-    
-
-
-
-    
-    <section>
-        <article>
-            <pre class="prettyprint source linenums"><code>//@ts-check
-const ArrayHelper = require('./ArrayHelper')
-const Vertex = require('./Vertex')
-const Ring = require('./Ring')
-
-/** 
- * A class representing an atom.
- * 
- * @property {String} element The element symbol of this atom. Single-letter symbols are always uppercase. Examples: H, C, F, Br, Si, ...
- * @property {Boolean} drawExplicit A boolean indicating whether or not this atom is drawn explicitly (for example, a carbon atom). This overrides the default behaviour.
- * @property {Object[]} ringbonds An array containing the ringbond ids and bond types as specified in the original SMILE.
- * @property {String} branchBond The branch bond as defined in the SMILES.
- * @property {Number} ringbonds[].id The ringbond id as defined in the SMILES.
- * @property {String} ringbonds[].bondType The bond type of the ringbond as defined in the SMILES.
- * @property {Number[]} rings The ids of rings which contain this atom.
- * @property {String} bondType The bond type associated with this array. Examples: -, =, #, ...
- * @property {Boolean} isBridge A boolean indicating whether or not this atom is part of a bridge in a bridged ring (contained by the largest ring).
- * @property {Boolean} isBridgeNode A boolean indicating whether or not this atom is a bridge node (a member of the largest ring in a bridged ring which is connected to a bridge-atom).
- * @property {Number[]} originalRings Used to back up rings when they are replaced by a bridged ring.
- * @property {Number} bridgedRing The id of the bridged ring if the atom is part of a bridged ring.
- * @property {Number[]} anchoredRings The ids of the rings that are anchored to this atom. The centers of anchored rings are translated when this atom is translated.
- * @property {Object} bracket If this atom is defined as a bracket atom in the original SMILES, this object contains all the bracket information. Example: { hcount: {Number}, charge: ['--', '-', '+', '++'], isotope: {Number} }.
- * @property {Number} plane Specifies on which "plane" the atoms is in stereochemical deptictions (-1 back, 0 middle, 1 front).
- * @property {Object[]} attachedPseudoElements A map with containing information for pseudo elements or concatinated elements. The key is comprised of the element symbol and the hydrogen count.
- * @property {String} attachedPseudoElement[].element The element symbol.
- * @property {Number} attachedPseudoElement[].count The number of occurences that match the key.
- * @property {Number} attachedPseudoElement[].hyrogenCount The number of hydrogens attached to each atom matching the key.
- * @property {Boolean} hasAttachedPseudoElements A boolean indicating whether or not this attom will be drawn with an attached pseudo element or concatinated elements.
- * @property {Boolean} isDrawn A boolean indicating whether or not this atom is drawn. In contrast to drawExplicit, the bond is drawn neither.
- * @property {Boolean} isConnectedToRing A boolean indicating whether or not this atom is directly connected (but not a member of) a ring.
- * @property {String[]} neighbouringElements An array containing the element symbols of neighbouring atoms.
- * @property {Boolean} isPartOfAromaticRing A boolean indicating whether or not this atom is part of an explicitly defined aromatic ring. Example: c1ccccc1.
- * @property {Number} bondCount The number of bonds in which this atom is participating.
- * @property {String} chirality The chirality of this atom if it is a stereocenter (R or S).
- * @property {Number} priority The priority of this atom acording to the CIP rules, where 0 is the highest priority.
- * @property {Boolean} mainChain A boolean indicating whether or not this atom is part of the main chain (used for chirality).
- * @property {String} hydrogenDirection The direction of the hydrogen, either up or down. Only for stereocenters with and explicit hydrogen.
- * @property {Number} subtreeDepth The depth of the subtree coming from a stereocenter.
- * @property {Number} class
- */
-class Atom {
-  /**
-   * The constructor of the class Atom.
-   *
-   * @param {String} element The one-letter code of the element.
-   * @param {String} [bondType='-'] The type of the bond associated with this atom.
-   */
-  constructor(element, bondType = '-') {
-    this.element = element.length === 1 ? element.toUpperCase() : element;
-    this.drawExplicit = false;
-    this.ringbonds = Array();
-    this.rings = Array();
-    this.bondType = bondType;
-    this.branchBond = null;
-    this.isBridge = false;
-    this.isBridgeNode = false;
-    this.originalRings = Array();
-    this.bridgedRing = null;
-    this.anchoredRings = Array();
-    this.bracket = null;
-    this.plane = 0;
-    this.attachedPseudoElements = {};
-    this.hasAttachedPseudoElements = false;
-    this.isDrawn = true;
-    this.isConnectedToRing = false;
-    this.neighbouringElements = Array();
-    this.isPartOfAromaticRing = element !== this.element;
-    this.bondCount = 0;
-    this.chirality = '';
-    this.isStereoCenter = false;
-    this.priority = 0;
-    this.mainChain = false;
-    this.hydrogenDirection = 'down';
-    this.subtreeDepth = 1;
-    this.hasHydrogen = false;
-    this.class = undefined;
-  }
-
-  /**
-   * Adds a neighbouring element to this atom.
-   * 
-   * @param {String} element A string representing an element.
-   */
-  addNeighbouringElement(element) {
-    this.neighbouringElements.push(element);
-  }
-
-  /**
-   * Attaches a pseudo element (e.g. Ac) to the atom.
-   * @param {String} element The element identifier (e.g. Br, C, ...).
-   * @param {String} previousElement The element that is part of the main chain (not the terminals that are converted to the pseudo element or concatinated).
-   * @param {Number} [hydrogenCount=0] The number of hydrogens for the element.
-   * @param {Number} [charge=0] The charge for the element.
-   */
-  attachPseudoElement(element, previousElement, hydrogenCount = 0, charge = 0) {
-    if (hydrogenCount === null) {
-      hydrogenCount = 0;
-    }
-
-    if (charge === null) {
-      charge = 0;
-    }
-
-    let key = hydrogenCount + element + charge;
-
-    if (this.attachedPseudoElements[key]) {
-      this.attachedPseudoElements[key].count += 1;
-    } else {
-      this.attachedPseudoElements[key] = {
-        element: element,
-        count: 1,
-        hydrogenCount: hydrogenCount,
-        previousElement: previousElement,
-        charge: charge
-      };
-    }
-
-    this.hasAttachedPseudoElements = true;
-  }
-
-  /**
-   * Returns the attached pseudo elements sorted by hydrogen count (ascending).
-   *
-   * @returns {Object} The sorted attached pseudo elements.
-   */
-  getAttachedPseudoElements() {
-    let ordered = {};
-    let that = this;
-
-    Object.keys(this.attachedPseudoElements).sort().forEach(function (key) {
-      ordered[key] = that.attachedPseudoElements[key];
-    });
-
-    return ordered;
-  }
-
-  /**
-   * Returns the number of attached pseudo elements.
-   *
-   * @returns {Number} The number of attached pseudo elements.
-   */
-  getAttachedPseudoElementsCount() {
-    return Object.keys(this.attachedPseudoElements).length;
-  }
-
-  /**
-   * Returns whether this atom is a heteroatom (not C and not H).
-   *
-   * @returns {Boolean} A boolean indicating whether this atom is a heteroatom.
-   */
-  isHeteroAtom() {
-    return this.element !== 'C' &amp;&amp; this.element !== 'H';
-  }
-
-  /**
-   * Defines this atom as the anchor for a ring. When doing repositionings of the vertices and the vertex associated with this atom is moved, the center of this ring is moved as well.
-   *
-   * @param {Number} ringId A ring id.
-   */
-  addAnchoredRing(ringId) {
-    if (!ArrayHelper.contains(this.anchoredRings, {
-        value: ringId
-      })) {
-      this.anchoredRings.push(ringId);
-    }
-  }
-
-  /**
-   * Returns the number of ringbonds (breaks in rings to generate the MST of the smiles) within this atom is connected to.
-   *
-   * @returns {Number} The number of ringbonds this atom is connected to.
-   */
-  getRingbondCount() {
-    return this.ringbonds.length;
-  }
-
-  /**
-   * Backs up the current rings.
-   */
-  backupRings() {
-    this.originalRings = Array(this.rings.length);
-
-    for (let i = 0; i &lt; this.rings.length; i++) {
-      this.originalRings[i] = this.rings[i];
-    }
-  }
-
-  /**
-   * Restores the most recent backed up rings.
-   */
-  restoreRings() {
-    this.rings = Array(this.originalRings.length);
-
-    for (let i = 0; i &lt; this.originalRings.length; i++) {
-      this.rings[i] = this.originalRings[i];
-    }
-  }
-
-  /**
-   * Checks whether or not two atoms share a common ringbond id. A ringbond is a break in a ring created when generating the spanning tree of a structure.
-   *
-   * @param {Atom} atomA An atom.
-   * @param {Atom} atomB An atom.
-   * @returns {Boolean} A boolean indicating whether or not two atoms share a common ringbond.
-   */
-  haveCommonRingbond(atomA, atomB) {
-    for (let i = 0; i &lt; atomA.ringbonds.length; i++) {
-      for (let j = 0; j &lt; atomB.ringbonds.length; j++) {
-        if (atomA.ringbonds[i].id == atomB.ringbonds[j].id) {
-          return true;
-        }
-      }
-    }
-
-    return false;
-  }
-
-  /**
-   * Check whether or not the neighbouring elements of this atom equal the supplied array.
-   * 
-   * @param {String[]} arr An array containing all the elements that are neighbouring this atom. E.g. ['C', 'O', 'O', 'N']
-   * @returns {Boolean} A boolean indicating whether or not the neighbours match the supplied array of elements.
-   */
-  neighbouringElementsEqual(arr) {
-    if (arr.length !== this.neighbouringElements.length) {
-      return false;
-    }
-
-    arr.sort();
-    this.neighbouringElements.sort();
-
-    for (var i = 0; i &lt; this.neighbouringElements.length; i++) {
-      if (arr[i] !== this.neighbouringElements[i]) {
-        return false;
-      }
-    }
-
-    return true;
-  }
-
-  /**
-   * Get the atomic number of this atom.
-   * 
-   * @returns {Number} The atomic number of this atom.
-   */
-  getAtomicNumber() {
-    return Atom.atomicNumbers[this.element];
-  }
-
-  /**
-   * Get the maximum number of bonds for this atom.
-   * 
-   * @returns {Number} The maximum number of bonds of this atom.
-   */
-  getMaxBonds() {
-    return Atom.maxBonds[this.element];
-  }
-
-  /**
-   * A map mapping element symbols to their maximum bonds.
-   */
-  static get maxBonds() {
-    return {
-      'H': 1,
-      'C': 4,
-      'N': 3,
-      'O': 2,
-      'P': 3,
-      'S': 2,
-      'B': 3,
-      'F': 1,
-      'I': 1,
-      'Cl': 1,
-      'Br': 1
-    };
-  }
-
-  /**
-   * A map mapping element symbols to the atomic number.
-   */
-  static get atomicNumbers() {
-    return {
-      'H': 1,
-      'He': 2,
-      'Li': 3,
-      'Be': 4,
-      'B': 5,
-      'b': 5,
-      'C': 6,
-      'c': 6,
-      'N': 7,
-      'n': 7,
-      'O': 8,
-      'o': 8,
-      'F': 9,
-      'Ne': 10,
-      'Na': 11,
-      'Mg': 12,
-      'Al': 13,
-      'Si': 14,
-      'P': 15,
-      'p': 15,
-      'S': 16,
-      's': 16,
-      'Cl': 17,
-      'Ar': 18,
-      'K': 19,
-      'Ca': 20,
-      'Sc': 21,
-      'Ti': 22,
-      'V': 23,
-      'Cr': 24,
-      'Mn': 25,
-      'Fe': 26,
-      'Co': 27,
-      'Ni': 28,
-      'Cu': 29,
-      'Zn': 30,
-      'Ga': 31,
-      'Ge': 32,
-      'As': 33,
-      'Se': 34,
-      'Br': 35,
-      'Kr': 36,
-      'Rb': 37,
-      'Sr': 38,
-      'Y': 39,
-      'Zr': 40,
-      'Nb': 41,
-      'Mo': 42,
-      'Tc': 43,
-      'Ru': 44,
-      'Rh': 45,
-      'Pd': 46,
-      'Ag': 47,
-      'Cd': 48,
-      'In': 49,
-      'Sn': 50,
-      'Sb': 51,
-      'Te': 52,
-      'I': 53,
-      'Xe': 54,
-      'Cs': 55,
-      'Ba': 56,
-      'La': 57,
-      'Ce': 58,
-      'Pr': 59,
-      'Nd': 60,
-      'Pm': 61,
-      'Sm': 62,
-      'Eu': 63,
-      'Gd': 64,
-      'Tb': 65,
-      'Dy': 66,
-      'Ho': 67,
-      'Er': 68,
-      'Tm': 69,
-      'Yb': 70,
-      'Lu': 71,
-      'Hf': 72,
-      'Ta': 73,
-      'W': 74,
-      'Re': 75,
-      'Os': 76,
-      'Ir': 77,
-      'Pt': 78,
-      'Au': 79,
-      'Hg': 80,
-      'Tl': 81,
-      'Pb': 82,
-      'Bi': 83,
-      'Po': 84,
-      'At': 85,
-      'Rn': 86,
-      'Fr': 87,
-      'Ra': 88,
-      'Ac': 89,
-      'Th': 90,
-      'Pa': 91,
-      'U': 92,
-      'Np': 93,
-      'Pu': 94,
-      'Am': 95,
-      'Cm': 96,
-      'Bk': 97,
-      'Cf': 98,
-      'Es': 99,
-      'Fm': 100,
-      'Md': 101,
-      'No': 102,
-      'Lr': 103,
-      'Rf': 104,
-      'Db': 105,
-      'Sg': 106,
-      'Bh': 107,
-      'Hs': 108,
-      'Mt': 109,
-      'Ds': 110,
-      'Rg': 111,
-      'Cn': 112,
-      'Uut': 113,
-      'Uuq': 114,
-      'Uup': 115,
-      'Uuh': 116,
-      'Uus': 117,
-      'Uuo': 118
-    };
-  }
-
-  /**
-   * A map mapping element symbols to the atomic mass.
-   */
-  static get mass() {
-    return {
-      'H': 1,
-      'He': 2,
-      'Li': 3,
-      'Be': 4,
-      'B': 5,
-      'b': 5,
-      'C': 6,
-      'c': 6,
-      'N': 7,
-      'n': 7,
-      'O': 8,
-      'o': 8,
-      'F': 9,
-      'Ne': 10,
-      'Na': 11,
-      'Mg': 12,
-      'Al': 13,
-      'Si': 14,
-      'P': 15,
-      'p': 15,
-      'S': 16,
-      's': 16,
-      'Cl': 17,
-      'Ar': 18,
-      'K': 19,
-      'Ca': 20,
-      'Sc': 21,
-      'Ti': 22,
-      'V': 23,
-      'Cr': 24,
-      'Mn': 25,
-      'Fe': 26,
-      'Co': 27,
-      'Ni': 28,
-      'Cu': 29,
-      'Zn': 30,
-      'Ga': 31,
-      'Ge': 32,
-      'As': 33,
-      'Se': 34,
-      'Br': 35,
-      'Kr': 36,
-      'Rb': 37,
-      'Sr': 38,
-      'Y': 39,
-      'Zr': 40,
-      'Nb': 41,
-      'Mo': 42,
-      'Tc': 43,
-      'Ru': 44,
-      'Rh': 45,
-      'Pd': 46,
-      'Ag': 47,
-      'Cd': 48,
-      'In': 49,
-      'Sn': 50,
-      'Sb': 51,
-      'Te': 52,
-      'I': 53,
-      'Xe': 54,
-      'Cs': 55,
-      'Ba': 56,
-      'La': 57,
-      'Ce': 58,
-      'Pr': 59,
-      'Nd': 60,
-      'Pm': 61,
-      'Sm': 62,
-      'Eu': 63,
-      'Gd': 64,
-      'Tb': 65,
-      'Dy': 66,
-      'Ho': 67,
-      'Er': 68,
-      'Tm': 69,
-      'Yb': 70,
-      'Lu': 71,
-      'Hf': 72,
-      'Ta': 73,
-      'W': 74,
-      'Re': 75,
-      'Os': 76,
-      'Ir': 77,
-      'Pt': 78,
-      'Au': 79,
-      'Hg': 80,
-      'Tl': 81,
-      'Pb': 82,
-      'Bi': 83,
-      'Po': 84,
-      'At': 85,
-      'Rn': 86,
-      'Fr': 87,
-      'Ra': 88,
-      'Ac': 89,
-      'Th': 90,
-      'Pa': 91,
-      'U': 92,
-      'Np': 93,
-      'Pu': 94,
-      'Am': 95,
-      'Cm': 96,
-      'Bk': 97,
-      'Cf': 98,
-      'Es': 99,
-      'Fm': 100,
-      'Md': 101,
-      'No': 102,
-      'Lr': 103,
-      'Rf': 104,
-      'Db': 105,
-      'Sg': 106,
-      'Bh': 107,
-      'Hs': 108,
-      'Mt': 109,
-      'Ds': 110,
-      'Rg': 111,
-      'Cn': 112,
-      'Uut': 113,
-      'Uuq': 114,
-      'Uup': 115,
-      'Uuh': 116,
-      'Uus': 117,
-      'Uuo': 118
-    };
-  }
-}
-
-module.exports = Atom;</code></pre>
-        </article>
-    </section>
-
-
-
-
-    
-    
-</div>
-
-<br class="clear">
-
-<footer>
-<<<<<<< HEAD
-    Documentation generated by <a href="https://github.com/jsdoc3/jsdoc">JSDoc 3.6.10</a> on Sun May 29 2022 13:26:34 GMT+0200 (Central European Summer Time) using the <a href="https://github.com/clenemt/docdash">docdash</a> theme.
-=======
-    Documentation generated by <a href="https://github.com/jsdoc3/jsdoc">JSDoc 3.6.3</a> on Sun Jun 26 2022 22:12:52 GMT-0500 (Central Daylight Time) using the <a href="https://github.com/clenemt/docdash">docdash</a> theme.
->>>>>>> 34e575e9
-</footer>
-
-<script>prettyPrint();</script>
-<script src="scripts/polyfill.js"></script>
-<script src="scripts/linenumber.js"></script>
-
-
-
-</body>
+<!DOCTYPE html>
+<html lang="en">
+
+<head>
+
+  <meta charset="utf-8">
+  <title>Atom.js - Documentation</title>
+
+
+  <script src="scripts/prettify/prettify.js"></script>
+  <script src="scripts/prettify/lang-css.js"></script>
+  <!--[if lt IE 9]>
+      <script src="//html5shiv.googlecode.com/svn/trunk/html5.js"></script>
+    <![endif]-->
+  <link type="text/css" rel="stylesheet" href="styles/prettify.css">
+  <link type="text/css" rel="stylesheet" href="styles/jsdoc.css">
+  <script src="scripts/nav.js" defer></script>
+  <meta name="viewport" content="width=device-width, initial-scale=1.0">
+</head>
+
+<body>
+
+  <input type="checkbox" id="nav-trigger" class="nav-trigger" />
+  <label for="nav-trigger" class="navicon-button x">
+    <div class="navicon"></div>
+  </label>
+
+  <label for="nav-trigger" class="overlay"></label>
+
+  <nav>
+
+    <h2><a href="index.html">Home</a></h2>
+    <h3>Classes</h3>
+    <ul>
+      <li><a href="ArrayHelper.html">ArrayHelper</a>
+        <ul class='methods'>
+          <li data-type='method'><a href="ArrayHelper.html#.clone">clone</a></li>
+          <li data-type='method'><a href="ArrayHelper.html#.contains">contains</a></li>
+          <li data-type='method'><a href="ArrayHelper.html#.containsAll">containsAll</a></li>
+          <li data-type='method'><a href="ArrayHelper.html#.count">count</a></li>
+          <li data-type='method'><a href="ArrayHelper.html#.deepCopy">deepCopy</a></li>
+          <li data-type='method'><a href="ArrayHelper.html#.each">each</a></li>
+          <li data-type='method'><a href="ArrayHelper.html#.equals">equals</a></li>
+          <li data-type='method'><a href="ArrayHelper.html#.get">get</a></li>
+          <li data-type='method'><a href="ArrayHelper.html#.intersection">intersection</a></li>
+          <li data-type='method'><a href="ArrayHelper.html#.merge">merge</a></li>
+          <li data-type='method'><a href="ArrayHelper.html#.print">print</a></li>
+          <li data-type='method'><a href="ArrayHelper.html#.remove">remove</a></li>
+          <li data-type='method'><a href="ArrayHelper.html#.removeAll">removeAll</a></li>
+          <li data-type='method'><a href="ArrayHelper.html#.removeUnique">removeUnique</a></li>
+          <li data-type='method'><a href="ArrayHelper.html#.sortByAtomicNumberDesc">sortByAtomicNumberDesc</a></li>
+          <li data-type='method'><a href="ArrayHelper.html#.toggle">toggle</a></li>
+          <li data-type='method'><a href="ArrayHelper.html#.unique">unique</a></li>
+        </ul>
+      </li>
+      <li><a href="Atom.html">Atom</a>
+        <ul class='methods'>
+          <li data-type='method'><a href="Atom.html#addAnchoredRing">addAnchoredRing</a></li>
+          <li data-type='method'><a href="Atom.html#addNeighbouringElement">addNeighbouringElement</a></li>
+          <li data-type='method'><a href="Atom.html#attachPseudoElement">attachPseudoElement</a></li>
+          <li data-type='method'><a href="Atom.html#backupRings">backupRings</a></li>
+          <li data-type='method'><a href="Atom.html#getAtomicNumber">getAtomicNumber</a></li>
+          <li data-type='method'><a href="Atom.html#getAttachedPseudoElements">getAttachedPseudoElements</a></li>
+          <li data-type='method'><a href="Atom.html#getAttachedPseudoElementsCount">getAttachedPseudoElementsCount</a>
+          </li>
+          <li data-type='method'><a href="Atom.html#getMaxBonds">getMaxBonds</a></li>
+          <li data-type='method'><a href="Atom.html#getRingbondCount">getRingbondCount</a></li>
+          <li data-type='method'><a href="Atom.html#haveCommonRingbond">haveCommonRingbond</a></li>
+          <li data-type='method'><a href="Atom.html#isHeteroAtom">isHeteroAtom</a></li>
+          <li data-type='method'><a href="Atom.html#neighbouringElementsEqual">neighbouringElementsEqual</a></li>
+          <li data-type='method'><a href="Atom.html#restoreRings">restoreRings</a></li>
+        </ul>
+      </li>
+      <li><a href="CanvasWrapper.html">CanvasWrapper</a>
+        <ul class='methods'>
+          <li data-type='method'><a href="CanvasWrapper.html#clear">clear</a></li>
+          <li data-type='method'><a href="CanvasWrapper.html#drawAromaticityRing">drawAromaticityRing</a></li>
+          <li data-type='method'><a href="CanvasWrapper.html#drawBall">drawBall</a></li>
+          <li data-type='method'><a href="CanvasWrapper.html#drawCircle">drawCircle</a></li>
+          <li data-type='method'><a href="CanvasWrapper.html#drawDashedWedge">drawDashedWedge</a></li>
+          <li data-type='method'><a href="CanvasWrapper.html#drawDebugPoint">drawDebugPoint</a></li>
+          <li data-type='method'><a href="CanvasWrapper.html#drawDebugText">drawDebugText</a></li>
+          <li data-type='method'><a href="CanvasWrapper.html#drawLine">drawLine</a></li>
+          <li data-type='method'><a href="CanvasWrapper.html#drawPoint">drawPoint</a></li>
+          <li data-type='method'><a href="CanvasWrapper.html#drawText">drawText</a></li>
+          <li data-type='method'><a href="CanvasWrapper.html#drawWedge">drawWedge</a></li>
+          <li data-type='method'><a href="CanvasWrapper.html#getChargeText">getChargeText</a></li>
+          <li data-type='method'><a href="CanvasWrapper.html#getColor">getColor</a></li>
+          <li data-type='method'><a href="CanvasWrapper.html#reset">reset</a></li>
+          <li data-type='method'><a href="CanvasWrapper.html#scale">scale</a></li>
+          <li data-type='method'><a href="CanvasWrapper.html#setTheme">setTheme</a></li>
+          <li data-type='method'><a href="CanvasWrapper.html#updateSize">updateSize</a></li>
+        </ul>
+      </li>
+      <li><a href="Drawer.html">Drawer</a>
+        <ul class='methods'>
+          <li data-type='method'><a href="Drawer.html#draw">draw</a></li>
+          <li data-type='method'><a href="Drawer.html#getMolecularFormula">getMolecularFormula</a></li>
+          <li data-type='method'><a href="Drawer.html#getTotalOverlapScore">getTotalOverlapScore</a></li>
+        </ul>
+      </li>
+      <li><a href="DrawerBase.html">DrawerBase</a>
+        <ul class='methods'>
+          <li data-type='method'><a href="DrawerBase.html#addRing">addRing</a></li>
+          <li data-type='method'><a href="DrawerBase.html#addRingConnection">addRingConnection</a></li>
+          <li data-type='method'><a href="DrawerBase.html#annotateStereochemistry">annotateStereochemistry</a></li>
+          <li data-type='method'><a href="DrawerBase.html#areVerticesInSameRing">areVerticesInSameRing</a></li>
+          <li data-type='method'><a href="DrawerBase.html#backupRingInformation">backupRingInformation</a></li>
+          <li data-type='method'><a href="DrawerBase.html#chooseSide">chooseSide</a></li>
+          <li data-type='method'><a href="DrawerBase.html#createBridgedRing">createBridgedRing</a></li>
+          <li data-type='method'><a href="DrawerBase.html#createNextBond">createNextBond</a></li>
+          <li data-type='method'><a href="DrawerBase.html#createRing">createRing</a></li>
+          <li data-type='method'><a href="DrawerBase.html#draw">draw</a></li>
+          <li data-type='method'><a href="DrawerBase.html#drawEdge">drawEdge</a></li>
+          <li data-type='method'><a href="DrawerBase.html#drawEdges">drawEdges</a></li>
+          <li data-type='method'><a href="DrawerBase.html#drawVertices">drawVertices</a></li>
+          <li data-type='method'><a href="DrawerBase.html#edgeRingCount">edgeRingCount</a></li>
+          <li data-type='method'><a href="DrawerBase.html#getBridgedRingRings">getBridgedRingRings</a></li>
+          <li data-type='method'><a href="DrawerBase.html#getBridgedRings">getBridgedRings</a></li>
+          <li data-type='method'><a href="DrawerBase.html#getClosestVertex">getClosestVertex</a></li>
+          <li data-type='method'><a href="DrawerBase.html#getCommonRingbondNeighbour">getCommonRingbondNeighbour</a>
+          </li>
+          <li data-type='method'><a href="DrawerBase.html#getCommonRings">getCommonRings</a></li>
+          <li data-type='method'><a href="DrawerBase.html#getCurrentCenterOfMass">getCurrentCenterOfMass</a></li>
+          <li data-type='method'><a
+              href="DrawerBase.html#getCurrentCenterOfMassInNeigbourhood">getCurrentCenterOfMassInNeigbourhood</a></li>
+          <li data-type='method'><a href="DrawerBase.html#getEdgeNormals">getEdgeNormals</a></li>
+          <li data-type='method'><a href="DrawerBase.html#getFusedRings">getFusedRings</a></li>
+          <li data-type='method'><a href="DrawerBase.html#getHeavyAtomCount">getHeavyAtomCount</a></li>
+          <li data-type='method'><a
+              href="DrawerBase.html#getLargestOrAromaticCommonRing">getLargestOrAromaticCommonRing</a></li>
+          <li data-type='method'><a href="DrawerBase.html#getLastVertexWithAngle">getLastVertexWithAngle</a></li>
+          <li data-type='method'><a href="DrawerBase.html#getMolecularFormula">getMolecularFormula</a></li>
+          <li data-type='method'><a href="DrawerBase.html#getNonRingNeighbours">getNonRingNeighbours</a></li>
+          <li data-type='method'><a href="DrawerBase.html#getOverlapScore">getOverlapScore</a></li>
+          <li data-type='method'><a href="DrawerBase.html#getRing">getRing</a></li>
+          <li data-type='method'><a href="DrawerBase.html#getRingbondType">getRingbondType</a></li>
+          <li data-type='method'><a href="DrawerBase.html#getRingConnection">getRingConnection</a></li>
+          <li data-type='method'><a href="DrawerBase.html#getRingConnections">getRingConnections</a></li>
+          <li data-type='method'><a href="DrawerBase.html#getRingCount">getRingCount</a></li>
+          <li data-type='method'><a href="DrawerBase.html#getSpiros">getSpiros</a></li>
+          <li data-type='method'><a href="DrawerBase.html#getSubringCenter">getSubringCenter</a></li>
+          <li data-type='method'><a href="DrawerBase.html#getSubtreeOverlapScore">getSubtreeOverlapScore</a></li>
+          <li data-type='method'><a href="DrawerBase.html#getTotalOverlapScore">getTotalOverlapScore</a></li>
+          <li data-type='method'><a href="DrawerBase.html#getVerticesAt">getVerticesAt</a></li>
+          <li data-type='method'><a href="DrawerBase.html#hasBridgedRing">hasBridgedRing</a></li>
+          <li data-type='method'><a href="DrawerBase.html#initPseudoElements">initPseudoElements</a></li>
+          <li data-type='method'><a href="DrawerBase.html#initRings">initRings</a></li>
+          <li data-type='method'><a href="DrawerBase.html#isEdgeInRing">isEdgeInRing</a></li>
+          <li data-type='method'><a href="DrawerBase.html#isEdgeRotatable">isEdgeRotatable</a></li>
+          <li data-type='method'><a href="DrawerBase.html#isPartOfBridgedRing">isPartOfBridgedRing</a></li>
+          <li data-type='method'><a href="DrawerBase.html#isPointInRing">isPointInRing</a></li>
+          <li data-type='method'><a href="DrawerBase.html#isRingAromatic">isRingAromatic</a></li>
+          <li data-type='method'><a href="DrawerBase.html#position">position</a></li>
+          <li data-type='method'><a href="DrawerBase.html#printRingInfo">printRingInfo</a></li>
+          <li data-type='method'><a href="DrawerBase.html#removeRing">removeRing</a></li>
+          <li data-type='method'><a href="DrawerBase.html#removeRingConnection">removeRingConnection</a></li>
+          <li data-type='method'><a href="DrawerBase.html#removeRingConnectionsBetween">removeRingConnectionsBetween</a>
+          </li>
+          <li data-type='method'><a href="DrawerBase.html#resolvePrimaryOverlaps">resolvePrimaryOverlaps</a></li>
+          <li data-type='method'><a href="DrawerBase.html#resolveSecondaryOverlaps">resolveSecondaryOverlaps</a></li>
+          <li data-type='method'><a href="DrawerBase.html#restoreRingInformation">restoreRingInformation</a></li>
+          <li data-type='method'><a href="DrawerBase.html#rotateDrawing">rotateDrawing</a></li>
+          <li data-type='method'><a href="DrawerBase.html#rotateSubtree">rotateSubtree</a></li>
+          <li data-type='method'><a href="DrawerBase.html#setRingCenter">setRingCenter</a></li>
+          <li data-type='method'><a href="DrawerBase.html#visitStereochemistry">visitStereochemistry</a></li>
+        </ul>
+      </li>
+      <li><a href="Edge.html">Edge</a>
+        <ul class='methods'>
+          <li data-type='method'><a href="Edge.html#setBondType">setBondType</a></li>
+        </ul>
+      </li>
+      <li><a href="Graph.html">Graph</a>
+        <ul class='methods'>
+          <li data-type='method'><a href="Graph.html#._ccCountDfs">_ccCountDfs</a></li>
+          <li data-type='method'><a href="Graph.html#._ccGetDfs">_ccGetDfs</a></li>
+          <li data-type='method'><a href="Graph.html#.getConnectedComponentCount">getConnectedComponentCount</a></li>
+          <li data-type='method'><a href="Graph.html#.getConnectedComponents">getConnectedComponents</a></li>
+          <li data-type='method'><a href="Graph.html#_bridgeDfs">_bridgeDfs</a></li>
+          <li data-type='method'><a href="Graph.html#_init">_init</a></li>
+          <li data-type='method'><a href="Graph.html#addEdge">addEdge</a></li>
+          <li data-type='method'><a href="Graph.html#addVertex">addVertex</a></li>
+          <li data-type='method'><a href="Graph.html#clear">clear</a></li>
+          <li data-type='method'><a href="Graph.html#getAdjacencyList">getAdjacencyList</a></li>
+          <li data-type='method'><a href="Graph.html#getAdjacencyMatrix">getAdjacencyMatrix</a></li>
+          <li data-type='method'><a href="Graph.html#getBridges">getBridges</a></li>
+          <li data-type='method'><a href="Graph.html#getComponentsAdjacencyMatrix">getComponentsAdjacencyMatrix</a></li>
+          <li data-type='method'><a href="Graph.html#getDistanceMatrix">getDistanceMatrix</a></li>
+          <li data-type='method'><a href="Graph.html#getEdge">getEdge</a></li>
+          <li data-type='method'><a href="Graph.html#getEdgeList">getEdgeList</a></li>
+          <li data-type='method'><a href="Graph.html#getEdges">getEdges</a></li>
+          <li data-type='method'><a href="Graph.html#getSubgraphAdjacencyList">getSubgraphAdjacencyList</a></li>
+          <li data-type='method'><a href="Graph.html#getSubgraphAdjacencyMatrix">getSubgraphAdjacencyMatrix</a></li>
+          <li data-type='method'><a href="Graph.html#getSubgraphDistanceMatrix">getSubgraphDistanceMatrix</a></li>
+          <li data-type='method'><a href="Graph.html#getTreeDepth">getTreeDepth</a></li>
+          <li data-type='method'><a href="Graph.html#getVertexList">getVertexList</a></li>
+          <li data-type='method'><a href="Graph.html#hasEdge">hasEdge</a></li>
+          <li data-type='method'><a href="Graph.html#kkLayout">kkLayout</a></li>
+          <li data-type='method'><a href="Graph.html#traverseBF">traverseBF</a></li>
+          <li data-type='method'><a href="Graph.html#traverseTree">traverseTree</a></li>
+        </ul>
+      </li>
+      <li><a href="Line.html">Line</a>
+        <ul class='methods'>
+          <li data-type='method'><a href="Line.html#clone">clone</a></li>
+          <li data-type='method'><a href="Line.html#getAngle">getAngle</a></li>
+          <li data-type='method'><a href="Line.html#getLeftChiral">getLeftChiral</a></li>
+          <li data-type='method'><a href="Line.html#getLeftElement">getLeftElement</a></li>
+          <li data-type='method'><a href="Line.html#getLeftVector">getLeftVector</a></li>
+          <li data-type='method'><a href="Line.html#getLength">getLength</a></li>
+          <li data-type='method'><a href="Line.html#getRightChiral">getRightChiral</a></li>
+          <li data-type='method'><a href="Line.html#getRightElement">getRightElement</a></li>
+          <li data-type='method'><a href="Line.html#getRightVector">getRightVector</a></li>
+          <li data-type='method'><a href="Line.html#rotate">rotate</a></li>
+          <li data-type='method'><a href="Line.html#rotateToXAxis">rotateToXAxis</a></li>
+          <li data-type='method'><a href="Line.html#setLeftVector">setLeftVector</a></li>
+          <li data-type='method'><a href="Line.html#setRightVector">setRightVector</a></li>
+          <li data-type='method'><a href="Line.html#shorten">shorten</a></li>
+          <li data-type='method'><a href="Line.html#shortenFrom">shortenFrom</a></li>
+          <li data-type='method'><a href="Line.html#shortenLeft">shortenLeft</a></li>
+          <li data-type='method'><a href="Line.html#shortenRight">shortenRight</a></li>
+          <li data-type='method'><a href="Line.html#shortenTo">shortenTo</a></li>
+        </ul>
+      </li>
+      <li><a href="MathHelper.html">MathHelper</a>
+        <ul class='methods'>
+          <li data-type='method'><a href="MathHelper.html#.apothem">apothem</a></li>
+          <li data-type='method'><a href="MathHelper.html#.centralAngle">centralAngle</a></li>
+          <li data-type='method'><a href="MathHelper.html#.innerAngle">innerAngle</a></li>
+          <li data-type='method'><a href="MathHelper.html#.meanAngle">meanAngle</a></li>
+          <li data-type='method'><a href="MathHelper.html#.parityOfPermutation">parityOfPermutation</a></li>
+          <li data-type='method'><a href="MathHelper.html#.polyCircumradius">polyCircumradius</a></li>
+          <li data-type='method'><a href="MathHelper.html#.round">round</a></li>
+          <li data-type='method'><a href="MathHelper.html#.toDeg">toDeg</a></li>
+          <li data-type='method'><a href="MathHelper.html#.toRad">toRad</a></li>
+        </ul>
+      </li>
+      <li><a href="Reaction.html">Reaction</a></li>
+      <li><a href="ReactionDrawer.html">ReactionDrawer</a>
+        <ul class='methods'>
+          <li data-type='method'><a href="ReactionDrawer.html#draw">draw</a></li>
+        </ul>
+      </li>
+      <li><a href="Ring.html">Ring</a>
+        <ul class='methods'>
+          <li data-type='method'><a href="Ring.html#clone">clone</a></li>
+          <li data-type='method'><a href="Ring.html#contains">contains</a></li>
+          <li data-type='method'><a href="Ring.html#eachMember">eachMember</a></li>
+          <li data-type='method'><a href="Ring.html#getAngle">getAngle</a></li>
+          <li data-type='method'><a href="Ring.html#getDoubleBondCount">getDoubleBondCount</a></li>
+          <li data-type='method'><a href="Ring.html#getOrderedNeighbours">getOrderedNeighbours</a></li>
+          <li data-type='method'><a href="Ring.html#getPolygon">getPolygon</a></li>
+          <li data-type='method'><a href="Ring.html#getSize">getSize</a></li>
+          <li data-type='method'><a href="Ring.html#isBenzeneLike">isBenzeneLike</a></li>
+        </ul>
+      </li>
+      <li><a href="RingConnection.html">RingConnection</a>
+        <ul class='methods'>
+          <li data-type='method'><a href="RingConnection.html#.getNeighbours">getNeighbours</a></li>
+          <li data-type='method'><a href="RingConnection.html#.getVertices">getVertices</a></li>
+          <li data-type='method'><a href="RingConnection.html#.isBridge">isBridge</a></li>
+          <li data-type='method'><a href="RingConnection.html#addVertex">addVertex</a></li>
+          <li data-type='method'><a href="RingConnection.html#containsRing">containsRing</a></li>
+          <li data-type='method'><a href="RingConnection.html#isBridge">isBridge</a></li>
+          <li data-type='method'><a href="RingConnection.html#updateOther">updateOther</a></li>
+        </ul>
+      </li>
+      <li><a href="SSSR.html">SSSR</a>
+        <ul class='methods'>
+          <li data-type='method'><a href="SSSR.html#.areSetsEqual">areSetsEqual</a></li>
+          <li data-type='method'><a href="SSSR.html#.bondsToAtoms">bondsToAtoms</a></li>
+          <li data-type='method'><a href="SSSR.html#.getBondCount">getBondCount</a></li>
+          <li data-type='method'><a href="SSSR.html#.getEdgeCount">getEdgeCount</a></li>
+          <li data-type='method'><a href="SSSR.html#.getEdgeList">getEdgeList</a></li>
+          <li data-type='method'><a
+              href="SSSR.html#.getPathIncludedDistanceMatrices">getPathIncludedDistanceMatrices</a></li>
+          <li data-type='method'><a href="SSSR.html#.getRingCandidates">getRingCandidates</a></li>
+          <li data-type='method'><a href="SSSR.html#.getRings">getRings</a></li>
+          <li data-type='method'><a href="SSSR.html#.getSSSR">getSSSR</a></li>
+          <li data-type='method'><a href="SSSR.html#.isSupersetOf">isSupersetOf</a></li>
+          <li data-type='method'><a href="SSSR.html#.matrixToString">matrixToString</a></li>
+          <li data-type='method'><a href="SSSR.html#.pathSetsContain">pathSetsContain</a></li>
+        </ul>
+      </li>
+      <li><a href="Vector2.html">Vector2</a>
+        <ul class='methods'>
+          <li data-type='method'><a href="Vector2.html#add">add</a></li>
+          <li data-type='method'><a href="Vector2.html#angle">angle</a></li>
+          <li data-type='method'><a href="Vector2.html#clockwise">clockwise</a></li>
+          <li data-type='method'><a href="Vector2.html#clone">clone</a></li>
+          <li data-type='method'><a href="Vector2.html#distance">distance</a></li>
+          <li data-type='method'><a href="Vector2.html#distanceSq">distanceSq</a></li>
+          <li data-type='method'><a href="Vector2.html#divide">divide</a></li>
+          <li data-type='method'><a href="Vector2.html#getRotateAwayFromAngle">getRotateAwayFromAngle</a></li>
+          <li data-type='method'><a href="Vector2.html#getRotateToAngle">getRotateToAngle</a></li>
+          <li data-type='method'><a href="Vector2.html#getRotateTowardsAngle">getRotateTowardsAngle</a></li>
+          <li data-type='method'><a href="Vector2.html#invert">invert</a></li>
+          <li data-type='method'><a href="Vector2.html#isInPolygon">isInPolygon</a></li>
+          <li data-type='method'><a href="Vector2.html#length">length</a></li>
+          <li data-type='method'><a href="Vector2.html#lengthSq">lengthSq</a></li>
+          <li data-type='method'><a href="Vector2.html#multiply">multiply</a></li>
+          <li data-type='method'><a href="Vector2.html#multiplyScalar">multiplyScalar</a></li>
+          <li data-type='method'><a href="Vector2.html#normalize">normalize</a></li>
+          <li data-type='method'><a href="Vector2.html#normalized">normalized</a></li>
+          <li data-type='method'><a href="Vector2.html#relativeClockwise">relativeClockwise</a></li>
+          <li data-type='method'><a href="Vector2.html#rotate">rotate</a></li>
+          <li data-type='method'><a href="Vector2.html#rotateAround">rotateAround</a></li>
+          <li data-type='method'><a href="Vector2.html#rotateAwayFrom">rotateAwayFrom</a></li>
+          <li data-type='method'><a href="Vector2.html#rotateTo">rotateTo</a></li>
+          <li data-type='method'><a href="Vector2.html#sameSideAs">sameSideAs</a></li>
+          <li data-type='method'><a href="Vector2.html#subtract">subtract</a></li>
+          <li data-type='method'><a href="Vector2.html#toString">toString</a></li>
+          <li data-type='method'><a href="Vector2.html#whichSide">whichSide</a></li>
+          <li data-type='method'><a href="Vector2.html#.add">add</a></li>
+          <li data-type='method'><a href="Vector2.html#.angle">angle</a></li>
+          <li data-type='method'><a href="Vector2.html#.averageDirection">averageDirection</a></li>
+          <li data-type='method'><a href="Vector2.html#.divide">divide</a></li>
+          <li data-type='method'><a href="Vector2.html#.divideScalar">divideScalar</a></li>
+          <li data-type='method'><a href="Vector2.html#.dot">dot</a></li>
+          <li data-type='method'><a href="Vector2.html#.midpoint">midpoint</a></li>
+          <li data-type='method'><a href="Vector2.html#.multiply">multiply</a></li>
+          <li data-type='method'><a href="Vector2.html#.multiplyScalar">multiplyScalar</a></li>
+          <li data-type='method'><a href="Vector2.html#.normals">normals</a></li>
+          <li data-type='method'><a href="Vector2.html#.scalarProjection">scalarProjection</a></li>
+          <li data-type='method'><a href="Vector2.html#.subtract">subtract</a></li>
+          <li data-type='method'><a href="Vector2.html#.threePointangle">threePointangle</a></li>
+          <li data-type='method'><a href="Vector2.html#.units">units</a></li>
+        </ul>
+      </li>
+      <li><a href="Vertex.html">Vertex</a>
+        <ul class='methods'>
+          <li data-type='method'><a href="Vertex.html#addChild">addChild</a></li>
+          <li data-type='method'><a href="Vertex.html#addRingbondChild">addRingbondChild</a></li>
+          <li data-type='method'><a href="Vertex.html#clone">clone</a></li>
+          <li data-type='method'><a href="Vertex.html#equals">equals</a></li>
+          <li data-type='method'><a href="Vertex.html#getAngle">getAngle</a></li>
+          <li data-type='method'><a href="Vertex.html#getDrawnNeighbours">getDrawnNeighbours</a></li>
+          <li data-type='method'><a href="Vertex.html#getNeighbourCount">getNeighbourCount</a></li>
+          <li data-type='method'><a href="Vertex.html#getNeighbours">getNeighbours</a></li>
+          <li data-type='method'><a href="Vertex.html#getNextInRing">getNextInRing</a></li>
+          <li data-type='method'><a href="Vertex.html#getSpanningTreeNeighbours">getSpanningTreeNeighbours</a></li>
+          <li data-type='method'><a href="Vertex.html#getTextDirection">getTextDirection</a></li>
+          <li data-type='method'><a href="Vertex.html#isTerminal">isTerminal</a></li>
+          <li data-type='method'><a href="Vertex.html#setParentVertexId">setParentVertexId</a></li>
+          <li data-type='method'><a href="Vertex.html#setPosition">setPosition</a></li>
+          <li data-type='method'><a href="Vertex.html#setPositionFromVector">setPositionFromVector</a></li>
+        </ul>
+      </li>
+    </ul>
+    <h3>Global</h3>
+    <ul>
+      <li><a href="global.html#getChargeText">getChargeText</a></li>
+    </ul>
+  </nav>
+
+  <div id="main">
+
+    <h1 class="page-title">Atom.js</h1>
+
+
+
+
+
+
+
+    <section>
+      <article>
+        <pre class="prettyprint source linenums"><code>//@ts-check
+const ArrayHelper = require('./ArrayHelper')
+const Vertex = require('./Vertex')
+const Ring = require('./Ring')
+
+/** 
+ * A class representing an atom.
+ * 
+ * @property {String} element The element symbol of this atom. Single-letter symbols are always uppercase. Examples: H, C, F, Br, Si, ...
+ * @property {Boolean} drawExplicit A boolean indicating whether or not this atom is drawn explicitly (for example, a carbon atom). This overrides the default behaviour.
+ * @property {Object[]} ringbonds An array containing the ringbond ids and bond types as specified in the original SMILE.
+ * @property {String} branchBond The branch bond as defined in the SMILES.
+ * @property {Number} ringbonds[].id The ringbond id as defined in the SMILES.
+ * @property {String} ringbonds[].bondType The bond type of the ringbond as defined in the SMILES.
+ * @property {Number[]} rings The ids of rings which contain this atom.
+ * @property {String} bondType The bond type associated with this array. Examples: -, =, #, ...
+ * @property {Boolean} isBridge A boolean indicating whether or not this atom is part of a bridge in a bridged ring (contained by the largest ring).
+ * @property {Boolean} isBridgeNode A boolean indicating whether or not this atom is a bridge node (a member of the largest ring in a bridged ring which is connected to a bridge-atom).
+ * @property {Number[]} originalRings Used to back up rings when they are replaced by a bridged ring.
+ * @property {Number} bridgedRing The id of the bridged ring if the atom is part of a bridged ring.
+ * @property {Number[]} anchoredRings The ids of the rings that are anchored to this atom. The centers of anchored rings are translated when this atom is translated.
+ * @property {Object} bracket If this atom is defined as a bracket atom in the original SMILES, this object contains all the bracket information. Example: { hcount: {Number}, charge: ['--', '-', '+', '++'], isotope: {Number} }.
+ * @property {Number} plane Specifies on which "plane" the atoms is in stereochemical deptictions (-1 back, 0 middle, 1 front).
+ * @property {Object[]} attachedPseudoElements A map with containing information for pseudo elements or concatinated elements. The key is comprised of the element symbol and the hydrogen count.
+ * @property {String} attachedPseudoElement[].element The element symbol.
+ * @property {Number} attachedPseudoElement[].count The number of occurences that match the key.
+ * @property {Number} attachedPseudoElement[].hyrogenCount The number of hydrogens attached to each atom matching the key.
+ * @property {Boolean} hasAttachedPseudoElements A boolean indicating whether or not this attom will be drawn with an attached pseudo element or concatinated elements.
+ * @property {Boolean} isDrawn A boolean indicating whether or not this atom is drawn. In contrast to drawExplicit, the bond is drawn neither.
+ * @property {Boolean} isConnectedToRing A boolean indicating whether or not this atom is directly connected (but not a member of) a ring.
+ * @property {String[]} neighbouringElements An array containing the element symbols of neighbouring atoms.
+ * @property {Boolean} isPartOfAromaticRing A boolean indicating whether or not this atom is part of an explicitly defined aromatic ring. Example: c1ccccc1.
+ * @property {Number} bondCount The number of bonds in which this atom is participating.
+ * @property {String} chirality The chirality of this atom if it is a stereocenter (R or S).
+ * @property {Number} priority The priority of this atom acording to the CIP rules, where 0 is the highest priority.
+ * @property {Boolean} mainChain A boolean indicating whether or not this atom is part of the main chain (used for chirality).
+ * @property {String} hydrogenDirection The direction of the hydrogen, either up or down. Only for stereocenters with and explicit hydrogen.
+ * @property {Number} subtreeDepth The depth of the subtree coming from a stereocenter.
+ * @property {Number} class
+ */
+class Atom {
+  /**
+   * The constructor of the class Atom.
+   *
+   * @param {String} element The one-letter code of the element.
+   * @param {String} [bondType='-'] The type of the bond associated with this atom.
+   */
+  constructor(element, bondType = '-') {
+    this.element = element.length === 1 ? element.toUpperCase() : element;
+    this.drawExplicit = false;
+    this.ringbonds = Array();
+    this.rings = Array();
+    this.bondType = bondType;
+    this.branchBond = null;
+    this.isBridge = false;
+    this.isBridgeNode = false;
+    this.originalRings = Array();
+    this.bridgedRing = null;
+    this.anchoredRings = Array();
+    this.bracket = null;
+    this.plane = 0;
+    this.attachedPseudoElements = {};
+    this.hasAttachedPseudoElements = false;
+    this.isDrawn = true;
+    this.isConnectedToRing = false;
+    this.neighbouringElements = Array();
+    this.isPartOfAromaticRing = element !== this.element;
+    this.bondCount = 0;
+    this.chirality = '';
+    this.isStereoCenter = false;
+    this.priority = 0;
+    this.mainChain = false;
+    this.hydrogenDirection = 'down';
+    this.subtreeDepth = 1;
+    this.hasHydrogen = false;
+    this.class = undefined;
+  }
+
+  /**
+   * Adds a neighbouring element to this atom.
+   * 
+   * @param {String} element A string representing an element.
+   */
+  addNeighbouringElement(element) {
+    this.neighbouringElements.push(element);
+  }
+
+  /**
+   * Attaches a pseudo element (e.g. Ac) to the atom.
+   * @param {String} element The element identifier (e.g. Br, C, ...).
+   * @param {String} previousElement The element that is part of the main chain (not the terminals that are converted to the pseudo element or concatinated).
+   * @param {Number} [hydrogenCount=0] The number of hydrogens for the element.
+   * @param {Number} [charge=0] The charge for the element.
+   */
+  attachPseudoElement(element, previousElement, hydrogenCount = 0, charge = 0) {
+    if (hydrogenCount === null) {
+      hydrogenCount = 0;
+    }
+
+    if (charge === null) {
+      charge = 0;
+    }
+
+    let key = hydrogenCount + element + charge;
+
+    if (this.attachedPseudoElements[key]) {
+      this.attachedPseudoElements[key].count += 1;
+    } else {
+      this.attachedPseudoElements[key] = {
+        element: element,
+        count: 1,
+        hydrogenCount: hydrogenCount,
+        previousElement: previousElement,
+        charge: charge
+      };
+    }
+
+    this.hasAttachedPseudoElements = true;
+  }
+
+  /**
+   * Returns the attached pseudo elements sorted by hydrogen count (ascending).
+   *
+   * @returns {Object} The sorted attached pseudo elements.
+   */
+  getAttachedPseudoElements() {
+    let ordered = {};
+    let that = this;
+
+    Object.keys(this.attachedPseudoElements).sort().forEach(function (key) {
+      ordered[key] = that.attachedPseudoElements[key];
+    });
+
+    return ordered;
+  }
+
+  /**
+   * Returns the number of attached pseudo elements.
+   *
+   * @returns {Number} The number of attached pseudo elements.
+   */
+  getAttachedPseudoElementsCount() {
+    return Object.keys(this.attachedPseudoElements).length;
+  }
+
+  /**
+   * Returns whether this atom is a heteroatom (not C and not H).
+   *
+   * @returns {Boolean} A boolean indicating whether this atom is a heteroatom.
+   */
+  isHeteroAtom() {
+    return this.element !== 'C' &amp;&amp; this.element !== 'H';
+  }
+
+  /**
+   * Defines this atom as the anchor for a ring. When doing repositionings of the vertices and the vertex associated with this atom is moved, the center of this ring is moved as well.
+   *
+   * @param {Number} ringId A ring id.
+   */
+  addAnchoredRing(ringId) {
+    if (!ArrayHelper.contains(this.anchoredRings, {
+        value: ringId
+      })) {
+      this.anchoredRings.push(ringId);
+    }
+  }
+
+  /**
+   * Returns the number of ringbonds (breaks in rings to generate the MST of the smiles) within this atom is connected to.
+   *
+   * @returns {Number} The number of ringbonds this atom is connected to.
+   */
+  getRingbondCount() {
+    return this.ringbonds.length;
+  }
+
+  /**
+   * Backs up the current rings.
+   */
+  backupRings() {
+    this.originalRings = Array(this.rings.length);
+
+    for (let i = 0; i &lt; this.rings.length; i++) {
+      this.originalRings[i] = this.rings[i];
+    }
+  }
+
+  /**
+   * Restores the most recent backed up rings.
+   */
+  restoreRings() {
+    this.rings = Array(this.originalRings.length);
+
+    for (let i = 0; i &lt; this.originalRings.length; i++) {
+      this.rings[i] = this.originalRings[i];
+    }
+  }
+
+  /**
+   * Checks whether or not two atoms share a common ringbond id. A ringbond is a break in a ring created when generating the spanning tree of a structure.
+   *
+   * @param {Atom} atomA An atom.
+   * @param {Atom} atomB An atom.
+   * @returns {Boolean} A boolean indicating whether or not two atoms share a common ringbond.
+   */
+  haveCommonRingbond(atomA, atomB) {
+    for (let i = 0; i &lt; atomA.ringbonds.length; i++) {
+      for (let j = 0; j &lt; atomB.ringbonds.length; j++) {
+        if (atomA.ringbonds[i].id == atomB.ringbonds[j].id) {
+          return true;
+        }
+      }
+    }
+
+    return false;
+  }
+
+  /**
+   * Check whether or not the neighbouring elements of this atom equal the supplied array.
+   * 
+   * @param {String[]} arr An array containing all the elements that are neighbouring this atom. E.g. ['C', 'O', 'O', 'N']
+   * @returns {Boolean} A boolean indicating whether or not the neighbours match the supplied array of elements.
+   */
+  neighbouringElementsEqual(arr) {
+    if (arr.length !== this.neighbouringElements.length) {
+      return false;
+    }
+
+    arr.sort();
+    this.neighbouringElements.sort();
+
+    for (var i = 0; i &lt; this.neighbouringElements.length; i++) {
+      if (arr[i] !== this.neighbouringElements[i]) {
+        return false;
+      }
+    }
+
+    return true;
+  }
+
+  /**
+   * Get the atomic number of this atom.
+   * 
+   * @returns {Number} The atomic number of this atom.
+   */
+  getAtomicNumber() {
+    return Atom.atomicNumbers[this.element];
+  }
+
+  /**
+   * Get the maximum number of bonds for this atom.
+   * 
+   * @returns {Number} The maximum number of bonds of this atom.
+   */
+  getMaxBonds() {
+    return Atom.maxBonds[this.element];
+  }
+
+  /**
+   * A map mapping element symbols to their maximum bonds.
+   */
+  static get maxBonds() {
+    return {
+      'H': 1,
+      'C': 4,
+      'N': 3,
+      'O': 2,
+      'P': 3,
+      'S': 2,
+      'B': 3,
+      'F': 1,
+      'I': 1,
+      'Cl': 1,
+      'Br': 1
+    };
+  }
+
+  /**
+   * A map mapping element symbols to the atomic number.
+   */
+  static get atomicNumbers() {
+    return {
+      'H': 1,
+      'He': 2,
+      'Li': 3,
+      'Be': 4,
+      'B': 5,
+      'b': 5,
+      'C': 6,
+      'c': 6,
+      'N': 7,
+      'n': 7,
+      'O': 8,
+      'o': 8,
+      'F': 9,
+      'Ne': 10,
+      'Na': 11,
+      'Mg': 12,
+      'Al': 13,
+      'Si': 14,
+      'P': 15,
+      'p': 15,
+      'S': 16,
+      's': 16,
+      'Cl': 17,
+      'Ar': 18,
+      'K': 19,
+      'Ca': 20,
+      'Sc': 21,
+      'Ti': 22,
+      'V': 23,
+      'Cr': 24,
+      'Mn': 25,
+      'Fe': 26,
+      'Co': 27,
+      'Ni': 28,
+      'Cu': 29,
+      'Zn': 30,
+      'Ga': 31,
+      'Ge': 32,
+      'As': 33,
+      'Se': 34,
+      'Br': 35,
+      'Kr': 36,
+      'Rb': 37,
+      'Sr': 38,
+      'Y': 39,
+      'Zr': 40,
+      'Nb': 41,
+      'Mo': 42,
+      'Tc': 43,
+      'Ru': 44,
+      'Rh': 45,
+      'Pd': 46,
+      'Ag': 47,
+      'Cd': 48,
+      'In': 49,
+      'Sn': 50,
+      'Sb': 51,
+      'Te': 52,
+      'I': 53,
+      'Xe': 54,
+      'Cs': 55,
+      'Ba': 56,
+      'La': 57,
+      'Ce': 58,
+      'Pr': 59,
+      'Nd': 60,
+      'Pm': 61,
+      'Sm': 62,
+      'Eu': 63,
+      'Gd': 64,
+      'Tb': 65,
+      'Dy': 66,
+      'Ho': 67,
+      'Er': 68,
+      'Tm': 69,
+      'Yb': 70,
+      'Lu': 71,
+      'Hf': 72,
+      'Ta': 73,
+      'W': 74,
+      'Re': 75,
+      'Os': 76,
+      'Ir': 77,
+      'Pt': 78,
+      'Au': 79,
+      'Hg': 80,
+      'Tl': 81,
+      'Pb': 82,
+      'Bi': 83,
+      'Po': 84,
+      'At': 85,
+      'Rn': 86,
+      'Fr': 87,
+      'Ra': 88,
+      'Ac': 89,
+      'Th': 90,
+      'Pa': 91,
+      'U': 92,
+      'Np': 93,
+      'Pu': 94,
+      'Am': 95,
+      'Cm': 96,
+      'Bk': 97,
+      'Cf': 98,
+      'Es': 99,
+      'Fm': 100,
+      'Md': 101,
+      'No': 102,
+      'Lr': 103,
+      'Rf': 104,
+      'Db': 105,
+      'Sg': 106,
+      'Bh': 107,
+      'Hs': 108,
+      'Mt': 109,
+      'Ds': 110,
+      'Rg': 111,
+      'Cn': 112,
+      'Uut': 113,
+      'Uuq': 114,
+      'Uup': 115,
+      'Uuh': 116,
+      'Uus': 117,
+      'Uuo': 118
+    };
+  }
+
+  /**
+   * A map mapping element symbols to the atomic mass.
+   */
+  static get mass() {
+    return {
+      'H': 1,
+      'He': 2,
+      'Li': 3,
+      'Be': 4,
+      'B': 5,
+      'b': 5,
+      'C': 6,
+      'c': 6,
+      'N': 7,
+      'n': 7,
+      'O': 8,
+      'o': 8,
+      'F': 9,
+      'Ne': 10,
+      'Na': 11,
+      'Mg': 12,
+      'Al': 13,
+      'Si': 14,
+      'P': 15,
+      'p': 15,
+      'S': 16,
+      's': 16,
+      'Cl': 17,
+      'Ar': 18,
+      'K': 19,
+      'Ca': 20,
+      'Sc': 21,
+      'Ti': 22,
+      'V': 23,
+      'Cr': 24,
+      'Mn': 25,
+      'Fe': 26,
+      'Co': 27,
+      'Ni': 28,
+      'Cu': 29,
+      'Zn': 30,
+      'Ga': 31,
+      'Ge': 32,
+      'As': 33,
+      'Se': 34,
+      'Br': 35,
+      'Kr': 36,
+      'Rb': 37,
+      'Sr': 38,
+      'Y': 39,
+      'Zr': 40,
+      'Nb': 41,
+      'Mo': 42,
+      'Tc': 43,
+      'Ru': 44,
+      'Rh': 45,
+      'Pd': 46,
+      'Ag': 47,
+      'Cd': 48,
+      'In': 49,
+      'Sn': 50,
+      'Sb': 51,
+      'Te': 52,
+      'I': 53,
+      'Xe': 54,
+      'Cs': 55,
+      'Ba': 56,
+      'La': 57,
+      'Ce': 58,
+      'Pr': 59,
+      'Nd': 60,
+      'Pm': 61,
+      'Sm': 62,
+      'Eu': 63,
+      'Gd': 64,
+      'Tb': 65,
+      'Dy': 66,
+      'Ho': 67,
+      'Er': 68,
+      'Tm': 69,
+      'Yb': 70,
+      'Lu': 71,
+      'Hf': 72,
+      'Ta': 73,
+      'W': 74,
+      'Re': 75,
+      'Os': 76,
+      'Ir': 77,
+      'Pt': 78,
+      'Au': 79,
+      'Hg': 80,
+      'Tl': 81,
+      'Pb': 82,
+      'Bi': 83,
+      'Po': 84,
+      'At': 85,
+      'Rn': 86,
+      'Fr': 87,
+      'Ra': 88,
+      'Ac': 89,
+      'Th': 90,
+      'Pa': 91,
+      'U': 92,
+      'Np': 93,
+      'Pu': 94,
+      'Am': 95,
+      'Cm': 96,
+      'Bk': 97,
+      'Cf': 98,
+      'Es': 99,
+      'Fm': 100,
+      'Md': 101,
+      'No': 102,
+      'Lr': 103,
+      'Rf': 104,
+      'Db': 105,
+      'Sg': 106,
+      'Bh': 107,
+      'Hs': 108,
+      'Mt': 109,
+      'Ds': 110,
+      'Rg': 111,
+      'Cn': 112,
+      'Uut': 113,
+      'Uuq': 114,
+      'Uup': 115,
+      'Uuh': 116,
+      'Uus': 117,
+      'Uuo': 118
+    };
+  }
+}
+
+module.exports = Atom;</code></pre>
+      </article>
+    </section>
+
+
+
+
+
+
+  </div>
+
+  <br class="clear">
+
+  <footer>
+    Documentation generated by <a href="https://github.com/jsdoc3/jsdoc">JSDoc 3.6.10</a> on Sun May 29 2022 13:26:34
+    GMT+0200 (Central European Summer Time) using the <a href="https://github.com/clenemt/docdash">docdash</a> theme.
+  </footer>
+
+  <script>prettyPrint();</script>
+  <script src="scripts/polyfill.js"></script>
+  <script src="scripts/linenumber.js"></script>
+
+
+
+</body>
+
 </html>