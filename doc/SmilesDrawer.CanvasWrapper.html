--- conflicted
+++ resolved
@@ -1,3291 +1,3287 @@
-<!DOCTYPE html>
-<html lang="en">
-<head>
-    <meta charset="utf-8">
-    <title>CanvasWrapper - Documentation</title>
-
-    <script src="scripts/prettify/prettify.js"></script>
-    <script src="scripts/prettify/lang-css.js"></script>
-    <!--[if lt IE 9]>
-      <script src="//html5shiv.googlecode.com/svn/trunk/html5.js"></script>
-    <![endif]-->
-    <link type="text/css" rel="stylesheet" href="styles/prettify.css">
-    <link type="text/css" rel="stylesheet" href="styles/jsdoc.css">
-</head>
-<body>
-
-<input type="checkbox" id="nav-trigger" class="nav-trigger" />
-<label for="nav-trigger" class="navicon-button x">
-  <div class="navicon"></div>
-</label>
-
-<label for="nav-trigger" class="overlay"></label>
-
-<nav>
-    <h2><a href="index.html">Home</a></h2><h3>Classes</h3><ul><li><a href="SmilesDrawer.ArrayHelper.html">ArrayHelper</a><ul class='methods'><li data-type='method'><a href="SmilesDrawer.ArrayHelper.html#.clone">clone</a></li><li data-type='method'><a href="SmilesDrawer.ArrayHelper.html#.contains">contains</a></li><li data-type='method'><a href="SmilesDrawer.ArrayHelper.html#.containsAll">containsAll</a></li><li data-type='method'><a href="SmilesDrawer.ArrayHelper.html#.count">count</a></li><li data-type='method'><a href="SmilesDrawer.ArrayHelper.html#.deepCopy">deepCopy</a></li><li data-type='method'><a href="SmilesDrawer.ArrayHelper.html#.each">each</a></li><li data-type='method'><a href="SmilesDrawer.ArrayHelper.html#.get">get</a></li><li data-type='method'><a href="SmilesDrawer.ArrayHelper.html#.intersection">intersection</a></li><li data-type='method'><a href="SmilesDrawer.ArrayHelper.html#.merge">merge</a></li><li data-type='method'><a href="SmilesDrawer.ArrayHelper.html#.print">print</a></li><li data-type='method'><a href="SmilesDrawer.ArrayHelper.html#.remove">remove</a></li><li data-type='method'><a href="SmilesDrawer.ArrayHelper.html#.removeAll">removeAll</a></li><li data-type='method'><a href="SmilesDrawer.ArrayHelper.html#.removeUnique">removeUnique</a></li><li data-type='method'><a href="SmilesDrawer.ArrayHelper.html#.sortByAtomicNumberDesc">sortByAtomicNumberDesc</a></li><li data-type='method'><a href="SmilesDrawer.ArrayHelper.html#.toggle">toggle</a></li><li data-type='method'><a href="SmilesDrawer.ArrayHelper.html#.unique">unique</a></li></ul></li><li><a href="SmilesDrawer.Atom.html">Atom</a><ul class='methods'><li data-type='method'><a href="SmilesDrawer.Atom.html#.getDuplicateAtomicNumbers">getDuplicateAtomicNumbers</a></li><li data-type='method'><a href="SmilesDrawer.Atom.html#.hasDuplicateAtomicNumbers">hasDuplicateAtomicNumbers</a></li><li data-type='method'><a href="SmilesDrawer.Atom.html#.sortByAtomicNumber">sortByAtomicNumber</a></li><li data-type='method'><a href="SmilesDrawer.Atom.html#addAnchoredRing">addAnchoredRing</a></li><li data-type='method'><a href="SmilesDrawer.Atom.html#addNeighbouringElement">addNeighbouringElement</a></li><li data-type='method'><a href="SmilesDrawer.Atom.html#attachPseudoElement">attachPseudoElement</a></li><li data-type='method'><a href="SmilesDrawer.Atom.html#backupRings">backupRings</a></li><li data-type='method'><a href="SmilesDrawer.Atom.html#canRotate">canRotate</a></li><li data-type='method'><a href="SmilesDrawer.Atom.html#getAtomicNumber">getAtomicNumber</a></li><li data-type='method'><a href="SmilesDrawer.Atom.html#getAttachedPseudoElements">getAttachedPseudoElements</a></li><li data-type='method'><a href="SmilesDrawer.Atom.html#getAttachedPseudoElementsCount">getAttachedPseudoElementsCount</a></li><li data-type='method'><a href="SmilesDrawer.Atom.html#getMaxRingbond">getMaxRingbond</a></li><li data-type='method'><a href="SmilesDrawer.Atom.html#getOrder">getOrder</a></li><li data-type='method'><a href="SmilesDrawer.Atom.html#getRingbondCount">getRingbondCount</a></li><li data-type='method'><a href="SmilesDrawer.Atom.html#hasRing">hasRing</a></li><li data-type='method'><a href="SmilesDrawer.Atom.html#hasRingbonds">hasRingbonds</a></li><li data-type='method'><a href="SmilesDrawer.Atom.html#haveCommonRingbond">haveCommonRingbond</a></li><li data-type='method'><a href="SmilesDrawer.Atom.html#isInRing">isInRing</a></li><li data-type='method'><a href="SmilesDrawer.Atom.html#maxCommonRingbond">maxCommonRingbond</a></li><li data-type='method'><a href="SmilesDrawer.Atom.html#neighbouringElementsEqual">neighbouringElementsEqual</a></li><li data-type='method'><a href="SmilesDrawer.Atom.html#restoreRings">restoreRings</a></li><li data-type='method'><a href="SmilesDrawer.Atom.html#setOrder">setOrder</a></li></ul></li><li><a href="SmilesDrawer.CanvasWrapper.html">CanvasWrapper</a><ul class='methods'><li data-type='method'><a href="SmilesDrawer.CanvasWrapper.html#clear">clear</a></li><li data-type='method'><a href="SmilesDrawer.CanvasWrapper.html#drawAromaticityRing">drawAromaticityRing</a></li><li data-type='method'><a href="SmilesDrawer.CanvasWrapper.html#drawBall">drawBall</a></li><li data-type='method'><a href="SmilesDrawer.CanvasWrapper.html#drawCircle">drawCircle</a></li><li data-type='method'><a href="SmilesDrawer.CanvasWrapper.html#drawDashedWedge">drawDashedWedge</a></li><li data-type='method'><a href="SmilesDrawer.CanvasWrapper.html#drawDebugPoint">drawDebugPoint</a></li><li data-type='method'><a href="SmilesDrawer.CanvasWrapper.html#drawDebugText">drawDebugText</a></li><li data-type='method'><a href="SmilesDrawer.CanvasWrapper.html#drawLine">drawLine</a></li><li data-type='method'><a href="SmilesDrawer.CanvasWrapper.html#drawText">drawText</a></li><li data-type='method'><a href="SmilesDrawer.CanvasWrapper.html#drawWedge">drawWedge</a></li><li data-type='method'><a href="SmilesDrawer.CanvasWrapper.html#getColor">getColor</a></li><li data-type='method'><a href="SmilesDrawer.CanvasWrapper.html#reset">reset</a></li><li data-type='method'><a href="SmilesDrawer.CanvasWrapper.html#scale">scale</a></li><li data-type='method'><a href="SmilesDrawer.CanvasWrapper.html#setTheme">setTheme</a></li><li data-type='method'><a href="SmilesDrawer.CanvasWrapper.html#updateSize">updateSize</a></li></ul></li><li><a href="SmilesDrawer.Drawer.html">Drawer</a><ul class='methods'><li data-type='method'><a href="SmilesDrawer.Drawer.html#addRing">addRing</a></li><li data-type='method'><a href="SmilesDrawer.Drawer.html#addRingConnection">addRingConnection</a></li><li data-type='method'><a href="SmilesDrawer.Drawer.html#areConnected">areConnected</a></li><li data-type='method'><a href="SmilesDrawer.Drawer.html#areVerticesInSameRing">areVerticesInSameRing</a></li><li data-type='method'><a href="SmilesDrawer.Drawer.html#backupRingInformation">backupRingInformation</a></li><li data-type='method'><a href="SmilesDrawer.Drawer.html#chooseSide">chooseSide</a></li><li data-type='method'><a href="SmilesDrawer.Drawer.html#clearPositions">clearPositions</a></li><li data-type='method'><a href="SmilesDrawer.Drawer.html#createBridgedRing">createBridgedRing</a></li><li data-type='method'><a href="SmilesDrawer.Drawer.html#createNextBond">createNextBond</a></li><li data-type='method'><a href="SmilesDrawer.Drawer.html#createRing">createRing</a></li><li data-type='method'><a href="SmilesDrawer.Drawer.html#draw">draw</a></li><li data-type='method'><a href="SmilesDrawer.Drawer.html#drawEdges">drawEdges</a></li><li data-type='method'><a href="SmilesDrawer.Drawer.html#drawVertices">drawVertices</a></li><li data-type='method'><a href="SmilesDrawer.Drawer.html#edgeRingCount">edgeRingCount</a></li><li data-type='method'><a href="SmilesDrawer.Drawer.html#extend">extend</a></li><li data-type='method'><a href="SmilesDrawer.Drawer.html#forceLayout">forceLayout</a></li><li data-type='method'><a href="SmilesDrawer.Drawer.html#getBondCount">getBondCount</a></li><li data-type='method'><a href="SmilesDrawer.Drawer.html#getBridgedRingRings">getBridgedRingRings</a></li><li data-type='method'><a href="SmilesDrawer.Drawer.html#getBridgedRings">getBridgedRings</a></li><li data-type='method'><a href="SmilesDrawer.Drawer.html#getClosestEndpointVertex">getClosestEndpointVertex</a></li><li data-type='method'><a href="SmilesDrawer.Drawer.html#getClosestVertex">getClosestVertex</a></li><li data-type='method'><a href="SmilesDrawer.Drawer.html#getCommonRingbondNeighbour">getCommonRingbondNeighbour</a></li><li data-type='method'><a href="SmilesDrawer.Drawer.html#getCommonRings">getCommonRings</a></li><li data-type='method'><a href="SmilesDrawer.Drawer.html#getCurrentCenterOfMass">getCurrentCenterOfMass</a></li><li data-type='method'><a href="SmilesDrawer.Drawer.html#getCurrentCenterOfMassInNeigbourhood">getCurrentCenterOfMassInNeigbourhood</a></li><li data-type='method'><a href="SmilesDrawer.Drawer.html#getEdgeNormals">getEdgeNormals</a></li><li data-type='method'><a href="SmilesDrawer.Drawer.html#getEdgeWeight">getEdgeWeight</a></li><li data-type='method'><a href="SmilesDrawer.Drawer.html#getFusedRings">getFusedRings</a></li><li data-type='method'><a href="SmilesDrawer.Drawer.html#getHeavyAtomCount">getHeavyAtomCount</a></li><li data-type='method'><a href="SmilesDrawer.Drawer.html#getLargestOrAromaticCommonRing">getLargestOrAromaticCommonRing</a></li><li data-type='method'><a href="SmilesDrawer.Drawer.html#getNonRingNeighbours">getNonRingNeighbours</a></li><li data-type='method'><a href="SmilesDrawer.Drawer.html#getOverlapScore">getOverlapScore</a></li><li data-type='method'><a href="SmilesDrawer.Drawer.html#getRing">getRing</a></li><li data-type='method'><a href="SmilesDrawer.Drawer.html#getRingbondType">getRingbondType</a></li><li data-type='method'><a href="SmilesDrawer.Drawer.html#getRingConnection">getRingConnection</a></li><li data-type='method'><a href="SmilesDrawer.Drawer.html#getRingConnections">getRingConnections</a></li><li data-type='method'><a href="SmilesDrawer.Drawer.html#getRingCount">getRingCount</a></li><li data-type='method'><a href="SmilesDrawer.Drawer.html#getSmallestCommonRing">getSmallestCommonRing</a></li><li data-type='method'><a href="SmilesDrawer.Drawer.html#getSpiros">getSpiros</a></li><li data-type='method'><a href="SmilesDrawer.Drawer.html#getSubringCenter">getSubringCenter</a></li><li data-type='method'><a href="SmilesDrawer.Drawer.html#getSubtreeOverlapScore">getSubtreeOverlapScore</a></li><li data-type='method'><a href="SmilesDrawer.Drawer.html#getTotalOverlapScore">getTotalOverlapScore</a></li><li data-type='method'><a href="SmilesDrawer.Drawer.html#getTreeDepth">getTreeDepth</a></li><li data-type='method'><a href="SmilesDrawer.Drawer.html#getVerticesAt">getVerticesAt</a></li><li data-type='method'><a href="SmilesDrawer.Drawer.html#hasBridgedRing">hasBridgedRing</a></li><li data-type='method'><a href="SmilesDrawer.Drawer.html#initPseudoElements">initPseudoElements</a></li><li data-type='method'><a href="SmilesDrawer.Drawer.html#initRings">initRings</a></li><li data-type='method'><a href="SmilesDrawer.Drawer.html#isEdgeInAromaticRing">isEdgeInAromaticRing</a></li><li data-type='method'><a href="SmilesDrawer.Drawer.html#isEdgeInRing">isEdgeInRing</a></li><li data-type='method'><a href="SmilesDrawer.Drawer.html#isEdgeRotatable">isEdgeRotatable</a></li><li data-type='method'><a href="SmilesDrawer.Drawer.html#isPartOfBridgedRing">isPartOfBridgedRing</a></li><li data-type='method'><a href="SmilesDrawer.Drawer.html#isPointInRing">isPointInRing</a></li><li data-type='method'><a href="SmilesDrawer.Drawer.html#isRingAromatic">isRingAromatic</a></li><li data-type='method'><a href="SmilesDrawer.Drawer.html#isRingConnection">isRingConnection</a></li><li data-type='method'><a href="SmilesDrawer.Drawer.html#position">position</a></li><li data-type='method'><a href="SmilesDrawer.Drawer.html#printRingInfo">printRingInfo</a></li><li data-type='method'><a href="SmilesDrawer.Drawer.html#removeRing">removeRing</a></li><li data-type='method'><a href="SmilesDrawer.Drawer.html#removeRingConnection">removeRingConnection</a></li><li data-type='method'><a href="SmilesDrawer.Drawer.html#removeRingConnectionsBetween">removeRingConnectionsBetween</a></li><li data-type='method'><a href="SmilesDrawer.Drawer.html#resolvePrimaryOverlaps">resolvePrimaryOverlaps</a></li><li data-type='method'><a href="SmilesDrawer.Drawer.html#resolveSecondaryOverlaps">resolveSecondaryOverlaps</a></li><li data-type='method'><a href="SmilesDrawer.Drawer.html#restorePositions">restorePositions</a></li><li data-type='method'><a href="SmilesDrawer.Drawer.html#restoreRingInformation">restoreRingInformation</a></li><li data-type='method'><a href="SmilesDrawer.Drawer.html#rotateSubtree">rotateSubtree</a></li><li data-type='method'><a href="SmilesDrawer.Drawer.html#traverseTree">traverseTree</a></li></ul></li><li><a href="SmilesDrawer.Edge.html">Edge</a><ul class='methods'><li data-type='method'><a href="SmilesDrawer.Edge.html#getBondCount">getBondCount</a></li></ul></li><li><a href="SmilesDrawer.Graph.html">Graph</a><ul class='methods'><li data-type='method'><a href="SmilesDrawer.Graph.html#._ccCountDfs">_ccCountDfs</a></li><li data-type='method'><a href="SmilesDrawer.Graph.html#.getConnectedComponentCount">getConnectedComponentCount</a></li><li data-type='method'><a href="SmilesDrawer.Graph.html#_bridgeDfs">_bridgeDfs</a></li><li data-type='method'><a href="SmilesDrawer.Graph.html#_init">_init</a></li><li data-type='method'><a href="SmilesDrawer.Graph.html#_initInfos">_initInfos</a></li><li data-type='method'><a href="SmilesDrawer.Graph.html#addEdge">addEdge</a></li><li data-type='method'><a href="SmilesDrawer.Graph.html#addVertex">addVertex</a></li><li data-type='method'><a href="SmilesDrawer.Graph.html#clear">clear</a></li><li data-type='method'><a href="SmilesDrawer.Graph.html#getAdjacencyList">getAdjacencyList</a></li><li data-type='method'><a href="SmilesDrawer.Graph.html#getAdjacencyMatrix">getAdjacencyMatrix</a></li><li data-type='method'><a href="SmilesDrawer.Graph.html#getBridges">getBridges</a></li><li data-type='method'><a href="SmilesDrawer.Graph.html#getComponentsAdjacencyMatrix">getComponentsAdjacencyMatrix</a></li><li data-type='method'><a href="SmilesDrawer.Graph.html#getEdge">getEdge</a></li><li data-type='method'><a href="SmilesDrawer.Graph.html#getEdgeList">getEdgeList</a></li><li data-type='method'><a href="SmilesDrawer.Graph.html#getSubgraphAdjacencyList">getSubgraphAdjacencyList</a></li><li data-type='method'><a href="SmilesDrawer.Graph.html#getSubgraphAdjacencyMatrix">getSubgraphAdjacencyMatrix</a></li><li data-type='method'><a href="SmilesDrawer.Graph.html#getVertexList">getVertexList</a></li><li data-type='method'><a href="SmilesDrawer.Graph.html#hasEdge">hasEdge</a></li></ul></li><li><a href="SmilesDrawer.Line.html">Line</a><ul class='methods'><li data-type='method'><a href="SmilesDrawer.Line.html#clone">clone</a></li><li data-type='method'><a href="SmilesDrawer.Line.html#getAngle">getAngle</a></li><li data-type='method'><a href="SmilesDrawer.Line.html#getLeftChiral">getLeftChiral</a></li><li data-type='method'><a href="SmilesDrawer.Line.html#getLeftElement">getLeftElement</a></li><li data-type='method'><a href="SmilesDrawer.Line.html#getLeftVector">getLeftVector</a></li><li data-type='method'><a href="SmilesDrawer.Line.html#getLength">getLength</a></li><li data-type='method'><a href="SmilesDrawer.Line.html#getNormals">getNormals</a></li><li data-type='method'><a href="SmilesDrawer.Line.html#getRightChiral">getRightChiral</a></li><li data-type='method'><a href="SmilesDrawer.Line.html#getRightElement">getRightElement</a></li><li data-type='method'><a href="SmilesDrawer.Line.html#getRightVector">getRightVector</a></li><li data-type='method'><a href="SmilesDrawer.Line.html#rotate">rotate</a></li><li data-type='method'><a href="SmilesDrawer.Line.html#rotateToXAxis">rotateToXAxis</a></li><li data-type='method'><a href="SmilesDrawer.Line.html#setLeftVector">setLeftVector</a></li><li data-type='method'><a href="SmilesDrawer.Line.html#setRightVector">setRightVector</a></li><li data-type='method'><a href="SmilesDrawer.Line.html#shorten">shorten</a></li><li data-type='method'><a href="SmilesDrawer.Line.html#shortenFrom">shortenFrom</a></li><li data-type='method'><a href="SmilesDrawer.Line.html#shortenLeft">shortenLeft</a></li><li data-type='method'><a href="SmilesDrawer.Line.html#shortenRight">shortenRight</a></li><li data-type='method'><a href="SmilesDrawer.Line.html#shortenTo">shortenTo</a></li></ul></li><li><a href="SmilesDrawer.MathHelper.html">MathHelper</a><ul class='methods'><li data-type='method'><a href="SmilesDrawer.MathHelper.html#.apothem">apothem</a></li><li data-type='method'><a href="SmilesDrawer.MathHelper.html#.centralAngle">centralAngle</a></li><li data-type='method'><a href="SmilesDrawer.MathHelper.html#.innerAngle">innerAngle</a></li><li data-type='method'><a href="SmilesDrawer.MathHelper.html#.meanAngle">meanAngle</a></li><li data-type='method'><a href="SmilesDrawer.MathHelper.html#.polyCircumradius">polyCircumradius</a></li><li data-type='method'><a href="SmilesDrawer.MathHelper.html#.round">round</a></li><li data-type='method'><a href="SmilesDrawer.MathHelper.html#.toDeg">toDeg</a></li><li data-type='method'><a href="SmilesDrawer.MathHelper.html#.toRad">toRad</a></li></ul></li><li><a href="SmilesDrawer.Ring.html">Ring</a><ul class='methods'><li data-type='method'><a href="SmilesDrawer.Ring.html#.getRing">getRing</a></li><li data-type='method'><a href="SmilesDrawer.Ring.html#allowsFlip">allowsFlip</a></li><li data-type='method'><a href="SmilesDrawer.Ring.html#clone">clone</a></li><li data-type='method'><a href="SmilesDrawer.Ring.html#contains">contains</a></li><li data-type='method'><a href="SmilesDrawer.Ring.html#eachMember">eachMember</a></li><li data-type='method'><a href="SmilesDrawer.Ring.html#getAngle">getAngle</a></li><li data-type='method'><a href="SmilesDrawer.Ring.html#getDoubleBondCount">getDoubleBondCount</a></li><li data-type='method'><a href="SmilesDrawer.Ring.html#getOrderedNeighbours">getOrderedNeighbours</a></li><li data-type='method'><a href="SmilesDrawer.Ring.html#getPolygon">getPolygon</a></li><li data-type='method'><a href="SmilesDrawer.Ring.html#getSize">getSize</a></li><li data-type='method'><a href="SmilesDrawer.Ring.html#isBenzeneLike">isBenzeneLike</a></li><li data-type='method'><a href="SmilesDrawer.Ring.html#setFlipped">setFlipped</a></li><li data-type='method'><a href="SmilesDrawer.Ring.html#thisOrNeighboursContain">thisOrNeighboursContain</a></li></ul></li><li><a href="SmilesDrawer.RingConnection.html">RingConnection</a><ul class='methods'><li data-type='method'><a href="SmilesDrawer.RingConnection.html#.getNeighbours">getNeighbours</a></li><li data-type='method'><a href="SmilesDrawer.RingConnection.html#.getVertices">getVertices</a></li><li data-type='method'><a href="SmilesDrawer.RingConnection.html#.isBridge">isBridge</a></li><li data-type='method'><a href="SmilesDrawer.RingConnection.html#addVertex">addVertex</a></li><li data-type='method'><a href="SmilesDrawer.RingConnection.html#containsRing">containsRing</a></li><li data-type='method'><a href="SmilesDrawer.RingConnection.html#isBridge">isBridge</a></li><li data-type='method'><a href="SmilesDrawer.RingConnection.html#updateOther">updateOther</a></li></ul></li><li><a href="SmilesDrawer.SSSR.html">SSSR</a><ul class='methods'><li data-type='method'><a href="SmilesDrawer.SSSR.html#.areSetsEqual">areSetsEqual</a></li><li data-type='method'><a href="SmilesDrawer.SSSR.html#.bondsToAtoms">bondsToAtoms</a></li><li data-type='method'><a href="SmilesDrawer.SSSR.html#.getEdgeCount">getEdgeCount</a></li><li data-type='method'><a href="SmilesDrawer.SSSR.html#.getEdgeList">getEdgeList</a></li><li data-type='method'><a href="SmilesDrawer.SSSR.html#.getPathIncludedDistanceMatrices">getPathIncludedDistanceMatrices</a></li><li data-type='method'><a href="SmilesDrawer.SSSR.html#.getRingCandidates">getRingCandidates</a></li><li data-type='method'><a href="SmilesDrawer.SSSR.html#.getRings">getRings</a></li><li data-type='method'><a href="SmilesDrawer.SSSR.html#.getSSSR">getSSSR</a></li><li data-type='method'><a href="SmilesDrawer.SSSR.html#.isSupersetOf">isSupersetOf</a></li><li data-type='method'><a href="SmilesDrawer.SSSR.html#.matrixToString">matrixToString</a></li><li data-type='method'><a href="SmilesDrawer.SSSR.html#.pathSetsContain">pathSetsContain</a></li></ul></li><li><a href="SmilesDrawer.Vector2.html">Vector2</a><ul class='methods'><li data-type='method'><a href="SmilesDrawer.Vector2.html#add">add</a></li><li data-type='method'><a href="SmilesDrawer.Vector2.html#angle">angle</a></li><li data-type='method'><a href="SmilesDrawer.Vector2.html#clockwise">clockwise</a></li><li data-type='method'><a href="SmilesDrawer.Vector2.html#clone">clone</a></li><li data-type='method'><a href="SmilesDrawer.Vector2.html#distance">distance</a></li><li data-type='method'><a href="SmilesDrawer.Vector2.html#distanceSq">distanceSq</a></li><li data-type='method'><a href="SmilesDrawer.Vector2.html#divide">divide</a></li><li data-type='method'><a href="SmilesDrawer.Vector2.html#getRotateAwayFromAngle">getRotateAwayFromAngle</a></li><li data-type='method'><a href="SmilesDrawer.Vector2.html#getRotateToAngle">getRotateToAngle</a></li><li data-type='method'><a href="SmilesDrawer.Vector2.html#getRotateTowardsAngle">getRotateTowardsAngle</a></li><li data-type='method'><a href="SmilesDrawer.Vector2.html#invert">invert</a></li><li data-type='method'><a href="SmilesDrawer.Vector2.html#isInPolygon">isInPolygon</a></li><li data-type='method'><a href="SmilesDrawer.Vector2.html#length">length</a></li><li data-type='method'><a href="SmilesDrawer.Vector2.html#multiply">multiply</a></li><li data-type='method'><a href="SmilesDrawer.Vector2.html#multiplyScalar">multiplyScalar</a></li><li data-type='method'><a href="SmilesDrawer.Vector2.html#normalize">normalize</a></li><li data-type='method'><a href="SmilesDrawer.Vector2.html#normalized">normalized</a></li><li data-type='method'><a href="SmilesDrawer.Vector2.html#rotate">rotate</a></li><li data-type='method'><a href="SmilesDrawer.Vector2.html#rotateAround">rotateAround</a></li><li data-type='method'><a href="SmilesDrawer.Vector2.html#rotateAwayFrom">rotateAwayFrom</a></li><li data-type='method'><a href="SmilesDrawer.Vector2.html#rotateTo">rotateTo</a></li><li data-type='method'><a href="SmilesDrawer.Vector2.html#sameSideAs">sameSideAs</a></li><li data-type='method'><a href="SmilesDrawer.Vector2.html#subtract">subtract</a></li><li data-type='method'><a href="SmilesDrawer.Vector2.html#toString">toString</a></li><li data-type='method'><a href="SmilesDrawer.Vector2.html#whichSide">whichSide</a></li><li data-type='method'><a href="SmilesDrawer.Vector2.html#.add">add</a></li><li data-type='method'><a href="SmilesDrawer.Vector2.html#.angle">angle</a></li><li data-type='method'><a href="SmilesDrawer.Vector2.html#.divide">divide</a></li><li data-type='method'><a href="SmilesDrawer.Vector2.html#.dot">dot</a></li><li data-type='method'><a href="SmilesDrawer.Vector2.html#.midpoint">midpoint</a></li><li data-type='method'><a href="SmilesDrawer.Vector2.html#.multiply">multiply</a></li><li data-type='method'><a href="SmilesDrawer.Vector2.html#.multiplyScalar">multiplyScalar</a></li><li data-type='method'><a href="SmilesDrawer.Vector2.html#.normals">normals</a></li><li data-type='method'><a href="SmilesDrawer.Vector2.html#.scalarProjection">scalarProjection</a></li><li data-type='method'><a href="SmilesDrawer.Vector2.html#.subtract">subtract</a></li><li data-type='method'><a href="SmilesDrawer.Vector2.html#.threePointangle">threePointangle</a></li><li data-type='method'><a href="SmilesDrawer.Vector2.html#.units">units</a></li></ul></li><li><a href="SmilesDrawer.Vertex.html">Vertex</a><ul class='methods'><li data-type='method'><a href="SmilesDrawer.Vertex.html#addChild">addChild</a></li><li data-type='method'><a href="SmilesDrawer.Vertex.html#clone">clone</a></li><li data-type='method'><a href="SmilesDrawer.Vertex.html#equals">equals</a></li><li data-type='method'><a href="SmilesDrawer.Vertex.html#getAngle">getAngle</a></li><li data-type='method'><a href="SmilesDrawer.Vertex.html#getCommonNeighbours">getCommonNeighbours</a></li><li data-type='method'><a href="SmilesDrawer.Vertex.html#getDrawnNeighbours">getDrawnNeighbours</a></li><li data-type='method'><a href="SmilesDrawer.Vertex.html#getNeighbourCount">getNeighbourCount</a></li><li data-type='method'><a href="SmilesDrawer.Vertex.html#getNeighbours">getNeighbours</a></li><li data-type='method'><a href="SmilesDrawer.Vertex.html#getNextInRing">getNextInRing</a></li><li data-type='method'><a href="SmilesDrawer.Vertex.html#getSpanningTreeNeighbours">getSpanningTreeNeighbours</a></li><li data-type='method'><a href="SmilesDrawer.Vertex.html#getTextDirection">getTextDirection</a></li><li data-type='method'><a href="SmilesDrawer.Vertex.html#isNeighbour">isNeighbour</a></li><li data-type='method'><a href="SmilesDrawer.Vertex.html#isTerminal">isTerminal</a></li><li data-type='method'><a href="SmilesDrawer.Vertex.html#setParentVertexId">setParentVertexId</a></li><li data-type='method'><a href="SmilesDrawer.Vertex.html#setPosition">setPosition</a></li><li data-type='method'><a href="SmilesDrawer.Vertex.html#setPositionFromVector">setPositionFromVector</a></li></ul></li></ul><h3>Global</h3><ul><li><a href="global.html#SmilesDrawer">SmilesDrawer</a></li></ul>
-</nav>
-
-<div id="main">
-    
-    <h1 class="page-title">CanvasWrapper</h1>
-    
-
-    
-
-
-
-
-<section>
-
-<header>
-    
-        <h2>
-            <span class="ancestors"><a href="global.html#SmilesDrawer">SmilesDrawer</a>.</span>
-        
-        CanvasWrapper
-        </h2>
-        
-            <div class="class-description"><p>A class wrapping a canvas element.</p></div>
-        
-    
-</header>
-
-<article>
-    <div class="container-overview">
-    
-        
-
-    
-    <h2>Constructor</h2>
-    
-
-    <h4 class="name" id="CanvasWrapper"><span class="type-signature"></span>new CanvasWrapper<span class="signature">(target, theme, options)</span><span class="type-signature"></span></h4>
-
-    
-
-
-
-
-<dl class="details">
-
-    
-    <dt class="tag-source">Source:</dt>
-    <dd class="tag-source"><ul class="dummy"><li>
-        <a href="CanvasWrapper.js.html">CanvasWrapper.js</a>, <a href="CanvasWrapper.js.html#line15">line 15</a>
-    </li></ul></dd>
-    
-
-    
-
-    
-
-    
-
-    
-
-    
-
-    
-
-    
-
-    
-
-    
-
-    
-
-    
-
-    
-
-    
-
-    
-
-    
-</dl>
-
-
-
-    <h5 class="subsection-title">Properties:</h5>
-
-    
-
-<table class="props">
-    <thead>
-    <tr>
-        
-        <th>Name</th>
-        
-
-        <th>Type</th>
-
-        
-
-        
-
-        <th class="last">Description</th>
-    </tr>
-    </thead>
-
-    <tbody>
-    
-
-        <tr>
-            
-                <td class="name"><code>canvas</code></td>
-            
-
-            <td class="type">
-            
-                
-<span class="param-type">HTMLElement</span>
-
-
-            
-            </td>
-
-            
-
-            
-
-            <td class="description last"><p>The HTML element for the canvas associated with this CanvasWrapper instance.</p></td>
-        </tr>
-
-    
-
-        <tr>
-            
-                <td class="name"><code>ctx</code></td>
-            
-
-            <td class="type">
-            
-                
-<span class="param-type">CanvasRenderingContext2D</span>
-
-
-            
-            </td>
-
-            
-
-            
-
-            <td class="description last"><p>The CanvasRenderingContext2D of the canvas associated with this CanvasWrapper instance.</p></td>
-        </tr>
-
-    
-
-        <tr>
-            
-                <td class="name"><code>colors</code></td>
-            
-
-            <td class="type">
-            
-                
-<span class="param-type">Object</span>
-
-
-            
-            </td>
-
-            
-
-            
-
-            <td class="description last"><p>The colors object as defined in the SmilesDrawer options.</p></td>
-        </tr>
-
-    
-
-        <tr>
-            
-                <td class="name"><code>opts</code></td>
-            
-
-            <td class="type">
-            
-                
-<span class="param-type">Object</span>
-
-
-            
-            </td>
-
-            
-
-            
-
-            <td class="description last"><p>The SmilesDrawer options.</p></td>
-        </tr>
-
-    
-
-        <tr>
-            
-                <td class="name"><code>drawingWidth</code></td>
-            
-
-            <td class="type">
-            
-                
-<span class="param-type">Number</span>
-
-
-            
-            </td>
-
-            
-
-            
-
-            <td class="description last"><p>The width of the canvas.</p></td>
-        </tr>
-
-    
-
-        <tr>
-            
-                <td class="name"><code>drawingHeight</code></td>
-            
-
-            <td class="type">
-            
-                
-<span class="param-type">Number</span>
-
-
-            
-            </td>
-
-            
-
-            
-
-            <td class="description last"><p>The height of the canvas.</p></td>
-        </tr>
-
-    
-
-        <tr>
-            
-                <td class="name"><code>offsetX</code></td>
-            
-
-            <td class="type">
-            
-                
-<span class="param-type">Number</span>
-
-
-            
-            </td>
-
-            
-
-            
-
-            <td class="description last"><p>The horizontal offset required for centering the drawing.</p></td>
-        </tr>
-
-    
-
-        <tr>
-            
-                <td class="name"><code>offsetY</code></td>
-            
-
-            <td class="type">
-            
-                
-<span class="param-type">Number</span>
-
-
-            
-            </td>
-
-            
-
-            
-
-            <td class="description last"><p>The vertical offset required for centering the drawing.</p></td>
-        </tr>
-
-    
-
-        <tr>
-            
-                <td class="name"><code>fontLarge</code></td>
-            
-
-            <td class="type">
-            
-                
-<span class="param-type">Number</span>
-
-
-            
-            </td>
-
-            
-
-            
-
-            <td class="description last"><p>The large font size in pt.</p></td>
-        </tr>
-
-    
-
-        <tr>
-            
-                <td class="name"><code>fontSmall</code></td>
-            
-
-            <td class="type">
-            
-                
-<span class="param-type">Number</span>
-
-
-            
-            </td>
-
-            
-
-            
-
-            <td class="description last"><p>The small font size in pt.</p></td>
-        </tr>
-
-    
-    </tbody>
-</table>
-
-
-
-
-
-
-<div class="description">
-    <p>The constructor for the class CanvasWrapper.</p>
-</div>
-
-
-
-
-
-
-
-
-
-
-
-    <h5>Parameters:</h5>
-    
-
-<table class="params">
-    <thead>
-    <tr>
-        
-        <th>Name</th>
-        
-
-        <th>Type</th>
-
-        
-
-        
-
-        <th class="last">Description</th>
-    </tr>
-    </thead>
-
-    <tbody>
-    
-
-        <tr>
-            
-                <td class="name"><code>target</code></td>
-            
-
-            <td class="type">
-            
-                
-<span class="param-type">String</span>
-|
-
-<span class="param-type">HTMLElement</span>
-
-
-            
-            </td>
-
-            
-
-            
-
-            <td class="description last"><p>The canvas id or the canvas HTMLElement.</p></td>
-        </tr>
-
-    
-
-        <tr>
-            
-                <td class="name"><code>theme</code></td>
-            
-
-            <td class="type">
-            
-                
-<span class="param-type">Object</span>
-
-
-            
-            </td>
-
-            
-
-            
-
-            <td class="description last"><p>A theme from the smiles drawer options.</p></td>
-        </tr>
-
-    
-
-        <tr>
-            
-                <td class="name"><code>options</code></td>
-            
-
-            <td class="type">
-            
-                
-<span class="param-type">Object</span>
-
-
-            
-            </td>
-
-            
-
-            
-
-            <td class="description last"><p>The smiles drawer options object.</p></td>
-        </tr>
-
-    
-    </tbody>
-</table>
-
-
-
-
-
-
-
-
-
-
-
-
-
-
-
-
-    
-    </div>
-
-    
-
-    
-
-    
-
-     
-
-    
-
-    
-
-    
-        <h3 class="subsection-title">Methods</h3>
-
-        
-            
-
-    
-
-    <h4 class="name" id="clear"><span class="type-signature"></span>clear<span class="signature">()</span><span class="type-signature"></span></h4>
-
-    
-
-
-
-
-<dl class="details">
-
-    
-    <dt class="tag-source">Source:</dt>
-    <dd class="tag-source"><ul class="dummy"><li>
-        <a href="CanvasWrapper.js.html">CanvasWrapper.js</a>, <a href="CanvasWrapper.js.html#line797">line 797</a>
-    </li></ul></dd>
-    
-
-    
-
-    
-
-    
-
-    
-
-    
-
-    
-
-    
-
-    
-
-    
-
-    
-
-    
-
-    
-
-    
-
-    
-
-    
-</dl>
-
-
-
-
-
-<div class="description">
-    <p>Clear the canvas.</p>
-</div>
-
-
-
-
-
-
-
-
-
-
-
-
-
-
-
-
-
-
-
-
-
-
-
-
-
-        
-            
-
-    
-
-    <h4 class="name" id="drawAromaticityRing"><span class="type-signature"></span>drawAromaticityRing<span class="signature">(ring)</span><span class="type-signature"></span></h4>
-
-    
-
-
-
-
-<dl class="details">
-
-    
-    <dt class="tag-source">Source:</dt>
-    <dd class="tag-source"><ul class="dummy"><li>
-        <a href="CanvasWrapper.js.html">CanvasWrapper.js</a>, <a href="CanvasWrapper.js.html#line778">line 778</a>
-    </li></ul></dd>
-    
-
-    
-
-    
-
-    
-
-    
-
-    
-
-    
-
-    
-
-    
-
-    
-
-    
-
-    
-
-    
-
-    
-
-    
-
-    
-</dl>
-
-
-
-
-
-<div class="description">
-    <p>Draws a ring inside a provided ring, indicating aromaticity.</p>
-</div>
-
-
-
-
-
-
-
-
-
-
-
-    <h5>Parameters:</h5>
-    
-
-<table class="params">
-    <thead>
-    <tr>
-        
-        <th>Name</th>
-        
-
-        <th>Type</th>
-
-        
-
-        
-
-        <th class="last">Description</th>
-    </tr>
-    </thead>
-
-    <tbody>
-    
-
-        <tr>
-            
-                <td class="name"><code>ring</code></td>
-            
-
-            <td class="type">
-            
-                
-<span class="param-type"><a href="SmilesDrawer.Ring.html">SmilesDrawer.Ring</a></span>
-
-
-            
-            </td>
-
-            
-
-            
-
-            <td class="description last"><p>A ring.</p></td>
-        </tr>
-
-    
-    </tbody>
-</table>
-
-
-
-
-
-
-
-
-
-
-
-
-
-
-
-
-        
-            
-
-    
-
-    <h4 class="name" id="drawBall"><span class="type-signature"></span>drawBall<span class="signature">(x, y, elementName, hydrogens)</span><span class="type-signature"></span></h4>
-
-    
-
-
-
-
-<dl class="details">
-
-    
-    <dt class="tag-source">Source:</dt>
-    <dd class="tag-source"><ul class="dummy"><li>
-        <a href="CanvasWrapper.js.html">CanvasWrapper.js</a>, <a href="CanvasWrapper.js.html#line468">line 468</a>
-    </li></ul></dd>
-    
-
-    
-
-    
-
-    
-
-    
-
-    
-
-    
-
-    
-
-    
-
-    
-
-    
-
-    
-
-    
-
-    
-
-    
-
-    
-</dl>
-
-
-
-
-
-<div class="description">
-    <p>Draw a ball to the canvas.</p>
-</div>
-
-
-
-
-
-
-
-
-
-
-
-    <h5>Parameters:</h5>
-    
-
-<table class="params">
-    <thead>
-    <tr>
-        
-        <th>Name</th>
-        
-
-        <th>Type</th>
-
-        
-
-        
-
-        <th class="last">Description</th>
-    </tr>
-    </thead>
-
-    <tbody>
-    
-
-        <tr>
-            
-                <td class="name"><code>x</code></td>
-            
-
-            <td class="type">
-            
-                
-<span class="param-type">Number</span>
-
-
-            
-            </td>
-
-            
-
-            
-
-            <td class="description last"><p>The x position of the text.</p></td>
-        </tr>
-
-    
-
-        <tr>
-            
-                <td class="name"><code>y</code></td>
-            
-
-            <td class="type">
-            
-                
-<span class="param-type">Number</span>
-
-
-            
-            </td>
-
-            
-
-            
-
-            <td class="description last"><p>The y position of the text.</p></td>
-        </tr>
-
-    
-
-        <tr>
-            
-                <td class="name"><code>elementName</code></td>
-            
-
-            <td class="type">
-            
-                
-<span class="param-type">String</span>
-
-
-            
-            </td>
-
-            
-
-            
-
-            <td class="description last"><p>The name of the element (single-letter).</p></td>
-        </tr>
-
-    
-
-        <tr>
-            
-                <td class="name"><code>hydrogens</code></td>
-            
-
-            <td class="type">
-            
-                
-<span class="param-type">Number</span>
-
-
-            
-            </td>
-
-            
-
-            
-
-            <td class="description last"><p>The number of hydrogen atoms.</p></td>
-        </tr>
-
-    
-    </tbody>
-</table>
-
-
-
-
-
-
-
-
-
-
-
-
-
-
-
-
-        
-            
-
-    
-
-    <h4 class="name" id="drawCircle"><span class="type-signature"></span>drawCircle<span class="signature">(x, y, radius, color, fill<span class="signature-attributes">opt</span>, debug<span class="signature-attributes">opt</span>, debugText<span class="signature-attributes">opt</span>)</span><span class="type-signature"></span></h4>
-
-    
-
-
-
-
-<dl class="details">
-
-    
-    <dt class="tag-source">Source:</dt>
-    <dd class="tag-source"><ul class="dummy"><li>
-        <a href="CanvasWrapper.js.html">CanvasWrapper.js</a>, <a href="CanvasWrapper.js.html#line162">line 162</a>
-    </li></ul></dd>
-    
-
-    
-
-    
-
-    
-
-    
-
-    
-
-    
-
-    
-
-    
-
-    
-
-    
-
-    
-
-    
-
-    
-
-    
-
-    
-</dl>
-
-
-
-
-
-<div class="description">
-    <p>Draws a circle to a canvas context.</p>
-</div>
-
-
-
-
-
-
-
-
-
-
-
-    <h5>Parameters:</h5>
-    
-
-<table class="params">
-    <thead>
-    <tr>
-        
-        <th>Name</th>
-        
-
-        <th>Type</th>
-
-        
-        <th>Attributes</th>
-        
-
-        
-        <th>Default</th>
-        
-
-        <th class="last">Description</th>
-    </tr>
-    </thead>
-
-    <tbody>
-    
-
-        <tr>
-            
-                <td class="name"><code>x</code></td>
-            
-
-            <td class="type">
-            
-                
-<span class="param-type">Number</span>
-
-
-            
-            </td>
-
-            
-                <td class="attributes">
-                
-
-                
-
-                
-                </td>
-            
-
-            
-                <td class="default">
-                
-                </td>
-            
-
-            <td class="description last"><p>The x coordinate of the circles center.</p></td>
-        </tr>
-
-    
-
-        <tr>
-            
-                <td class="name"><code>y</code></td>
-            
-
-            <td class="type">
-            
-                
-<span class="param-type">Number</span>
-
-
-            
-            </td>
-
-            
-                <td class="attributes">
-                
-
-                
-
-                
-                </td>
-            
-
-            
-                <td class="default">
-                
-                </td>
-            
-
-            <td class="description last"><p>The y coordinate of the circles center.</p></td>
-        </tr>
-
-    
-
-        <tr>
-            
-                <td class="name"><code>radius</code></td>
-            
-
-            <td class="type">
-            
-                
-<span class="param-type">Number</span>
-
-
-            
-            </td>
-
-            
-                <td class="attributes">
-                
-
-                
-
-                
-                </td>
-            
-
-            
-                <td class="default">
-                
-                </td>
-            
-
-            <td class="description last"><p>The radius of the circle</p></td>
-        </tr>
-
-    
-
-        <tr>
-            
-                <td class="name"><code>color</code></td>
-            
-
-            <td class="type">
-            
-                
-<span class="param-type">String</span>
-
-
-            
-            </td>
-
-            
-                <td class="attributes">
-                
-
-                
-
-                
-                </td>
-            
-
-            
-                <td class="default">
-                
-                </td>
-            
-
-            <td class="description last"><p>A hex encoded color.</p></td>
-        </tr>
-
-    
-
-        <tr>
-            
-                <td class="name"><code>fill</code></td>
-            
-
-            <td class="type">
-            
-                
-<span class="param-type">Boolean</span>
-
-
-            
-            </td>
-
-            
-                <td class="attributes">
-                
-                    &lt;optional><br>
-                
-
-                
-
-                
-                </td>
-            
-
-            
-                <td class="default">
-                
-                    <code>true</code>
-                
-                </td>
-            
-
-            <td class="description last"><p>Whether to fill or stroke the circle.</p></td>
-        </tr>
-
-    
-
-        <tr>
-            
-                <td class="name"><code>debug</code></td>
-            
-
-            <td class="type">
-            
-                
-<span class="param-type">Boolean</span>
-
-
-            
-            </td>
-
-            
-                <td class="attributes">
-                
-                    &lt;optional><br>
-                
-
-                
-
-                
-                </td>
-            
-
-            
-                <td class="default">
-                
-                    <code>false</code>
-                
-                </td>
-            
-
-            <td class="description last"><p>Draw in debug mode.</p></td>
-        </tr>
-
-    
-
-        <tr>
-            
-                <td class="name"><code>debugText</code></td>
-            
-
-            <td class="type">
-            
-                
-<span class="param-type">String</span>
-
-
-            
-            </td>
-
-            
-                <td class="attributes">
-                
-                    &lt;optional><br>
-                
-
-                
-
-                
-                </td>
-            
-
-            
-                <td class="default">
-                
-                    <code>''</code>
-                
-                </td>
-            
-
-            <td class="description last"><p>A debug message.</p></td>
-        </tr>
-
-    
-    </tbody>
-</table>
-
-
-
-
-
-
-
-
-
-
-
-
-
-
-
-
-        
-            
-
-    
-
-    <h4 class="name" id="drawDashedWedge"><span class="type-signature"></span>drawDashedWedge<span class="signature">(line, width)</span><span class="type-signature"></span></h4>
-
-    
-
-
-
-
-<dl class="details">
-
-    
-    <dt class="tag-source">Source:</dt>
-    <dd class="tag-source"><ul class="dummy"><li>
-        <a href="CanvasWrapper.js.html">CanvasWrapper.js</a>, <a href="CanvasWrapper.js.html#line348">line 348</a>
-    </li></ul></dd>
-    
-
-    
-
-    
-
-    
-
-    
-
-    
-
-    
-
-    
-
-    
-
-    
-
-    
-
-    
-
-    
-
-    
-
-    
-
-    
-</dl>
-
-
-
-
-
-<div class="description">
-    <p>Draw a dashed wedge on the canvas.</p>
-</div>
-
-
-
-
-
-
-
-
-
-
-
-    <h5>Parameters:</h5>
-    
-
-<table class="params">
-    <thead>
-    <tr>
-        
-        <th>Name</th>
-        
-
-        <th>Type</th>
-
-        
-
-        
-        <th>Default</th>
-        
-
-        <th class="last">Description</th>
-    </tr>
-    </thead>
-
-    <tbody>
-    
-
-        <tr>
-            
-                <td class="name"><code>line</code></td>
-            
-
-            <td class="type">
-            
-                
-<span class="param-type"><a href="SmilesDrawer.Line.html">SmilesDrawer.Line</a></span>
-
-
-            
-            </td>
-
-            
-
-            
-                <td class="default">
-                
-                </td>
-            
-
-            <td class="description last"><p>A line.</p></td>
-        </tr>
-
-    
-
-        <tr>
-            
-                <td class="name"><code>width</code></td>
-            
-
-            <td class="type">
-            
-                
-<span class="param-type">Number</span>
-
-
-            
-            </td>
-
-            
-
-            
-                <td class="default">
-                
-                    <code>6</code>
-                
-                </td>
-            
-
-            <td class="description last"><p>The wedge width.</p></td>
-        </tr>
-
-    
-    </tbody>
-</table>
-
-
-
-
-
-
-
-
-
-
-
-
-
-
-
-
-        
-            
-
-    
-
-    <h4 class="name" id="drawDebugPoint"><span class="type-signature"></span>drawDebugPoint<span class="signature">(x, y, debugText<span class="signature-attributes">opt</span>, color<span class="signature-attributes">opt</span>)</span><span class="type-signature"></span></h4>
-
-    
-
-
-
-
-<dl class="details">
-
-    
-    <dt class="tag-source">Source:</dt>
-    <dd class="tag-source"><ul class="dummy"><li>
-        <a href="CanvasWrapper.js.html">CanvasWrapper.js</a>, <a href="CanvasWrapper.js.html#line769">line 769</a>
-    </li></ul></dd>
-    
-
-    
-
-    
-
-    
-
-    
-
-    
-
-    
-
-    
-
-    
-
-    
-
-    
-
-    
-
-    
-
-    
-
-    
-
-    
-</dl>
-
-
-
-
-
-<div class="description">
-    <p>Draws a dubug dot at a given coordinate and adds text.</p>
-</div>
-
-
-
-
-
-
-
-
-
-
-
-    <h5>Parameters:</h5>
-    
-
-<table class="params">
-    <thead>
-    <tr>
-        
-        <th>Name</th>
-        
-
-        <th>Type</th>
-
-        
-        <th>Attributes</th>
-        
-
-        
-        <th>Default</th>
-        
-
-        <th class="last">Description</th>
-    </tr>
-    </thead>
-
-    <tbody>
-    
-
-        <tr>
-            
-                <td class="name"><code>x</code></td>
-            
-
-            <td class="type">
-            
-                
-<span class="param-type">Number</span>
-
-
-            
-            </td>
-
-            
-                <td class="attributes">
-                
-
-                
-
-                
-                </td>
-            
-
-            
-                <td class="default">
-                
-                </td>
-            
-
-            <td class="description last"><p>The x coordinate.</p></td>
-        </tr>
-
-    
-
-        <tr>
-            
-                <td class="name"><code>y</code></td>
-            
-
-            <td class="type">
-            
-                
-<span class="param-type">Number</span>
-
-
-            
-            </td>
-
-            
-                <td class="attributes">
-                
-
-                
-
-                
-                </td>
-            
-
-            
-                <td class="default">
-                
-                </td>
-            
-
-            <td class="description last"><p>The y coordindate.</p></td>
-        </tr>
-
-    
-
-        <tr>
-            
-                <td class="name"><code>debugText</code></td>
-            
-
-            <td class="type">
-            
-                
-<span class="param-type">String</span>
-
-
-            
-            </td>
-
-            
-                <td class="attributes">
-                
-                    &lt;optional><br>
-                
-
-                
-
-                
-                </td>
-            
-
-            
-                <td class="default">
-                
-                    <code>''</code>
-                
-                </td>
-            
-
-            <td class="description last"><p>A string.</p></td>
-        </tr>
-
-    
-
-        <tr>
-            
-                <td class="name"><code>color</code></td>
-            
-
-            <td class="type">
-            
-                
-<span class="param-type">String</span>
-
-
-            
-            </td>
-
-            
-                <td class="attributes">
-                
-                    &lt;optional><br>
-                
-
-                
-
-                
-                </td>
-            
-
-            
-                <td class="default">
-                
-                    <code>'#f00'</code>
-                
-                </td>
-            
-
-            <td class="description last"><p>A color in hex form.</p></td>
-        </tr>
-
-    
-    </tbody>
-</table>
-
-
-
-
-
-
-
-
-
-
-
-
-
-
-
-
-        
-            
-
-    
-
-    <h4 class="name" id="drawDebugText"><span class="type-signature"></span>drawDebugText<span class="signature">(x, y, text)</span><span class="type-signature"></span></h4>
-
-    
-
-
-
-
-<dl class="details">
-
-    
-    <dt class="tag-source">Source:</dt>
-    <dd class="tag-source"><ul class="dummy"><li>
-        <a href="CanvasWrapper.js.html">CanvasWrapper.js</a>, <a href="CanvasWrapper.js.html#line448">line 448</a>
-    </li></ul></dd>
-    
-
-    
-
-    
-
-    
-
-    
-
-    
-
-    
-
-    
-
-    
-
-    
-
-    
-
-    
-
-    
-
-    
-
-    
-
-    
-</dl>
-
-
-
-
-
-<div class="description">
-    <p>Draws a debug text message at a given position</p>
-</div>
-
-
-
-
-
-
-
-
-
-
-
-    <h5>Parameters:</h5>
-    
-
-<table class="params">
-    <thead>
-    <tr>
-        
-        <th>Name</th>
-        
-
-        <th>Type</th>
-
-        
-
-        
-
-        <th class="last">Description</th>
-    </tr>
-    </thead>
-
-    <tbody>
-    
-
-        <tr>
-            
-                <td class="name"><code>x</code></td>
-            
-
-            <td class="type">
-            
-                
-<span class="param-type">Number</span>
-
-
-            
-            </td>
-
-            
-
-            
-
-            <td class="description last"><p>The x coordinate.</p></td>
-        </tr>
-
-    
-
-        <tr>
-            
-                <td class="name"><code>y</code></td>
-            
-
-            <td class="type">
-            
-                
-<span class="param-type">Number</span>
-
-
-            
-            </td>
-
-            
-
-            
-
-            <td class="description last"><p>The y coordinate.</p></td>
-        </tr>
-
-    
-
-        <tr>
-            
-                <td class="name"><code>text</code></td>
-            
-
-            <td class="type">
-            
-                
-<span class="param-type">String</span>
-
-
-            
-            </td>
-
-            
-
-            
-
-            <td class="description last"><p>The debug text.</p></td>
-        </tr>
-
-    
-    </tbody>
-</table>
-
-
-
-
-
-
-
-
-
-
-
-
-
-
-
-
-        
-            
-
-    
-
-    <h4 class="name" id="drawLine"><span class="type-signature"></span>drawLine<span class="signature">(line)</span><span class="type-signature"></span></h4>
-
-    
-
-
-
-
-<dl class="details">
-
-    
-    <dt class="tag-source">Source:</dt>
-    <dd class="tag-source"><ul class="dummy"><li>
-        <a href="CanvasWrapper.js.html">CanvasWrapper.js</a>, <a href="CanvasWrapper.js.html#line201">line 201</a>
-    </li></ul></dd>
-    
-
-    
-
-    
-
-    
-
-    
-
-    
-
-    
-
-    
-
-    
-
-    
-
-    
-
-    
-
-    
-
-    
-
-    
-
-    
-</dl>
-
-
-
-
-
-<div class="description">
-    <p>Draw a line to a canvas.</p>
-</div>
-
-
-
-
-
-
-
-
-
-
-
-    <h5>Parameters:</h5>
-    
-
-<table class="params">
-    <thead>
-    <tr>
-        
-        <th>Name</th>
-        
-
-        <th>Type</th>
-
-        
-
-        
-
-        <th class="last">Description</th>
-    </tr>
-    </thead>
-
-    <tbody>
-    
-
-        <tr>
-            
-                <td class="name"><code>line</code></td>
-            
-
-            <td class="type">
-            
-                
-<span class="param-type"><a href="SmilesDrawer.Line.html">SmilesDrawer.Line</a></span>
-
-
-            
-            </td>
-
-            
-
-            
-
-            <td class="description last"><p>A line.</p></td>
-        </tr>
-
-    
-    </tbody>
-</table>
-
-
-
-
-
-
-
-
-
-
-
-
-
-
-
-
-        
-            
-
-    
-
-    <h4 class="name" id="drawText"><span class="type-signature"></span>drawText<span class="signature">(x, y, elementName, hydrogens, direction, isTerminal, charge, isotope, attachedPseudoElements)</span><span class="type-signature"></span></h4>
-
-    
-
-
-
-
-<dl class="details">
-
-    
-    <dt class="tag-source">Source:</dt>
-    <dd class="tag-source"><ul class="dummy"><li>
-        <a href="CanvasWrapper.js.html">CanvasWrapper.js</a>, <a href="CanvasWrapper.js.html#line494">line 494</a>
-    </li></ul></dd>
-    
-
-    
-
-    
-
-    
-
-    
-
-    
-
-    
-
-    
-
-    
-
-    
-
-    
-
-    
-
-    
-
-    
-
-    
-
-    
-</dl>
-
-
-
-
-
-<div class="description">
-    <p>Draw a text to the canvas.</p>
-</div>
-
-
-
-
-
-
-
-
-
-
-
-    <h5>Parameters:</h5>
-    
-
-<table class="params">
-    <thead>
-    <tr>
-        
-        <th>Name</th>
-        
-
-        <th>Type</th>
-
-        
-
-        
-
-        <th class="last">Description</th>
-    </tr>
-    </thead>
-
-    <tbody>
-    
-
-        <tr>
-            
-                <td class="name"><code>x</code></td>
-            
-
-            <td class="type">
-            
-                
-<span class="param-type">Number</span>
-
-
-            
-            </td>
-
-            
-
-            
-
-            <td class="description last"><p>The x position of the text.</p></td>
-        </tr>
-
-    
-
-        <tr>
-            
-                <td class="name"><code>y</code></td>
-            
-
-            <td class="type">
-            
-                
-<span class="param-type">Number</span>
-
-
-            
-            </td>
-
-            
-
-            
-
-            <td class="description last"><p>The y position of the text.</p></td>
-        </tr>
-
-    
-
-        <tr>
-            
-                <td class="name"><code>elementName</code></td>
-            
-
-            <td class="type">
-            
-                
-<span class="param-type">String</span>
-
-
-            
-            </td>
-
-            
-
-            
-
-            <td class="description last"><p>The name of the element (single-letter).</p></td>
-        </tr>
-
-    
-
-        <tr>
-            
-                <td class="name"><code>hydrogens</code></td>
-            
-
-            <td class="type">
-            
-                
-<span class="param-type">Number</span>
-
-
-            
-            </td>
-
-            
-
-            
-
-            <td class="description last"><p>The number of hydrogen atoms.</p></td>
-        </tr>
-
-    
-
-        <tr>
-            
-                <td class="name"><code>direction</code></td>
-            
-
-            <td class="type">
-            
-                
-<span class="param-type">String</span>
-
-
-            
-            </td>
-
-            
-
-            
-
-            <td class="description last"><p>The direction of the text in relation to the associated vertex.</p></td>
-        </tr>
-
-    
-
-        <tr>
-            
-                <td class="name"><code>isTerminal</code></td>
-            
-
-            <td class="type">
-            
-                
-<span class="param-type">Boolean</span>
-
-
-            
-            </td>
-
-            
-
-            
-
-            <td class="description last"><p>A boolean indicating whether or not the vertex is terminal.</p></td>
-        </tr>
-
-    
-
-        <tr>
-            
-                <td class="name"><code>charge</code></td>
-            
-
-            <td class="type">
-            
-                
-<span class="param-type">String</span>
-
-
-            
-            </td>
-
-            
-
-            
-
-            <td class="description last"><p>The charge of the atom.</p></td>
-        </tr>
-
-    
-
-        <tr>
-            
-                <td class="name"><code>isotope</code></td>
-            
-
-            <td class="type">
-            
-                
-<span class="param-type">Number</span>
-
-
-            
-            </td>
-
-            
-
-            
-
-            <td class="description last"><p>The isotope number.</p></td>
-        </tr>
-
-    
-
-        <tr>
-            
-                <td class="name"><code>attachedPseudoElements</code></td>
-            
-
-            <td class="type">
-            
-                
-<span class="param-type">Array.&lt;Object></span>
-
-
-            
-            </td>
-
-            
-
-            
-
-            <td class="description last"><p>A map with containing information for pseudo elements or concatinated elements. The key is comprised of the element symbol and the hydrogen count.</p></td>
-        </tr>
-
-    
-
-        <tr>
-            
-                <td class="name"><code>attachedPseudoElement[].element</code></td>
-            
-
-            <td class="type">
-            
-                
-<span class="param-type">String</span>
-
-
-            
-            </td>
-
-            
-
-            
-
-            <td class="description last"><p>The element symbol.</p></td>
-        </tr>
-
-    
-
-        <tr>
-            
-                <td class="name"><code>attachedPseudoElement[].count</code></td>
-            
-
-            <td class="type">
-            
-                
-<span class="param-type">Number</span>
-
-
-            
-            </td>
-
-            
-
-            
-
-            <td class="description last"><p>The number of occurences that match the key.</p></td>
-        </tr>
-
-    
-
-        <tr>
-            
-                <td class="name"><code>attachedPseudoElement[].hyrogenCount</code></td>
-            
-
-            <td class="type">
-            
-                
-<span class="param-type">Number</span>
-
-
-            
-            </td>
-
-            
-
-            
-
-            <td class="description last"><p>The number of hydrogens attached to each atom matching the key.</p></td>
-        </tr>
-
-    
-    </tbody>
-</table>
-
-
-
-
-
-
-
-
-
-
-
-
-
-
-
-
-        
-            
-
-    
-
-    <h4 class="name" id="drawWedge"><span class="type-signature"></span>drawWedge<span class="signature">(line, width)</span><span class="type-signature"></span></h4>
-
-    
-
-
-
-
-<dl class="details">
-
-    
-    <dt class="tag-source">Source:</dt>
-    <dd class="tag-source"><ul class="dummy"><li>
-        <a href="CanvasWrapper.js.html">CanvasWrapper.js</a>, <a href="CanvasWrapper.js.html#line271">line 271</a>
-    </li></ul></dd>
-    
-
-    
-
-    
-
-    
-
-    
-
-    
-
-    
-
-    
-
-    
-
-    
-
-    
-
-    
-
-    
-
-    
-
-    
-
-    
-</dl>
-
-
-
-
-
-<div class="description">
-    <p>Draw a wedge on the canvas.</p>
-</div>
-
-
-
-
-
-
-
-
-
-
-
-    <h5>Parameters:</h5>
-    
-
-<table class="params">
-    <thead>
-    <tr>
-        
-        <th>Name</th>
-        
-
-        <th>Type</th>
-
-        
-
-        
-        <th>Default</th>
-        
-
-        <th class="last">Description</th>
-    </tr>
-    </thead>
-
-    <tbody>
-    
-
-        <tr>
-            
-                <td class="name"><code>line</code></td>
-            
-
-            <td class="type">
-            
-                
-<span class="param-type"><a href="SmilesDrawer.Line.html">SmilesDrawer.Line</a></span>
-
-
-            
-            </td>
-
-            
-
-            
-                <td class="default">
-                
-                </td>
-            
-
-            <td class="description last"><p>A line.</p></td>
-        </tr>
-
-    
-
-        <tr>
-            
-                <td class="name"><code>width</code></td>
-            
-
-            <td class="type">
-            
-                
-<span class="param-type">Number</span>
-
-
-            
-            </td>
-
-            
-
-            
-                <td class="default">
-                
-                    <code>3</code>
-                
-                </td>
-            
-
-            <td class="description last"><p>The wedge width.</p></td>
-        </tr>
-
-    
-    </tbody>
-</table>
-
-
-
-
-
-
-
-
-
-
-
-
-
-
-
-
-        
-            
-
-    
-
-    <h4 class="name" id="getColor"><span class="type-signature"></span>getColor<span class="signature">(key)</span><span class="type-signature"> &rarr; {String}</span></h4>
-
-    
-
-
-
-
-<dl class="details">
-
-    
-    <dt class="tag-source">Source:</dt>
-    <dd class="tag-source"><ul class="dummy"><li>
-        <a href="CanvasWrapper.js.html">CanvasWrapper.js</a>, <a href="CanvasWrapper.js.html#line142">line 142</a>
-    </li></ul></dd>
-    
-
-    
-
-    
-
-    
-
-    
-
-    
-
-    
-
-    
-
-    
-
-    
-
-    
-
-    
-
-    
-
-    
-
-    
-
-    
-</dl>
-
-
-
-
-
-<div class="description">
-    <p>Returns the hex code of a color associated with a key from the current theme.</p>
-</div>
-
-
-
-
-
-
-
-
-
-
-
-    <h5>Parameters:</h5>
-    
-
-<table class="params">
-    <thead>
-    <tr>
-        
-        <th>Name</th>
-        
-
-        <th>Type</th>
-
-        
-
-        
-
-        <th class="last">Description</th>
-    </tr>
-    </thead>
-
-    <tbody>
-    
-
-        <tr>
-            
-                <td class="name"><code>key</code></td>
-            
-
-            <td class="type">
-            
-                
-<span class="param-type">String</span>
-
-
-            
-            </td>
-
-            
-
-            
-
-            <td class="description last"><p>The color key in the theme (e.g. C, N, BACKGROUND, ...).</p></td>
-        </tr>
-
-    
-    </tbody>
-</table>
-
-
-
-
-
-
-
-
-
-
-
-
-
-
-<h5>Returns:</h5>
-
-        
-<div class="param-desc">
-    <p>A color hex value.</p>
-</div>
-
-
-
-<dl class="param-type">
-    <dt>
-        Type
-    </dt>
-    <dd>
-        
-<span class="param-type">String</span>
-
-
-    </dd>
-</dl>
-
-    
-
-
-        
-            
-
-    
-
-    <h4 class="name" id="reset"><span class="type-signature"></span>reset<span class="signature">()</span><span class="type-signature"></span></h4>
-
-    
-
-
-
-
-<dl class="details">
-
-    
-    <dt class="tag-source">Source:</dt>
-    <dd class="tag-source"><ul class="dummy"><li>
-        <a href="CanvasWrapper.js.html">CanvasWrapper.js</a>, <a href="CanvasWrapper.js.html#line132">line 132</a>
-    </li></ul></dd>
-    
-
-    
-
-    
-
-    
-
-    
-
-    
-
-    
-
-    
-
-    
-
-    
-
-    
-
-    
-
-    
-
-    
-
-    
-
-    
-</dl>
-
-
-
-
-
-<div class="description">
-    <p>Resets the transform of the canvas.</p>
-</div>
-
-
-
-
-
-
-
-
-
-
-
-
-
-
-
-
-
-
-
-
-
-
-
-
-
-        
-            
-
-    
-
-    <h4 class="name" id="scale"><span class="type-signature"></span>scale<span class="signature">(vertices)</span><span class="type-signature"></span></h4>
-
-    
-
-
-
-
-<dl class="details">
-
-    
-    <dt class="tag-source">Source:</dt>
-    <dd class="tag-source"><ul class="dummy"><li>
-        <a href="CanvasWrapper.js.html">CanvasWrapper.js</a>, <a href="CanvasWrapper.js.html#line85">line 85</a>
-    </li></ul></dd>
-    
-
-    
-
-    
-
-    
-
-    
-
-    
-
-    
-
-    
-
-    
-
-    
-
-    
-
-    
-
-    
-
-    
-
-    
-
-    
-</dl>
-
-
-
-
-
-<div class="description">
-    <p>Scale the canvas based on vertex positions.</p>
-</div>
-
-
-
-
-
-
-
-
-
-
-
-    <h5>Parameters:</h5>
-    
-
-<table class="params">
-    <thead>
-    <tr>
-        
-        <th>Name</th>
-        
-
-        <th>Type</th>
-
-        
-
-        
-
-        <th class="last">Description</th>
-    </tr>
-    </thead>
-
-    <tbody>
-    
-
-        <tr>
-            
-                <td class="name"><code>vertices</code></td>
-            
-
-            <td class="type">
-            
-                
-<span class="param-type">Array.&lt;<a href="SmilesDrawer.Vertex.html">SmilesDrawer.Vertex</a>></span>
-
-
-            
-            </td>
-
-            
-
-            
-
-            <td class="description last"><p>An array of vertices containing the vertices associated with the current molecule.</p></td>
-        </tr>
-
-    
-    </tbody>
-</table>
-
-
-
-
-
-
-
-
-
-
-
-
-
-
-
-
-        
-            
-
-    
-
-    <h4 class="name" id="setTheme"><span class="type-signature"></span>setTheme<span class="signature">(theme)</span><span class="type-signature"></span></h4>
-
-    
-
-
-
-
-<dl class="details">
-
-    
-    <dt class="tag-source">Source:</dt>
-    <dd class="tag-source"><ul class="dummy"><li>
-        <a href="CanvasWrapper.js.html">CanvasWrapper.js</a>, <a href="CanvasWrapper.js.html#line76">line 76</a>
-    </li></ul></dd>
-    
-
-    
-
-    
-
-    
-
-    
-
-    
-
-    
-
-    
-
-    
-
-    
-
-    
-
-    
-
-    
-
-    
-
-    
-
-    
-</dl>
-
-
-
-
-
-<div class="description">
-    <p>Sets a provided theme.</p>
-</div>
-
-
-
-
-
-
-
-
-
-
-
-    <h5>Parameters:</h5>
-    
-
-<table class="params">
-    <thead>
-    <tr>
-        
-        <th>Name</th>
-        
-
-        <th>Type</th>
-
-        
-
-        
-
-        <th class="last">Description</th>
-    </tr>
-    </thead>
-
-    <tbody>
-    
-
-        <tr>
-            
-                <td class="name"><code>theme</code></td>
-            
-
-            <td class="type">
-            
-                
-<span class="param-type">Object</span>
-
-
-            
-            </td>
-
-            
-
-            
-
-            <td class="description last"><p>A theme from the smiles drawer options.</p></td>
-        </tr>
-
-    
-    </tbody>
-</table>
-
-
-
-
-
-
-
-
-
-
-
-
-
-
-
-
-        
-            
-
-    
-
-    <h4 class="name" id="updateSize"><span class="type-signature"></span>updateSize<span class="signature">(width, height)</span><span class="type-signature"></span></h4>
-
-    
-
-
-
-
-<dl class="details">
-
-    
-    <dt class="tag-source">Source:</dt>
-    <dd class="tag-source"><ul class="dummy"><li>
-        <a href="CanvasWrapper.js.html">CanvasWrapper.js</a>, <a href="CanvasWrapper.js.html#line52">line 52</a>
-    </li></ul></dd>
-    
-
-    
-
-    
-
-    
-
-    
-
-    
-
-    
-
-    
-
-    
-
-    
-
-    
-
-    
-
-    
-
-    
-
-    
-
-    
-</dl>
-
-
-
-
-
-<div class="description">
-    <p>Update the width and height of the canvas</p>
-</div>
-
-
-
-
-
-
-
-
-
-
-
-    <h5>Parameters:</h5>
-    
-
-<table class="params">
-    <thead>
-    <tr>
-        
-        <th>Name</th>
-        
-
-        <th>Type</th>
-
-        
-
-        
-
-        <th class="last">Description</th>
-    </tr>
-    </thead>
-
-    <tbody>
-    
-
-        <tr>
-            
-                <td class="name"><code>width</code></td>
-            
-
-            <td class="type">
-            
-                
-<span class="param-type">Number</span>
-
-
-            
-            </td>
-
-            
-
-            
-
-            <td class="description last"></td>
-        </tr>
-
-    
-
-        <tr>
-            
-                <td class="name"><code>height</code></td>
-            
-
-            <td class="type">
-            
-                
-<span class="param-type">Number</span>
-
-
-            
-            </td>
-
-            
-
-            
-
-            <td class="description last"></td>
-        </tr>
-
-    
-    </tbody>
-</table>
-
-
-
-
-
-
-
-
-
-
-
-
-
-
-
-
-        
-    
-
-    
-
-    
-</article>
-
-</section>
-
-
-
-
-</div>
-
-<br class="clear">
-
-<footer>
-<<<<<<< HEAD
-    Documentation generated by <a href="https://github.com/jsdoc3/jsdoc">JSDoc 3.4.3</a> on Mon May 29 2017 13:44:49 GMT+0200 (W. Europe Daylight Time) using the <a href="https://github.com/clenemt/docdash">docdash</a> theme.
-=======
-    Documentation generated by <a href="https://github.com/jsdoc3/jsdoc">JSDoc 3.4.3</a> on Thu Jun 08 2017 22:49:25 GMT+0200 (W. Europe Summer Time) using the <a href="https://github.com/clenemt/docdash">docdash</a> theme.
->>>>>>> fc5d7e56
-</footer>
-
-<script>prettyPrint();</script>
-<script src="scripts/linenumber.js"></script>
-</body>
+<!DOCTYPE html>
+<html lang="en">
+<head>
+    <meta charset="utf-8">
+    <title>CanvasWrapper - Documentation</title>
+
+    <script src="scripts/prettify/prettify.js"></script>
+    <script src="scripts/prettify/lang-css.js"></script>
+    <!--[if lt IE 9]>
+      <script src="//html5shiv.googlecode.com/svn/trunk/html5.js"></script>
+    <![endif]-->
+    <link type="text/css" rel="stylesheet" href="styles/prettify.css">
+    <link type="text/css" rel="stylesheet" href="styles/jsdoc.css">
+</head>
+<body>
+
+<input type="checkbox" id="nav-trigger" class="nav-trigger" />
+<label for="nav-trigger" class="navicon-button x">
+  <div class="navicon"></div>
+</label>
+
+<label for="nav-trigger" class="overlay"></label>
+
+<nav>
+    <h2><a href="index.html">Home</a></h2><h3>Classes</h3><ul><li><a href="SmilesDrawer.ArrayHelper.html">ArrayHelper</a><ul class='methods'><li data-type='method'><a href="SmilesDrawer.ArrayHelper.html#.clone">clone</a></li><li data-type='method'><a href="SmilesDrawer.ArrayHelper.html#.contains">contains</a></li><li data-type='method'><a href="SmilesDrawer.ArrayHelper.html#.containsAll">containsAll</a></li><li data-type='method'><a href="SmilesDrawer.ArrayHelper.html#.count">count</a></li><li data-type='method'><a href="SmilesDrawer.ArrayHelper.html#.deepCopy">deepCopy</a></li><li data-type='method'><a href="SmilesDrawer.ArrayHelper.html#.each">each</a></li><li data-type='method'><a href="SmilesDrawer.ArrayHelper.html#.get">get</a></li><li data-type='method'><a href="SmilesDrawer.ArrayHelper.html#.intersection">intersection</a></li><li data-type='method'><a href="SmilesDrawer.ArrayHelper.html#.merge">merge</a></li><li data-type='method'><a href="SmilesDrawer.ArrayHelper.html#.print">print</a></li><li data-type='method'><a href="SmilesDrawer.ArrayHelper.html#.remove">remove</a></li><li data-type='method'><a href="SmilesDrawer.ArrayHelper.html#.removeAll">removeAll</a></li><li data-type='method'><a href="SmilesDrawer.ArrayHelper.html#.removeUnique">removeUnique</a></li><li data-type='method'><a href="SmilesDrawer.ArrayHelper.html#.sortByAtomicNumberDesc">sortByAtomicNumberDesc</a></li><li data-type='method'><a href="SmilesDrawer.ArrayHelper.html#.toggle">toggle</a></li><li data-type='method'><a href="SmilesDrawer.ArrayHelper.html#.unique">unique</a></li></ul></li><li><a href="SmilesDrawer.Atom.html">Atom</a><ul class='methods'><li data-type='method'><a href="SmilesDrawer.Atom.html#.getDuplicateAtomicNumbers">getDuplicateAtomicNumbers</a></li><li data-type='method'><a href="SmilesDrawer.Atom.html#.hasDuplicateAtomicNumbers">hasDuplicateAtomicNumbers</a></li><li data-type='method'><a href="SmilesDrawer.Atom.html#.sortByAtomicNumber">sortByAtomicNumber</a></li><li data-type='method'><a href="SmilesDrawer.Atom.html#addAnchoredRing">addAnchoredRing</a></li><li data-type='method'><a href="SmilesDrawer.Atom.html#addNeighbouringElement">addNeighbouringElement</a></li><li data-type='method'><a href="SmilesDrawer.Atom.html#attachPseudoElement">attachPseudoElement</a></li><li data-type='method'><a href="SmilesDrawer.Atom.html#backupRings">backupRings</a></li><li data-type='method'><a href="SmilesDrawer.Atom.html#canRotate">canRotate</a></li><li data-type='method'><a href="SmilesDrawer.Atom.html#getAtomicNumber">getAtomicNumber</a></li><li data-type='method'><a href="SmilesDrawer.Atom.html#getAttachedPseudoElements">getAttachedPseudoElements</a></li><li data-type='method'><a href="SmilesDrawer.Atom.html#getAttachedPseudoElementsCount">getAttachedPseudoElementsCount</a></li><li data-type='method'><a href="SmilesDrawer.Atom.html#getMaxRingbond">getMaxRingbond</a></li><li data-type='method'><a href="SmilesDrawer.Atom.html#getOrder">getOrder</a></li><li data-type='method'><a href="SmilesDrawer.Atom.html#getRingbondCount">getRingbondCount</a></li><li data-type='method'><a href="SmilesDrawer.Atom.html#hasRing">hasRing</a></li><li data-type='method'><a href="SmilesDrawer.Atom.html#hasRingbonds">hasRingbonds</a></li><li data-type='method'><a href="SmilesDrawer.Atom.html#haveCommonRingbond">haveCommonRingbond</a></li><li data-type='method'><a href="SmilesDrawer.Atom.html#isInRing">isInRing</a></li><li data-type='method'><a href="SmilesDrawer.Atom.html#maxCommonRingbond">maxCommonRingbond</a></li><li data-type='method'><a href="SmilesDrawer.Atom.html#neighbouringElementsEqual">neighbouringElementsEqual</a></li><li data-type='method'><a href="SmilesDrawer.Atom.html#restoreRings">restoreRings</a></li><li data-type='method'><a href="SmilesDrawer.Atom.html#setOrder">setOrder</a></li></ul></li><li><a href="SmilesDrawer.CanvasWrapper.html">CanvasWrapper</a><ul class='methods'><li data-type='method'><a href="SmilesDrawer.CanvasWrapper.html#clear">clear</a></li><li data-type='method'><a href="SmilesDrawer.CanvasWrapper.html#drawAromaticityRing">drawAromaticityRing</a></li><li data-type='method'><a href="SmilesDrawer.CanvasWrapper.html#drawBall">drawBall</a></li><li data-type='method'><a href="SmilesDrawer.CanvasWrapper.html#drawCircle">drawCircle</a></li><li data-type='method'><a href="SmilesDrawer.CanvasWrapper.html#drawDashedWedge">drawDashedWedge</a></li><li data-type='method'><a href="SmilesDrawer.CanvasWrapper.html#drawDebugPoint">drawDebugPoint</a></li><li data-type='method'><a href="SmilesDrawer.CanvasWrapper.html#drawDebugText">drawDebugText</a></li><li data-type='method'><a href="SmilesDrawer.CanvasWrapper.html#drawLine">drawLine</a></li><li data-type='method'><a href="SmilesDrawer.CanvasWrapper.html#drawText">drawText</a></li><li data-type='method'><a href="SmilesDrawer.CanvasWrapper.html#drawWedge">drawWedge</a></li><li data-type='method'><a href="SmilesDrawer.CanvasWrapper.html#getColor">getColor</a></li><li data-type='method'><a href="SmilesDrawer.CanvasWrapper.html#reset">reset</a></li><li data-type='method'><a href="SmilesDrawer.CanvasWrapper.html#scale">scale</a></li><li data-type='method'><a href="SmilesDrawer.CanvasWrapper.html#setTheme">setTheme</a></li><li data-type='method'><a href="SmilesDrawer.CanvasWrapper.html#updateSize">updateSize</a></li></ul></li><li><a href="SmilesDrawer.Drawer.html">Drawer</a><ul class='methods'><li data-type='method'><a href="SmilesDrawer.Drawer.html#addRing">addRing</a></li><li data-type='method'><a href="SmilesDrawer.Drawer.html#addRingConnection">addRingConnection</a></li><li data-type='method'><a href="SmilesDrawer.Drawer.html#areConnected">areConnected</a></li><li data-type='method'><a href="SmilesDrawer.Drawer.html#areVerticesInSameRing">areVerticesInSameRing</a></li><li data-type='method'><a href="SmilesDrawer.Drawer.html#backupRingInformation">backupRingInformation</a></li><li data-type='method'><a href="SmilesDrawer.Drawer.html#chooseSide">chooseSide</a></li><li data-type='method'><a href="SmilesDrawer.Drawer.html#clearPositions">clearPositions</a></li><li data-type='method'><a href="SmilesDrawer.Drawer.html#createBridgedRing">createBridgedRing</a></li><li data-type='method'><a href="SmilesDrawer.Drawer.html#createNextBond">createNextBond</a></li><li data-type='method'><a href="SmilesDrawer.Drawer.html#createRing">createRing</a></li><li data-type='method'><a href="SmilesDrawer.Drawer.html#draw">draw</a></li><li data-type='method'><a href="SmilesDrawer.Drawer.html#drawEdges">drawEdges</a></li><li data-type='method'><a href="SmilesDrawer.Drawer.html#drawVertices">drawVertices</a></li><li data-type='method'><a href="SmilesDrawer.Drawer.html#edgeRingCount">edgeRingCount</a></li><li data-type='method'><a href="SmilesDrawer.Drawer.html#extend">extend</a></li><li data-type='method'><a href="SmilesDrawer.Drawer.html#forceLayout">forceLayout</a></li><li data-type='method'><a href="SmilesDrawer.Drawer.html#getBondCount">getBondCount</a></li><li data-type='method'><a href="SmilesDrawer.Drawer.html#getBridgedRingRings">getBridgedRingRings</a></li><li data-type='method'><a href="SmilesDrawer.Drawer.html#getBridgedRings">getBridgedRings</a></li><li data-type='method'><a href="SmilesDrawer.Drawer.html#getClosestEndpointVertex">getClosestEndpointVertex</a></li><li data-type='method'><a href="SmilesDrawer.Drawer.html#getClosestVertex">getClosestVertex</a></li><li data-type='method'><a href="SmilesDrawer.Drawer.html#getCommonRingbondNeighbour">getCommonRingbondNeighbour</a></li><li data-type='method'><a href="SmilesDrawer.Drawer.html#getCommonRings">getCommonRings</a></li><li data-type='method'><a href="SmilesDrawer.Drawer.html#getCurrentCenterOfMass">getCurrentCenterOfMass</a></li><li data-type='method'><a href="SmilesDrawer.Drawer.html#getCurrentCenterOfMassInNeigbourhood">getCurrentCenterOfMassInNeigbourhood</a></li><li data-type='method'><a href="SmilesDrawer.Drawer.html#getEdgeNormals">getEdgeNormals</a></li><li data-type='method'><a href="SmilesDrawer.Drawer.html#getEdgeWeight">getEdgeWeight</a></li><li data-type='method'><a href="SmilesDrawer.Drawer.html#getFusedRings">getFusedRings</a></li><li data-type='method'><a href="SmilesDrawer.Drawer.html#getHeavyAtomCount">getHeavyAtomCount</a></li><li data-type='method'><a href="SmilesDrawer.Drawer.html#getLargestOrAromaticCommonRing">getLargestOrAromaticCommonRing</a></li><li data-type='method'><a href="SmilesDrawer.Drawer.html#getNonRingNeighbours">getNonRingNeighbours</a></li><li data-type='method'><a href="SmilesDrawer.Drawer.html#getOverlapScore">getOverlapScore</a></li><li data-type='method'><a href="SmilesDrawer.Drawer.html#getRing">getRing</a></li><li data-type='method'><a href="SmilesDrawer.Drawer.html#getRingbondType">getRingbondType</a></li><li data-type='method'><a href="SmilesDrawer.Drawer.html#getRingConnection">getRingConnection</a></li><li data-type='method'><a href="SmilesDrawer.Drawer.html#getRingConnections">getRingConnections</a></li><li data-type='method'><a href="SmilesDrawer.Drawer.html#getRingCount">getRingCount</a></li><li data-type='method'><a href="SmilesDrawer.Drawer.html#getSmallestCommonRing">getSmallestCommonRing</a></li><li data-type='method'><a href="SmilesDrawer.Drawer.html#getSpiros">getSpiros</a></li><li data-type='method'><a href="SmilesDrawer.Drawer.html#getSubringCenter">getSubringCenter</a></li><li data-type='method'><a href="SmilesDrawer.Drawer.html#getSubtreeOverlapScore">getSubtreeOverlapScore</a></li><li data-type='method'><a href="SmilesDrawer.Drawer.html#getTotalOverlapScore">getTotalOverlapScore</a></li><li data-type='method'><a href="SmilesDrawer.Drawer.html#getTreeDepth">getTreeDepth</a></li><li data-type='method'><a href="SmilesDrawer.Drawer.html#getVerticesAt">getVerticesAt</a></li><li data-type='method'><a href="SmilesDrawer.Drawer.html#hasBridgedRing">hasBridgedRing</a></li><li data-type='method'><a href="SmilesDrawer.Drawer.html#initPseudoElements">initPseudoElements</a></li><li data-type='method'><a href="SmilesDrawer.Drawer.html#initRings">initRings</a></li><li data-type='method'><a href="SmilesDrawer.Drawer.html#isEdgeInAromaticRing">isEdgeInAromaticRing</a></li><li data-type='method'><a href="SmilesDrawer.Drawer.html#isEdgeInRing">isEdgeInRing</a></li><li data-type='method'><a href="SmilesDrawer.Drawer.html#isEdgeRotatable">isEdgeRotatable</a></li><li data-type='method'><a href="SmilesDrawer.Drawer.html#isPartOfBridgedRing">isPartOfBridgedRing</a></li><li data-type='method'><a href="SmilesDrawer.Drawer.html#isPointInRing">isPointInRing</a></li><li data-type='method'><a href="SmilesDrawer.Drawer.html#isRingAromatic">isRingAromatic</a></li><li data-type='method'><a href="SmilesDrawer.Drawer.html#isRingConnection">isRingConnection</a></li><li data-type='method'><a href="SmilesDrawer.Drawer.html#position">position</a></li><li data-type='method'><a href="SmilesDrawer.Drawer.html#printRingInfo">printRingInfo</a></li><li data-type='method'><a href="SmilesDrawer.Drawer.html#removeRing">removeRing</a></li><li data-type='method'><a href="SmilesDrawer.Drawer.html#removeRingConnection">removeRingConnection</a></li><li data-type='method'><a href="SmilesDrawer.Drawer.html#removeRingConnectionsBetween">removeRingConnectionsBetween</a></li><li data-type='method'><a href="SmilesDrawer.Drawer.html#resolvePrimaryOverlaps">resolvePrimaryOverlaps</a></li><li data-type='method'><a href="SmilesDrawer.Drawer.html#resolveSecondaryOverlaps">resolveSecondaryOverlaps</a></li><li data-type='method'><a href="SmilesDrawer.Drawer.html#restorePositions">restorePositions</a></li><li data-type='method'><a href="SmilesDrawer.Drawer.html#restoreRingInformation">restoreRingInformation</a></li><li data-type='method'><a href="SmilesDrawer.Drawer.html#rotateSubtree">rotateSubtree</a></li><li data-type='method'><a href="SmilesDrawer.Drawer.html#traverseTree">traverseTree</a></li></ul></li><li><a href="SmilesDrawer.Edge.html">Edge</a><ul class='methods'><li data-type='method'><a href="SmilesDrawer.Edge.html#getBondCount">getBondCount</a></li></ul></li><li><a href="SmilesDrawer.Graph.html">Graph</a><ul class='methods'><li data-type='method'><a href="SmilesDrawer.Graph.html#._ccCountDfs">_ccCountDfs</a></li><li data-type='method'><a href="SmilesDrawer.Graph.html#.getConnectedComponentCount">getConnectedComponentCount</a></li><li data-type='method'><a href="SmilesDrawer.Graph.html#_bridgeDfs">_bridgeDfs</a></li><li data-type='method'><a href="SmilesDrawer.Graph.html#_init">_init</a></li><li data-type='method'><a href="SmilesDrawer.Graph.html#_initInfos">_initInfos</a></li><li data-type='method'><a href="SmilesDrawer.Graph.html#addEdge">addEdge</a></li><li data-type='method'><a href="SmilesDrawer.Graph.html#addVertex">addVertex</a></li><li data-type='method'><a href="SmilesDrawer.Graph.html#clear">clear</a></li><li data-type='method'><a href="SmilesDrawer.Graph.html#getAdjacencyList">getAdjacencyList</a></li><li data-type='method'><a href="SmilesDrawer.Graph.html#getAdjacencyMatrix">getAdjacencyMatrix</a></li><li data-type='method'><a href="SmilesDrawer.Graph.html#getBridges">getBridges</a></li><li data-type='method'><a href="SmilesDrawer.Graph.html#getComponentsAdjacencyMatrix">getComponentsAdjacencyMatrix</a></li><li data-type='method'><a href="SmilesDrawer.Graph.html#getEdge">getEdge</a></li><li data-type='method'><a href="SmilesDrawer.Graph.html#getEdgeList">getEdgeList</a></li><li data-type='method'><a href="SmilesDrawer.Graph.html#getSubgraphAdjacencyList">getSubgraphAdjacencyList</a></li><li data-type='method'><a href="SmilesDrawer.Graph.html#getSubgraphAdjacencyMatrix">getSubgraphAdjacencyMatrix</a></li><li data-type='method'><a href="SmilesDrawer.Graph.html#getVertexList">getVertexList</a></li><li data-type='method'><a href="SmilesDrawer.Graph.html#hasEdge">hasEdge</a></li></ul></li><li><a href="SmilesDrawer.Line.html">Line</a><ul class='methods'><li data-type='method'><a href="SmilesDrawer.Line.html#clone">clone</a></li><li data-type='method'><a href="SmilesDrawer.Line.html#getAngle">getAngle</a></li><li data-type='method'><a href="SmilesDrawer.Line.html#getLeftChiral">getLeftChiral</a></li><li data-type='method'><a href="SmilesDrawer.Line.html#getLeftElement">getLeftElement</a></li><li data-type='method'><a href="SmilesDrawer.Line.html#getLeftVector">getLeftVector</a></li><li data-type='method'><a href="SmilesDrawer.Line.html#getLength">getLength</a></li><li data-type='method'><a href="SmilesDrawer.Line.html#getNormals">getNormals</a></li><li data-type='method'><a href="SmilesDrawer.Line.html#getRightChiral">getRightChiral</a></li><li data-type='method'><a href="SmilesDrawer.Line.html#getRightElement">getRightElement</a></li><li data-type='method'><a href="SmilesDrawer.Line.html#getRightVector">getRightVector</a></li><li data-type='method'><a href="SmilesDrawer.Line.html#rotate">rotate</a></li><li data-type='method'><a href="SmilesDrawer.Line.html#rotateToXAxis">rotateToXAxis</a></li><li data-type='method'><a href="SmilesDrawer.Line.html#setLeftVector">setLeftVector</a></li><li data-type='method'><a href="SmilesDrawer.Line.html#setRightVector">setRightVector</a></li><li data-type='method'><a href="SmilesDrawer.Line.html#shorten">shorten</a></li><li data-type='method'><a href="SmilesDrawer.Line.html#shortenFrom">shortenFrom</a></li><li data-type='method'><a href="SmilesDrawer.Line.html#shortenLeft">shortenLeft</a></li><li data-type='method'><a href="SmilesDrawer.Line.html#shortenRight">shortenRight</a></li><li data-type='method'><a href="SmilesDrawer.Line.html#shortenTo">shortenTo</a></li></ul></li><li><a href="SmilesDrawer.MathHelper.html">MathHelper</a><ul class='methods'><li data-type='method'><a href="SmilesDrawer.MathHelper.html#.apothem">apothem</a></li><li data-type='method'><a href="SmilesDrawer.MathHelper.html#.centralAngle">centralAngle</a></li><li data-type='method'><a href="SmilesDrawer.MathHelper.html#.innerAngle">innerAngle</a></li><li data-type='method'><a href="SmilesDrawer.MathHelper.html#.meanAngle">meanAngle</a></li><li data-type='method'><a href="SmilesDrawer.MathHelper.html#.polyCircumradius">polyCircumradius</a></li><li data-type='method'><a href="SmilesDrawer.MathHelper.html#.round">round</a></li><li data-type='method'><a href="SmilesDrawer.MathHelper.html#.toDeg">toDeg</a></li><li data-type='method'><a href="SmilesDrawer.MathHelper.html#.toRad">toRad</a></li></ul></li><li><a href="SmilesDrawer.Ring.html">Ring</a><ul class='methods'><li data-type='method'><a href="SmilesDrawer.Ring.html#.getRing">getRing</a></li><li data-type='method'><a href="SmilesDrawer.Ring.html#allowsFlip">allowsFlip</a></li><li data-type='method'><a href="SmilesDrawer.Ring.html#clone">clone</a></li><li data-type='method'><a href="SmilesDrawer.Ring.html#contains">contains</a></li><li data-type='method'><a href="SmilesDrawer.Ring.html#eachMember">eachMember</a></li><li data-type='method'><a href="SmilesDrawer.Ring.html#getAngle">getAngle</a></li><li data-type='method'><a href="SmilesDrawer.Ring.html#getDoubleBondCount">getDoubleBondCount</a></li><li data-type='method'><a href="SmilesDrawer.Ring.html#getOrderedNeighbours">getOrderedNeighbours</a></li><li data-type='method'><a href="SmilesDrawer.Ring.html#getPolygon">getPolygon</a></li><li data-type='method'><a href="SmilesDrawer.Ring.html#getSize">getSize</a></li><li data-type='method'><a href="SmilesDrawer.Ring.html#isBenzeneLike">isBenzeneLike</a></li><li data-type='method'><a href="SmilesDrawer.Ring.html#setFlipped">setFlipped</a></li><li data-type='method'><a href="SmilesDrawer.Ring.html#thisOrNeighboursContain">thisOrNeighboursContain</a></li></ul></li><li><a href="SmilesDrawer.RingConnection.html">RingConnection</a><ul class='methods'><li data-type='method'><a href="SmilesDrawer.RingConnection.html#.getNeighbours">getNeighbours</a></li><li data-type='method'><a href="SmilesDrawer.RingConnection.html#.getVertices">getVertices</a></li><li data-type='method'><a href="SmilesDrawer.RingConnection.html#.isBridge">isBridge</a></li><li data-type='method'><a href="SmilesDrawer.RingConnection.html#addVertex">addVertex</a></li><li data-type='method'><a href="SmilesDrawer.RingConnection.html#containsRing">containsRing</a></li><li data-type='method'><a href="SmilesDrawer.RingConnection.html#isBridge">isBridge</a></li><li data-type='method'><a href="SmilesDrawer.RingConnection.html#updateOther">updateOther</a></li></ul></li><li><a href="SmilesDrawer.SSSR.html">SSSR</a><ul class='methods'><li data-type='method'><a href="SmilesDrawer.SSSR.html#.areSetsEqual">areSetsEqual</a></li><li data-type='method'><a href="SmilesDrawer.SSSR.html#.bondsToAtoms">bondsToAtoms</a></li><li data-type='method'><a href="SmilesDrawer.SSSR.html#.getEdgeCount">getEdgeCount</a></li><li data-type='method'><a href="SmilesDrawer.SSSR.html#.getEdgeList">getEdgeList</a></li><li data-type='method'><a href="SmilesDrawer.SSSR.html#.getPathIncludedDistanceMatrices">getPathIncludedDistanceMatrices</a></li><li data-type='method'><a href="SmilesDrawer.SSSR.html#.getRingCandidates">getRingCandidates</a></li><li data-type='method'><a href="SmilesDrawer.SSSR.html#.getRings">getRings</a></li><li data-type='method'><a href="SmilesDrawer.SSSR.html#.getSSSR">getSSSR</a></li><li data-type='method'><a href="SmilesDrawer.SSSR.html#.isSupersetOf">isSupersetOf</a></li><li data-type='method'><a href="SmilesDrawer.SSSR.html#.matrixToString">matrixToString</a></li><li data-type='method'><a href="SmilesDrawer.SSSR.html#.pathSetsContain">pathSetsContain</a></li></ul></li><li><a href="SmilesDrawer.Vector2.html">Vector2</a><ul class='methods'><li data-type='method'><a href="SmilesDrawer.Vector2.html#add">add</a></li><li data-type='method'><a href="SmilesDrawer.Vector2.html#angle">angle</a></li><li data-type='method'><a href="SmilesDrawer.Vector2.html#clockwise">clockwise</a></li><li data-type='method'><a href="SmilesDrawer.Vector2.html#clone">clone</a></li><li data-type='method'><a href="SmilesDrawer.Vector2.html#distance">distance</a></li><li data-type='method'><a href="SmilesDrawer.Vector2.html#distanceSq">distanceSq</a></li><li data-type='method'><a href="SmilesDrawer.Vector2.html#divide">divide</a></li><li data-type='method'><a href="SmilesDrawer.Vector2.html#getRotateAwayFromAngle">getRotateAwayFromAngle</a></li><li data-type='method'><a href="SmilesDrawer.Vector2.html#getRotateToAngle">getRotateToAngle</a></li><li data-type='method'><a href="SmilesDrawer.Vector2.html#getRotateTowardsAngle">getRotateTowardsAngle</a></li><li data-type='method'><a href="SmilesDrawer.Vector2.html#invert">invert</a></li><li data-type='method'><a href="SmilesDrawer.Vector2.html#isInPolygon">isInPolygon</a></li><li data-type='method'><a href="SmilesDrawer.Vector2.html#length">length</a></li><li data-type='method'><a href="SmilesDrawer.Vector2.html#multiply">multiply</a></li><li data-type='method'><a href="SmilesDrawer.Vector2.html#multiplyScalar">multiplyScalar</a></li><li data-type='method'><a href="SmilesDrawer.Vector2.html#normalize">normalize</a></li><li data-type='method'><a href="SmilesDrawer.Vector2.html#normalized">normalized</a></li><li data-type='method'><a href="SmilesDrawer.Vector2.html#rotate">rotate</a></li><li data-type='method'><a href="SmilesDrawer.Vector2.html#rotateAround">rotateAround</a></li><li data-type='method'><a href="SmilesDrawer.Vector2.html#rotateAwayFrom">rotateAwayFrom</a></li><li data-type='method'><a href="SmilesDrawer.Vector2.html#rotateTo">rotateTo</a></li><li data-type='method'><a href="SmilesDrawer.Vector2.html#sameSideAs">sameSideAs</a></li><li data-type='method'><a href="SmilesDrawer.Vector2.html#subtract">subtract</a></li><li data-type='method'><a href="SmilesDrawer.Vector2.html#toString">toString</a></li><li data-type='method'><a href="SmilesDrawer.Vector2.html#whichSide">whichSide</a></li><li data-type='method'><a href="SmilesDrawer.Vector2.html#.add">add</a></li><li data-type='method'><a href="SmilesDrawer.Vector2.html#.angle">angle</a></li><li data-type='method'><a href="SmilesDrawer.Vector2.html#.divide">divide</a></li><li data-type='method'><a href="SmilesDrawer.Vector2.html#.dot">dot</a></li><li data-type='method'><a href="SmilesDrawer.Vector2.html#.midpoint">midpoint</a></li><li data-type='method'><a href="SmilesDrawer.Vector2.html#.multiply">multiply</a></li><li data-type='method'><a href="SmilesDrawer.Vector2.html#.multiplyScalar">multiplyScalar</a></li><li data-type='method'><a href="SmilesDrawer.Vector2.html#.normals">normals</a></li><li data-type='method'><a href="SmilesDrawer.Vector2.html#.scalarProjection">scalarProjection</a></li><li data-type='method'><a href="SmilesDrawer.Vector2.html#.subtract">subtract</a></li><li data-type='method'><a href="SmilesDrawer.Vector2.html#.threePointangle">threePointangle</a></li><li data-type='method'><a href="SmilesDrawer.Vector2.html#.units">units</a></li></ul></li><li><a href="SmilesDrawer.Vertex.html">Vertex</a><ul class='methods'><li data-type='method'><a href="SmilesDrawer.Vertex.html#addChild">addChild</a></li><li data-type='method'><a href="SmilesDrawer.Vertex.html#clone">clone</a></li><li data-type='method'><a href="SmilesDrawer.Vertex.html#equals">equals</a></li><li data-type='method'><a href="SmilesDrawer.Vertex.html#getAngle">getAngle</a></li><li data-type='method'><a href="SmilesDrawer.Vertex.html#getCommonNeighbours">getCommonNeighbours</a></li><li data-type='method'><a href="SmilesDrawer.Vertex.html#getDrawnNeighbours">getDrawnNeighbours</a></li><li data-type='method'><a href="SmilesDrawer.Vertex.html#getNeighbourCount">getNeighbourCount</a></li><li data-type='method'><a href="SmilesDrawer.Vertex.html#getNeighbours">getNeighbours</a></li><li data-type='method'><a href="SmilesDrawer.Vertex.html#getNextInRing">getNextInRing</a></li><li data-type='method'><a href="SmilesDrawer.Vertex.html#getSpanningTreeNeighbours">getSpanningTreeNeighbours</a></li><li data-type='method'><a href="SmilesDrawer.Vertex.html#getTextDirection">getTextDirection</a></li><li data-type='method'><a href="SmilesDrawer.Vertex.html#isNeighbour">isNeighbour</a></li><li data-type='method'><a href="SmilesDrawer.Vertex.html#isTerminal">isTerminal</a></li><li data-type='method'><a href="SmilesDrawer.Vertex.html#setParentVertexId">setParentVertexId</a></li><li data-type='method'><a href="SmilesDrawer.Vertex.html#setPosition">setPosition</a></li><li data-type='method'><a href="SmilesDrawer.Vertex.html#setPositionFromVector">setPositionFromVector</a></li></ul></li></ul><h3>Global</h3><ul><li><a href="global.html#SmilesDrawer">SmilesDrawer</a></li></ul>
+</nav>
+
+<div id="main">
+    
+    <h1 class="page-title">CanvasWrapper</h1>
+    
+
+    
+
+
+
+
+<section>
+
+<header>
+    
+        <h2>
+            <span class="ancestors"><a href="global.html#SmilesDrawer">SmilesDrawer</a>.</span>
+        
+        CanvasWrapper
+        </h2>
+        
+            <div class="class-description"><p>A class wrapping a canvas element.</p></div>
+        
+    
+</header>
+
+<article>
+    <div class="container-overview">
+    
+        
+
+    
+    <h2>Constructor</h2>
+    
+
+    <h4 class="name" id="CanvasWrapper"><span class="type-signature"></span>new CanvasWrapper<span class="signature">(target, theme, options)</span><span class="type-signature"></span></h4>
+
+    
+
+
+
+
+<dl class="details">
+
+    
+    <dt class="tag-source">Source:</dt>
+    <dd class="tag-source"><ul class="dummy"><li>
+        <a href="CanvasWrapper.js.html">CanvasWrapper.js</a>, <a href="CanvasWrapper.js.html#line15">line 15</a>
+    </li></ul></dd>
+    
+
+    
+
+    
+
+    
+
+    
+
+    
+
+    
+
+    
+
+    
+
+    
+
+    
+
+    
+
+    
+
+    
+
+    
+
+    
+</dl>
+
+
+
+    <h5 class="subsection-title">Properties:</h5>
+
+    
+
+<table class="props">
+    <thead>
+    <tr>
+        
+        <th>Name</th>
+        
+
+        <th>Type</th>
+
+        
+
+        
+
+        <th class="last">Description</th>
+    </tr>
+    </thead>
+
+    <tbody>
+    
+
+        <tr>
+            
+                <td class="name"><code>canvas</code></td>
+            
+
+            <td class="type">
+            
+                
+<span class="param-type">HTMLElement</span>
+
+
+            
+            </td>
+
+            
+
+            
+
+            <td class="description last"><p>The HTML element for the canvas associated with this CanvasWrapper instance.</p></td>
+        </tr>
+
+    
+
+        <tr>
+            
+                <td class="name"><code>ctx</code></td>
+            
+
+            <td class="type">
+            
+                
+<span class="param-type">CanvasRenderingContext2D</span>
+
+
+            
+            </td>
+
+            
+
+            
+
+            <td class="description last"><p>The CanvasRenderingContext2D of the canvas associated with this CanvasWrapper instance.</p></td>
+        </tr>
+
+    
+
+        <tr>
+            
+                <td class="name"><code>colors</code></td>
+            
+
+            <td class="type">
+            
+                
+<span class="param-type">Object</span>
+
+
+            
+            </td>
+
+            
+
+            
+
+            <td class="description last"><p>The colors object as defined in the SmilesDrawer options.</p></td>
+        </tr>
+
+    
+
+        <tr>
+            
+                <td class="name"><code>opts</code></td>
+            
+
+            <td class="type">
+            
+                
+<span class="param-type">Object</span>
+
+
+            
+            </td>
+
+            
+
+            
+
+            <td class="description last"><p>The SmilesDrawer options.</p></td>
+        </tr>
+
+    
+
+        <tr>
+            
+                <td class="name"><code>drawingWidth</code></td>
+            
+
+            <td class="type">
+            
+                
+<span class="param-type">Number</span>
+
+
+            
+            </td>
+
+            
+
+            
+
+            <td class="description last"><p>The width of the canvas.</p></td>
+        </tr>
+
+    
+
+        <tr>
+            
+                <td class="name"><code>drawingHeight</code></td>
+            
+
+            <td class="type">
+            
+                
+<span class="param-type">Number</span>
+
+
+            
+            </td>
+
+            
+
+            
+
+            <td class="description last"><p>The height of the canvas.</p></td>
+        </tr>
+
+    
+
+        <tr>
+            
+                <td class="name"><code>offsetX</code></td>
+            
+
+            <td class="type">
+            
+                
+<span class="param-type">Number</span>
+
+
+            
+            </td>
+
+            
+
+            
+
+            <td class="description last"><p>The horizontal offset required for centering the drawing.</p></td>
+        </tr>
+
+    
+
+        <tr>
+            
+                <td class="name"><code>offsetY</code></td>
+            
+
+            <td class="type">
+            
+                
+<span class="param-type">Number</span>
+
+
+            
+            </td>
+
+            
+
+            
+
+            <td class="description last"><p>The vertical offset required for centering the drawing.</p></td>
+        </tr>
+
+    
+
+        <tr>
+            
+                <td class="name"><code>fontLarge</code></td>
+            
+
+            <td class="type">
+            
+                
+<span class="param-type">Number</span>
+
+
+            
+            </td>
+
+            
+
+            
+
+            <td class="description last"><p>The large font size in pt.</p></td>
+        </tr>
+
+    
+
+        <tr>
+            
+                <td class="name"><code>fontSmall</code></td>
+            
+
+            <td class="type">
+            
+                
+<span class="param-type">Number</span>
+
+
+            
+            </td>
+
+            
+
+            
+
+            <td class="description last"><p>The small font size in pt.</p></td>
+        </tr>
+
+    
+    </tbody>
+</table>
+
+
+
+
+
+
+<div class="description">
+    <p>The constructor for the class CanvasWrapper.</p>
+</div>
+
+
+
+
+
+
+
+
+
+
+
+    <h5>Parameters:</h5>
+    
+
+<table class="params">
+    <thead>
+    <tr>
+        
+        <th>Name</th>
+        
+
+        <th>Type</th>
+
+        
+
+        
+
+        <th class="last">Description</th>
+    </tr>
+    </thead>
+
+    <tbody>
+    
+
+        <tr>
+            
+                <td class="name"><code>target</code></td>
+            
+
+            <td class="type">
+            
+                
+<span class="param-type">String</span>
+|
+
+<span class="param-type">HTMLElement</span>
+
+
+            
+            </td>
+
+            
+
+            
+
+            <td class="description last"><p>The canvas id or the canvas HTMLElement.</p></td>
+        </tr>
+
+    
+
+        <tr>
+            
+                <td class="name"><code>theme</code></td>
+            
+
+            <td class="type">
+            
+                
+<span class="param-type">Object</span>
+
+
+            
+            </td>
+
+            
+
+            
+
+            <td class="description last"><p>A theme from the smiles drawer options.</p></td>
+        </tr>
+
+    
+
+        <tr>
+            
+                <td class="name"><code>options</code></td>
+            
+
+            <td class="type">
+            
+                
+<span class="param-type">Object</span>
+
+
+            
+            </td>
+
+            
+
+            
+
+            <td class="description last"><p>The smiles drawer options object.</p></td>
+        </tr>
+
+    
+    </tbody>
+</table>
+
+
+
+
+
+
+
+
+
+
+
+
+
+
+
+
+    
+    </div>
+
+    
+
+    
+
+    
+
+     
+
+    
+
+    
+
+    
+        <h3 class="subsection-title">Methods</h3>
+
+        
+            
+
+    
+
+    <h4 class="name" id="clear"><span class="type-signature"></span>clear<span class="signature">()</span><span class="type-signature"></span></h4>
+
+    
+
+
+
+
+<dl class="details">
+
+    
+    <dt class="tag-source">Source:</dt>
+    <dd class="tag-source"><ul class="dummy"><li>
+        <a href="CanvasWrapper.js.html">CanvasWrapper.js</a>, <a href="CanvasWrapper.js.html#line797">line 797</a>
+    </li></ul></dd>
+    
+
+    
+
+    
+
+    
+
+    
+
+    
+
+    
+
+    
+
+    
+
+    
+
+    
+
+    
+
+    
+
+    
+
+    
+
+    
+</dl>
+
+
+
+
+
+<div class="description">
+    <p>Clear the canvas.</p>
+</div>
+
+
+
+
+
+
+
+
+
+
+
+
+
+
+
+
+
+
+
+
+
+
+
+
+
+        
+            
+
+    
+
+    <h4 class="name" id="drawAromaticityRing"><span class="type-signature"></span>drawAromaticityRing<span class="signature">(ring)</span><span class="type-signature"></span></h4>
+
+    
+
+
+
+
+<dl class="details">
+
+    
+    <dt class="tag-source">Source:</dt>
+    <dd class="tag-source"><ul class="dummy"><li>
+        <a href="CanvasWrapper.js.html">CanvasWrapper.js</a>, <a href="CanvasWrapper.js.html#line778">line 778</a>
+    </li></ul></dd>
+    
+
+    
+
+    
+
+    
+
+    
+
+    
+
+    
+
+    
+
+    
+
+    
+
+    
+
+    
+
+    
+
+    
+
+    
+
+    
+</dl>
+
+
+
+
+
+<div class="description">
+    <p>Draws a ring inside a provided ring, indicating aromaticity.</p>
+</div>
+
+
+
+
+
+
+
+
+
+
+
+    <h5>Parameters:</h5>
+    
+
+<table class="params">
+    <thead>
+    <tr>
+        
+        <th>Name</th>
+        
+
+        <th>Type</th>
+
+        
+
+        
+
+        <th class="last">Description</th>
+    </tr>
+    </thead>
+
+    <tbody>
+    
+
+        <tr>
+            
+                <td class="name"><code>ring</code></td>
+            
+
+            <td class="type">
+            
+                
+<span class="param-type"><a href="SmilesDrawer.Ring.html">SmilesDrawer.Ring</a></span>
+
+
+            
+            </td>
+
+            
+
+            
+
+            <td class="description last"><p>A ring.</p></td>
+        </tr>
+
+    
+    </tbody>
+</table>
+
+
+
+
+
+
+
+
+
+
+
+
+
+
+
+
+        
+            
+
+    
+
+    <h4 class="name" id="drawBall"><span class="type-signature"></span>drawBall<span class="signature">(x, y, elementName, hydrogens)</span><span class="type-signature"></span></h4>
+
+    
+
+
+
+
+<dl class="details">
+
+    
+    <dt class="tag-source">Source:</dt>
+    <dd class="tag-source"><ul class="dummy"><li>
+        <a href="CanvasWrapper.js.html">CanvasWrapper.js</a>, <a href="CanvasWrapper.js.html#line468">line 468</a>
+    </li></ul></dd>
+    
+
+    
+
+    
+
+    
+
+    
+
+    
+
+    
+
+    
+
+    
+
+    
+
+    
+
+    
+
+    
+
+    
+
+    
+
+    
+</dl>
+
+
+
+
+
+<div class="description">
+    <p>Draw a ball to the canvas.</p>
+</div>
+
+
+
+
+
+
+
+
+
+
+
+    <h5>Parameters:</h5>
+    
+
+<table class="params">
+    <thead>
+    <tr>
+        
+        <th>Name</th>
+        
+
+        <th>Type</th>
+
+        
+
+        
+
+        <th class="last">Description</th>
+    </tr>
+    </thead>
+
+    <tbody>
+    
+
+        <tr>
+            
+                <td class="name"><code>x</code></td>
+            
+
+            <td class="type">
+            
+                
+<span class="param-type">Number</span>
+
+
+            
+            </td>
+
+            
+
+            
+
+            <td class="description last"><p>The x position of the text.</p></td>
+        </tr>
+
+    
+
+        <tr>
+            
+                <td class="name"><code>y</code></td>
+            
+
+            <td class="type">
+            
+                
+<span class="param-type">Number</span>
+
+
+            
+            </td>
+
+            
+
+            
+
+            <td class="description last"><p>The y position of the text.</p></td>
+        </tr>
+
+    
+
+        <tr>
+            
+                <td class="name"><code>elementName</code></td>
+            
+
+            <td class="type">
+            
+                
+<span class="param-type">String</span>
+
+
+            
+            </td>
+
+            
+
+            
+
+            <td class="description last"><p>The name of the element (single-letter).</p></td>
+        </tr>
+
+    
+
+        <tr>
+            
+                <td class="name"><code>hydrogens</code></td>
+            
+
+            <td class="type">
+            
+                
+<span class="param-type">Number</span>
+
+
+            
+            </td>
+
+            
+
+            
+
+            <td class="description last"><p>The number of hydrogen atoms.</p></td>
+        </tr>
+
+    
+    </tbody>
+</table>
+
+
+
+
+
+
+
+
+
+
+
+
+
+
+
+
+        
+            
+
+    
+
+    <h4 class="name" id="drawCircle"><span class="type-signature"></span>drawCircle<span class="signature">(x, y, radius, color, fill<span class="signature-attributes">opt</span>, debug<span class="signature-attributes">opt</span>, debugText<span class="signature-attributes">opt</span>)</span><span class="type-signature"></span></h4>
+
+    
+
+
+
+
+<dl class="details">
+
+    
+    <dt class="tag-source">Source:</dt>
+    <dd class="tag-source"><ul class="dummy"><li>
+        <a href="CanvasWrapper.js.html">CanvasWrapper.js</a>, <a href="CanvasWrapper.js.html#line162">line 162</a>
+    </li></ul></dd>
+    
+
+    
+
+    
+
+    
+
+    
+
+    
+
+    
+
+    
+
+    
+
+    
+
+    
+
+    
+
+    
+
+    
+
+    
+
+    
+</dl>
+
+
+
+
+
+<div class="description">
+    <p>Draws a circle to a canvas context.</p>
+</div>
+
+
+
+
+
+
+
+
+
+
+
+    <h5>Parameters:</h5>
+    
+
+<table class="params">
+    <thead>
+    <tr>
+        
+        <th>Name</th>
+        
+
+        <th>Type</th>
+
+        
+        <th>Attributes</th>
+        
+
+        
+        <th>Default</th>
+        
+
+        <th class="last">Description</th>
+    </tr>
+    </thead>
+
+    <tbody>
+    
+
+        <tr>
+            
+                <td class="name"><code>x</code></td>
+            
+
+            <td class="type">
+            
+                
+<span class="param-type">Number</span>
+
+
+            
+            </td>
+
+            
+                <td class="attributes">
+                
+
+                
+
+                
+                </td>
+            
+
+            
+                <td class="default">
+                
+                </td>
+            
+
+            <td class="description last"><p>The x coordinate of the circles center.</p></td>
+        </tr>
+
+    
+
+        <tr>
+            
+                <td class="name"><code>y</code></td>
+            
+
+            <td class="type">
+            
+                
+<span class="param-type">Number</span>
+
+
+            
+            </td>
+
+            
+                <td class="attributes">
+                
+
+                
+
+                
+                </td>
+            
+
+            
+                <td class="default">
+                
+                </td>
+            
+
+            <td class="description last"><p>The y coordinate of the circles center.</p></td>
+        </tr>
+
+    
+
+        <tr>
+            
+                <td class="name"><code>radius</code></td>
+            
+
+            <td class="type">
+            
+                
+<span class="param-type">Number</span>
+
+
+            
+            </td>
+
+            
+                <td class="attributes">
+                
+
+                
+
+                
+                </td>
+            
+
+            
+                <td class="default">
+                
+                </td>
+            
+
+            <td class="description last"><p>The radius of the circle</p></td>
+        </tr>
+
+    
+
+        <tr>
+            
+                <td class="name"><code>color</code></td>
+            
+
+            <td class="type">
+            
+                
+<span class="param-type">String</span>
+
+
+            
+            </td>
+
+            
+                <td class="attributes">
+                
+
+                
+
+                
+                </td>
+            
+
+            
+                <td class="default">
+                
+                </td>
+            
+
+            <td class="description last"><p>A hex encoded color.</p></td>
+        </tr>
+
+    
+
+        <tr>
+            
+                <td class="name"><code>fill</code></td>
+            
+
+            <td class="type">
+            
+                
+<span class="param-type">Boolean</span>
+
+
+            
+            </td>
+
+            
+                <td class="attributes">
+                
+                    &lt;optional><br>
+                
+
+                
+
+                
+                </td>
+            
+
+            
+                <td class="default">
+                
+                    <code>true</code>
+                
+                </td>
+            
+
+            <td class="description last"><p>Whether to fill or stroke the circle.</p></td>
+        </tr>
+
+    
+
+        <tr>
+            
+                <td class="name"><code>debug</code></td>
+            
+
+            <td class="type">
+            
+                
+<span class="param-type">Boolean</span>
+
+
+            
+            </td>
+
+            
+                <td class="attributes">
+                
+                    &lt;optional><br>
+                
+
+                
+
+                
+                </td>
+            
+
+            
+                <td class="default">
+                
+                    <code>false</code>
+                
+                </td>
+            
+
+            <td class="description last"><p>Draw in debug mode.</p></td>
+        </tr>
+
+    
+
+        <tr>
+            
+                <td class="name"><code>debugText</code></td>
+            
+
+            <td class="type">
+            
+                
+<span class="param-type">String</span>
+
+
+            
+            </td>
+
+            
+                <td class="attributes">
+                
+                    &lt;optional><br>
+                
+
+                
+
+                
+                </td>
+            
+
+            
+                <td class="default">
+                
+                    <code>''</code>
+                
+                </td>
+            
+
+            <td class="description last"><p>A debug message.</p></td>
+        </tr>
+
+    
+    </tbody>
+</table>
+
+
+
+
+
+
+
+
+
+
+
+
+
+
+
+
+        
+            
+
+    
+
+    <h4 class="name" id="drawDashedWedge"><span class="type-signature"></span>drawDashedWedge<span class="signature">(line, width)</span><span class="type-signature"></span></h4>
+
+    
+
+
+
+
+<dl class="details">
+
+    
+    <dt class="tag-source">Source:</dt>
+    <dd class="tag-source"><ul class="dummy"><li>
+        <a href="CanvasWrapper.js.html">CanvasWrapper.js</a>, <a href="CanvasWrapper.js.html#line348">line 348</a>
+    </li></ul></dd>
+    
+
+    
+
+    
+
+    
+
+    
+
+    
+
+    
+
+    
+
+    
+
+    
+
+    
+
+    
+
+    
+
+    
+
+    
+
+    
+</dl>
+
+
+
+
+
+<div class="description">
+    <p>Draw a dashed wedge on the canvas.</p>
+</div>
+
+
+
+
+
+
+
+
+
+
+
+    <h5>Parameters:</h5>
+    
+
+<table class="params">
+    <thead>
+    <tr>
+        
+        <th>Name</th>
+        
+
+        <th>Type</th>
+
+        
+
+        
+        <th>Default</th>
+        
+
+        <th class="last">Description</th>
+    </tr>
+    </thead>
+
+    <tbody>
+    
+
+        <tr>
+            
+                <td class="name"><code>line</code></td>
+            
+
+            <td class="type">
+            
+                
+<span class="param-type"><a href="SmilesDrawer.Line.html">SmilesDrawer.Line</a></span>
+
+
+            
+            </td>
+
+            
+
+            
+                <td class="default">
+                
+                </td>
+            
+
+            <td class="description last"><p>A line.</p></td>
+        </tr>
+
+    
+
+        <tr>
+            
+                <td class="name"><code>width</code></td>
+            
+
+            <td class="type">
+            
+                
+<span class="param-type">Number</span>
+
+
+            
+            </td>
+
+            
+
+            
+                <td class="default">
+                
+                    <code>6</code>
+                
+                </td>
+            
+
+            <td class="description last"><p>The wedge width.</p></td>
+        </tr>
+
+    
+    </tbody>
+</table>
+
+
+
+
+
+
+
+
+
+
+
+
+
+
+
+
+        
+            
+
+    
+
+    <h4 class="name" id="drawDebugPoint"><span class="type-signature"></span>drawDebugPoint<span class="signature">(x, y, debugText<span class="signature-attributes">opt</span>, color<span class="signature-attributes">opt</span>)</span><span class="type-signature"></span></h4>
+
+    
+
+
+
+
+<dl class="details">
+
+    
+    <dt class="tag-source">Source:</dt>
+    <dd class="tag-source"><ul class="dummy"><li>
+        <a href="CanvasWrapper.js.html">CanvasWrapper.js</a>, <a href="CanvasWrapper.js.html#line769">line 769</a>
+    </li></ul></dd>
+    
+
+    
+
+    
+
+    
+
+    
+
+    
+
+    
+
+    
+
+    
+
+    
+
+    
+
+    
+
+    
+
+    
+
+    
+
+    
+</dl>
+
+
+
+
+
+<div class="description">
+    <p>Draws a dubug dot at a given coordinate and adds text.</p>
+</div>
+
+
+
+
+
+
+
+
+
+
+
+    <h5>Parameters:</h5>
+    
+
+<table class="params">
+    <thead>
+    <tr>
+        
+        <th>Name</th>
+        
+
+        <th>Type</th>
+
+        
+        <th>Attributes</th>
+        
+
+        
+        <th>Default</th>
+        
+
+        <th class="last">Description</th>
+    </tr>
+    </thead>
+
+    <tbody>
+    
+
+        <tr>
+            
+                <td class="name"><code>x</code></td>
+            
+
+            <td class="type">
+            
+                
+<span class="param-type">Number</span>
+
+
+            
+            </td>
+
+            
+                <td class="attributes">
+                
+
+                
+
+                
+                </td>
+            
+
+            
+                <td class="default">
+                
+                </td>
+            
+
+            <td class="description last"><p>The x coordinate.</p></td>
+        </tr>
+
+    
+
+        <tr>
+            
+                <td class="name"><code>y</code></td>
+            
+
+            <td class="type">
+            
+                
+<span class="param-type">Number</span>
+
+
+            
+            </td>
+
+            
+                <td class="attributes">
+                
+
+                
+
+                
+                </td>
+            
+
+            
+                <td class="default">
+                
+                </td>
+            
+
+            <td class="description last"><p>The y coordindate.</p></td>
+        </tr>
+
+    
+
+        <tr>
+            
+                <td class="name"><code>debugText</code></td>
+            
+
+            <td class="type">
+            
+                
+<span class="param-type">String</span>
+
+
+            
+            </td>
+
+            
+                <td class="attributes">
+                
+                    &lt;optional><br>
+                
+
+                
+
+                
+                </td>
+            
+
+            
+                <td class="default">
+                
+                    <code>''</code>
+                
+                </td>
+            
+
+            <td class="description last"><p>A string.</p></td>
+        </tr>
+
+    
+
+        <tr>
+            
+                <td class="name"><code>color</code></td>
+            
+
+            <td class="type">
+            
+                
+<span class="param-type">String</span>
+
+
+            
+            </td>
+
+            
+                <td class="attributes">
+                
+                    &lt;optional><br>
+                
+
+                
+
+                
+                </td>
+            
+
+            
+                <td class="default">
+                
+                    <code>'#f00'</code>
+                
+                </td>
+            
+
+            <td class="description last"><p>A color in hex form.</p></td>
+        </tr>
+
+    
+    </tbody>
+</table>
+
+
+
+
+
+
+
+
+
+
+
+
+
+
+
+
+        
+            
+
+    
+
+    <h4 class="name" id="drawDebugText"><span class="type-signature"></span>drawDebugText<span class="signature">(x, y, text)</span><span class="type-signature"></span></h4>
+
+    
+
+
+
+
+<dl class="details">
+
+    
+    <dt class="tag-source">Source:</dt>
+    <dd class="tag-source"><ul class="dummy"><li>
+        <a href="CanvasWrapper.js.html">CanvasWrapper.js</a>, <a href="CanvasWrapper.js.html#line448">line 448</a>
+    </li></ul></dd>
+    
+
+    
+
+    
+
+    
+
+    
+
+    
+
+    
+
+    
+
+    
+
+    
+
+    
+
+    
+
+    
+
+    
+
+    
+
+    
+</dl>
+
+
+
+
+
+<div class="description">
+    <p>Draws a debug text message at a given position</p>
+</div>
+
+
+
+
+
+
+
+
+
+
+
+    <h5>Parameters:</h5>
+    
+
+<table class="params">
+    <thead>
+    <tr>
+        
+        <th>Name</th>
+        
+
+        <th>Type</th>
+
+        
+
+        
+
+        <th class="last">Description</th>
+    </tr>
+    </thead>
+
+    <tbody>
+    
+
+        <tr>
+            
+                <td class="name"><code>x</code></td>
+            
+
+            <td class="type">
+            
+                
+<span class="param-type">Number</span>
+
+
+            
+            </td>
+
+            
+
+            
+
+            <td class="description last"><p>The x coordinate.</p></td>
+        </tr>
+
+    
+
+        <tr>
+            
+                <td class="name"><code>y</code></td>
+            
+
+            <td class="type">
+            
+                
+<span class="param-type">Number</span>
+
+
+            
+            </td>
+
+            
+
+            
+
+            <td class="description last"><p>The y coordinate.</p></td>
+        </tr>
+
+    
+
+        <tr>
+            
+                <td class="name"><code>text</code></td>
+            
+
+            <td class="type">
+            
+                
+<span class="param-type">String</span>
+
+
+            
+            </td>
+
+            
+
+            
+
+            <td class="description last"><p>The debug text.</p></td>
+        </tr>
+
+    
+    </tbody>
+</table>
+
+
+
+
+
+
+
+
+
+
+
+
+
+
+
+
+        
+            
+
+    
+
+    <h4 class="name" id="drawLine"><span class="type-signature"></span>drawLine<span class="signature">(line)</span><span class="type-signature"></span></h4>
+
+    
+
+
+
+
+<dl class="details">
+
+    
+    <dt class="tag-source">Source:</dt>
+    <dd class="tag-source"><ul class="dummy"><li>
+        <a href="CanvasWrapper.js.html">CanvasWrapper.js</a>, <a href="CanvasWrapper.js.html#line201">line 201</a>
+    </li></ul></dd>
+    
+
+    
+
+    
+
+    
+
+    
+
+    
+
+    
+
+    
+
+    
+
+    
+
+    
+
+    
+
+    
+
+    
+
+    
+
+    
+</dl>
+
+
+
+
+
+<div class="description">
+    <p>Draw a line to a canvas.</p>
+</div>
+
+
+
+
+
+
+
+
+
+
+
+    <h5>Parameters:</h5>
+    
+
+<table class="params">
+    <thead>
+    <tr>
+        
+        <th>Name</th>
+        
+
+        <th>Type</th>
+
+        
+
+        
+
+        <th class="last">Description</th>
+    </tr>
+    </thead>
+
+    <tbody>
+    
+
+        <tr>
+            
+                <td class="name"><code>line</code></td>
+            
+
+            <td class="type">
+            
+                
+<span class="param-type"><a href="SmilesDrawer.Line.html">SmilesDrawer.Line</a></span>
+
+
+            
+            </td>
+
+            
+
+            
+
+            <td class="description last"><p>A line.</p></td>
+        </tr>
+
+    
+    </tbody>
+</table>
+
+
+
+
+
+
+
+
+
+
+
+
+
+
+
+
+        
+            
+
+    
+
+    <h4 class="name" id="drawText"><span class="type-signature"></span>drawText<span class="signature">(x, y, elementName, hydrogens, direction, isTerminal, charge, isotope, attachedPseudoElements)</span><span class="type-signature"></span></h4>
+
+    
+
+
+
+
+<dl class="details">
+
+    
+    <dt class="tag-source">Source:</dt>
+    <dd class="tag-source"><ul class="dummy"><li>
+        <a href="CanvasWrapper.js.html">CanvasWrapper.js</a>, <a href="CanvasWrapper.js.html#line494">line 494</a>
+    </li></ul></dd>
+    
+
+    
+
+    
+
+    
+
+    
+
+    
+
+    
+
+    
+
+    
+
+    
+
+    
+
+    
+
+    
+
+    
+
+    
+
+    
+</dl>
+
+
+
+
+
+<div class="description">
+    <p>Draw a text to the canvas.</p>
+</div>
+
+
+
+
+
+
+
+
+
+
+
+    <h5>Parameters:</h5>
+    
+
+<table class="params">
+    <thead>
+    <tr>
+        
+        <th>Name</th>
+        
+
+        <th>Type</th>
+
+        
+
+        
+
+        <th class="last">Description</th>
+    </tr>
+    </thead>
+
+    <tbody>
+    
+
+        <tr>
+            
+                <td class="name"><code>x</code></td>
+            
+
+            <td class="type">
+            
+                
+<span class="param-type">Number</span>
+
+
+            
+            </td>
+
+            
+
+            
+
+            <td class="description last"><p>The x position of the text.</p></td>
+        </tr>
+
+    
+
+        <tr>
+            
+                <td class="name"><code>y</code></td>
+            
+
+            <td class="type">
+            
+                
+<span class="param-type">Number</span>
+
+
+            
+            </td>
+
+            
+
+            
+
+            <td class="description last"><p>The y position of the text.</p></td>
+        </tr>
+
+    
+
+        <tr>
+            
+                <td class="name"><code>elementName</code></td>
+            
+
+            <td class="type">
+            
+                
+<span class="param-type">String</span>
+
+
+            
+            </td>
+
+            
+
+            
+
+            <td class="description last"><p>The name of the element (single-letter).</p></td>
+        </tr>
+
+    
+
+        <tr>
+            
+                <td class="name"><code>hydrogens</code></td>
+            
+
+            <td class="type">
+            
+                
+<span class="param-type">Number</span>
+
+
+            
+            </td>
+
+            
+
+            
+
+            <td class="description last"><p>The number of hydrogen atoms.</p></td>
+        </tr>
+
+    
+
+        <tr>
+            
+                <td class="name"><code>direction</code></td>
+            
+
+            <td class="type">
+            
+                
+<span class="param-type">String</span>
+
+
+            
+            </td>
+
+            
+
+            
+
+            <td class="description last"><p>The direction of the text in relation to the associated vertex.</p></td>
+        </tr>
+
+    
+
+        <tr>
+            
+                <td class="name"><code>isTerminal</code></td>
+            
+
+            <td class="type">
+            
+                
+<span class="param-type">Boolean</span>
+
+
+            
+            </td>
+
+            
+
+            
+
+            <td class="description last"><p>A boolean indicating whether or not the vertex is terminal.</p></td>
+        </tr>
+
+    
+
+        <tr>
+            
+                <td class="name"><code>charge</code></td>
+            
+
+            <td class="type">
+            
+                
+<span class="param-type">String</span>
+
+
+            
+            </td>
+
+            
+
+            
+
+            <td class="description last"><p>The charge of the atom.</p></td>
+        </tr>
+
+    
+
+        <tr>
+            
+                <td class="name"><code>isotope</code></td>
+            
+
+            <td class="type">
+            
+                
+<span class="param-type">Number</span>
+
+
+            
+            </td>
+
+            
+
+            
+
+            <td class="description last"><p>The isotope number.</p></td>
+        </tr>
+
+    
+
+        <tr>
+            
+                <td class="name"><code>attachedPseudoElements</code></td>
+            
+
+            <td class="type">
+            
+                
+<span class="param-type">Array.&lt;Object></span>
+
+
+            
+            </td>
+
+            
+
+            
+
+            <td class="description last"><p>A map with containing information for pseudo elements or concatinated elements. The key is comprised of the element symbol and the hydrogen count.</p></td>
+        </tr>
+
+    
+
+        <tr>
+            
+                <td class="name"><code>attachedPseudoElement[].element</code></td>
+            
+
+            <td class="type">
+            
+                
+<span class="param-type">String</span>
+
+
+            
+            </td>
+
+            
+
+            
+
+            <td class="description last"><p>The element symbol.</p></td>
+        </tr>
+
+    
+
+        <tr>
+            
+                <td class="name"><code>attachedPseudoElement[].count</code></td>
+            
+
+            <td class="type">
+            
+                
+<span class="param-type">Number</span>
+
+
+            
+            </td>
+
+            
+
+            
+
+            <td class="description last"><p>The number of occurences that match the key.</p></td>
+        </tr>
+
+    
+
+        <tr>
+            
+                <td class="name"><code>attachedPseudoElement[].hyrogenCount</code></td>
+            
+
+            <td class="type">
+            
+                
+<span class="param-type">Number</span>
+
+
+            
+            </td>
+
+            
+
+            
+
+            <td class="description last"><p>The number of hydrogens attached to each atom matching the key.</p></td>
+        </tr>
+
+    
+    </tbody>
+</table>
+
+
+
+
+
+
+
+
+
+
+
+
+
+
+
+
+        
+            
+
+    
+
+    <h4 class="name" id="drawWedge"><span class="type-signature"></span>drawWedge<span class="signature">(line, width)</span><span class="type-signature"></span></h4>
+
+    
+
+
+
+
+<dl class="details">
+
+    
+    <dt class="tag-source">Source:</dt>
+    <dd class="tag-source"><ul class="dummy"><li>
+        <a href="CanvasWrapper.js.html">CanvasWrapper.js</a>, <a href="CanvasWrapper.js.html#line271">line 271</a>
+    </li></ul></dd>
+    
+
+    
+
+    
+
+    
+
+    
+
+    
+
+    
+
+    
+
+    
+
+    
+
+    
+
+    
+
+    
+
+    
+
+    
+
+    
+</dl>
+
+
+
+
+
+<div class="description">
+    <p>Draw a wedge on the canvas.</p>
+</div>
+
+
+
+
+
+
+
+
+
+
+
+    <h5>Parameters:</h5>
+    
+
+<table class="params">
+    <thead>
+    <tr>
+        
+        <th>Name</th>
+        
+
+        <th>Type</th>
+
+        
+
+        
+        <th>Default</th>
+        
+
+        <th class="last">Description</th>
+    </tr>
+    </thead>
+
+    <tbody>
+    
+
+        <tr>
+            
+                <td class="name"><code>line</code></td>
+            
+
+            <td class="type">
+            
+                
+<span class="param-type"><a href="SmilesDrawer.Line.html">SmilesDrawer.Line</a></span>
+
+
+            
+            </td>
+
+            
+
+            
+                <td class="default">
+                
+                </td>
+            
+
+            <td class="description last"><p>A line.</p></td>
+        </tr>
+
+    
+
+        <tr>
+            
+                <td class="name"><code>width</code></td>
+            
+
+            <td class="type">
+            
+                
+<span class="param-type">Number</span>
+
+
+            
+            </td>
+
+            
+
+            
+                <td class="default">
+                
+                    <code>3</code>
+                
+                </td>
+            
+
+            <td class="description last"><p>The wedge width.</p></td>
+        </tr>
+
+    
+    </tbody>
+</table>
+
+
+
+
+
+
+
+
+
+
+
+
+
+
+
+
+        
+            
+
+    
+
+    <h4 class="name" id="getColor"><span class="type-signature"></span>getColor<span class="signature">(key)</span><span class="type-signature"> &rarr; {String}</span></h4>
+
+    
+
+
+
+
+<dl class="details">
+
+    
+    <dt class="tag-source">Source:</dt>
+    <dd class="tag-source"><ul class="dummy"><li>
+        <a href="CanvasWrapper.js.html">CanvasWrapper.js</a>, <a href="CanvasWrapper.js.html#line142">line 142</a>
+    </li></ul></dd>
+    
+
+    
+
+    
+
+    
+
+    
+
+    
+
+    
+
+    
+
+    
+
+    
+
+    
+
+    
+
+    
+
+    
+
+    
+
+    
+</dl>
+
+
+
+
+
+<div class="description">
+    <p>Returns the hex code of a color associated with a key from the current theme.</p>
+</div>
+
+
+
+
+
+
+
+
+
+
+
+    <h5>Parameters:</h5>
+    
+
+<table class="params">
+    <thead>
+    <tr>
+        
+        <th>Name</th>
+        
+
+        <th>Type</th>
+
+        
+
+        
+
+        <th class="last">Description</th>
+    </tr>
+    </thead>
+
+    <tbody>
+    
+
+        <tr>
+            
+                <td class="name"><code>key</code></td>
+            
+
+            <td class="type">
+            
+                
+<span class="param-type">String</span>
+
+
+            
+            </td>
+
+            
+
+            
+
+            <td class="description last"><p>The color key in the theme (e.g. C, N, BACKGROUND, ...).</p></td>
+        </tr>
+
+    
+    </tbody>
+</table>
+
+
+
+
+
+
+
+
+
+
+
+
+
+
+<h5>Returns:</h5>
+
+        
+<div class="param-desc">
+    <p>A color hex value.</p>
+</div>
+
+
+
+<dl class="param-type">
+    <dt>
+        Type
+    </dt>
+    <dd>
+        
+<span class="param-type">String</span>
+
+
+    </dd>
+</dl>
+
+    
+
+
+        
+            
+
+    
+
+    <h4 class="name" id="reset"><span class="type-signature"></span>reset<span class="signature">()</span><span class="type-signature"></span></h4>
+
+    
+
+
+
+
+<dl class="details">
+
+    
+    <dt class="tag-source">Source:</dt>
+    <dd class="tag-source"><ul class="dummy"><li>
+        <a href="CanvasWrapper.js.html">CanvasWrapper.js</a>, <a href="CanvasWrapper.js.html#line132">line 132</a>
+    </li></ul></dd>
+    
+
+    
+
+    
+
+    
+
+    
+
+    
+
+    
+
+    
+
+    
+
+    
+
+    
+
+    
+
+    
+
+    
+
+    
+
+    
+</dl>
+
+
+
+
+
+<div class="description">
+    <p>Resets the transform of the canvas.</p>
+</div>
+
+
+
+
+
+
+
+
+
+
+
+
+
+
+
+
+
+
+
+
+
+
+
+
+
+        
+            
+
+    
+
+    <h4 class="name" id="scale"><span class="type-signature"></span>scale<span class="signature">(vertices)</span><span class="type-signature"></span></h4>
+
+    
+
+
+
+
+<dl class="details">
+
+    
+    <dt class="tag-source">Source:</dt>
+    <dd class="tag-source"><ul class="dummy"><li>
+        <a href="CanvasWrapper.js.html">CanvasWrapper.js</a>, <a href="CanvasWrapper.js.html#line85">line 85</a>
+    </li></ul></dd>
+    
+
+    
+
+    
+
+    
+
+    
+
+    
+
+    
+
+    
+
+    
+
+    
+
+    
+
+    
+
+    
+
+    
+
+    
+
+    
+</dl>
+
+
+
+
+
+<div class="description">
+    <p>Scale the canvas based on vertex positions.</p>
+</div>
+
+
+
+
+
+
+
+
+
+
+
+    <h5>Parameters:</h5>
+    
+
+<table class="params">
+    <thead>
+    <tr>
+        
+        <th>Name</th>
+        
+
+        <th>Type</th>
+
+        
+
+        
+
+        <th class="last">Description</th>
+    </tr>
+    </thead>
+
+    <tbody>
+    
+
+        <tr>
+            
+                <td class="name"><code>vertices</code></td>
+            
+
+            <td class="type">
+            
+                
+<span class="param-type">Array.&lt;<a href="SmilesDrawer.Vertex.html">SmilesDrawer.Vertex</a>></span>
+
+
+            
+            </td>
+
+            
+
+            
+
+            <td class="description last"><p>An array of vertices containing the vertices associated with the current molecule.</p></td>
+        </tr>
+
+    
+    </tbody>
+</table>
+
+
+
+
+
+
+
+
+
+
+
+
+
+
+
+
+        
+            
+
+    
+
+    <h4 class="name" id="setTheme"><span class="type-signature"></span>setTheme<span class="signature">(theme)</span><span class="type-signature"></span></h4>
+
+    
+
+
+
+
+<dl class="details">
+
+    
+    <dt class="tag-source">Source:</dt>
+    <dd class="tag-source"><ul class="dummy"><li>
+        <a href="CanvasWrapper.js.html">CanvasWrapper.js</a>, <a href="CanvasWrapper.js.html#line76">line 76</a>
+    </li></ul></dd>
+    
+
+    
+
+    
+
+    
+
+    
+
+    
+
+    
+
+    
+
+    
+
+    
+
+    
+
+    
+
+    
+
+    
+
+    
+
+    
+</dl>
+
+
+
+
+
+<div class="description">
+    <p>Sets a provided theme.</p>
+</div>
+
+
+
+
+
+
+
+
+
+
+
+    <h5>Parameters:</h5>
+    
+
+<table class="params">
+    <thead>
+    <tr>
+        
+        <th>Name</th>
+        
+
+        <th>Type</th>
+
+        
+
+        
+
+        <th class="last">Description</th>
+    </tr>
+    </thead>
+
+    <tbody>
+    
+
+        <tr>
+            
+                <td class="name"><code>theme</code></td>
+            
+
+            <td class="type">
+            
+                
+<span class="param-type">Object</span>
+
+
+            
+            </td>
+
+            
+
+            
+
+            <td class="description last"><p>A theme from the smiles drawer options.</p></td>
+        </tr>
+
+    
+    </tbody>
+</table>
+
+
+
+
+
+
+
+
+
+
+
+
+
+
+
+
+        
+            
+
+    
+
+    <h4 class="name" id="updateSize"><span class="type-signature"></span>updateSize<span class="signature">(width, height)</span><span class="type-signature"></span></h4>
+
+    
+
+
+
+
+<dl class="details">
+
+    
+    <dt class="tag-source">Source:</dt>
+    <dd class="tag-source"><ul class="dummy"><li>
+        <a href="CanvasWrapper.js.html">CanvasWrapper.js</a>, <a href="CanvasWrapper.js.html#line52">line 52</a>
+    </li></ul></dd>
+    
+
+    
+
+    
+
+    
+
+    
+
+    
+
+    
+
+    
+
+    
+
+    
+
+    
+
+    
+
+    
+
+    
+
+    
+
+    
+</dl>
+
+
+
+
+
+<div class="description">
+    <p>Update the width and height of the canvas</p>
+</div>
+
+
+
+
+
+
+
+
+
+
+
+    <h5>Parameters:</h5>
+    
+
+<table class="params">
+    <thead>
+    <tr>
+        
+        <th>Name</th>
+        
+
+        <th>Type</th>
+
+        
+
+        
+
+        <th class="last">Description</th>
+    </tr>
+    </thead>
+
+    <tbody>
+    
+
+        <tr>
+            
+                <td class="name"><code>width</code></td>
+            
+
+            <td class="type">
+            
+                
+<span class="param-type">Number</span>
+
+
+            
+            </td>
+
+            
+
+            
+
+            <td class="description last"></td>
+        </tr>
+
+    
+
+        <tr>
+            
+                <td class="name"><code>height</code></td>
+            
+
+            <td class="type">
+            
+                
+<span class="param-type">Number</span>
+
+
+            
+            </td>
+
+            
+
+            
+
+            <td class="description last"></td>
+        </tr>
+
+    
+    </tbody>
+</table>
+
+
+
+
+
+
+
+
+
+
+
+
+
+
+
+
+        
+    
+
+    
+
+    
+</article>
+
+</section>
+
+
+
+
+</div>
+
+<br class="clear">
+
+<footer>
+    Documentation generated by <a href="https://github.com/jsdoc3/jsdoc">JSDoc 3.4.3</a> on Fri Jun 09 2017 10:26:15 GMT+0200 (W. Europe Daylight Time) using the <a href="https://github.com/clenemt/docdash">docdash</a> theme.
+</footer>
+
+<script>prettyPrint();</script>
+<script src="scripts/linenumber.js"></script>
+</body>
 </html>